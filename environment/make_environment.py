--- conflicted
+++ resolved
@@ -3,19 +3,8 @@
 from pathlib import Path
 from typing import Optional
 
-<<<<<<< HEAD
-try:
-    import yaml  # noQA
-except Exception:
-    subprocess.check_call([sys.executable, "-m", "pip", "install", "pyyaml"])
-    import yaml  # noQA
-
-PROJECT_ROOT = Path(__file__).resolve().parents[1]
-WHEELS_DIR = PROJECT_ROOT / "environment" / "geospatial-wheels"
-=======
 WHEELS_DIR = Path(__file__).parent / "geospatial-wheels"
 BACKEND_ROOT = WHEELS_DIR.parents[1]
->>>>>>> 21321b7e
 
 SUBPROCESS_KWARGS = {
     "shell": True,
@@ -61,13 +50,6 @@
         dest="debug",
         help="Print debug logs during the environment creation process.",
     )
-    parser.add_argument(
-        "--project-root",
-        default=None,
-        type=str,
-        dest="project_root",
-        help="The root directory of the project. Default is 2 levels above this script. Usually named 'FloodAdapt'.",
-    )
 
     args = parser.parse_args()
     return args
@@ -83,69 +65,12 @@
         )
 
 
-def install_OGR_dependencies(env_name: str, prefix_option: str):
-    if sys.platform.startswith("win"):
-        write_env_yml(env_name)
-        create_command = f"conda env create -f _environment.yml {prefix_option}"
-        process = subprocess.Popen(
-            create_command,
-            shell=True,
-            stdout=subprocess.PIPE,
-            stderr=subprocess.PIPE,
-            universal_newlines=True,
-        )
-
-        while process.poll() is None:
-            print(process.stdout.readline())
-
-    elif sys.platform == "linux":
-        subprocess.run("sudo add-apt-repository ppa:ubuntugis/ppa", **SUBPROCESS_KWARGS)
-        subprocess.run("sudo apt-get update", **SUBPROCESS_KWARGS)
-        subprocess.run("sudo apt-get install gdal-bin", **SUBPROCESS_KWARGS)
-        subprocess.run("sudo apt-get install libgdal-dev", **SUBPROCESS_KWARGS)
-        subprocess.run(
-            "export CPLUS_INCLUDE_PATH=/usr/include/gdal", **SUBPROCESS_KWARGS
-        )
-        subprocess.run("export C_INCLUDE_PATH=/usr/include/gdal", **SUBPROCESS_KWARGS)
-        subprocess.run("ogrinfo --version", **SUBPROCESS_KWARGS)
-
-        subprocess.run(
-            "pip install GDAL==$(ogrinfo --version | grep -o -E '[0-9]+\.[0-9]+\.[0-9]+')",
-            **SUBPROCESS_KWARGS,
-        )
-        # TODO more deps
-    else:
-        raise NotImplementedError(f"Platform {sys.platform} not supported.")
-
-
 def create_env(
     env_name: str,
     editable: bool = False,
     optional_deps: Optional[str] = None,
     debug: bool = False,
 ):
-<<<<<<< HEAD
-    if not PROJECT_ROOT.exists():
-        raise FileNotFoundError(
-            f"The FloodAdapt repository was not found in the expected location: {PROJECT_ROOT}"
-        )
-
-    check_and_delete_conda_env(env_name, prefix=prefix)
-    print(prefix)
-    print(env_name)
-    if prefix:
-        env_location = os.path.join(prefix, env_name)
-        prefix_option = f"--prefix {env_location}"
-        activate_command = f"conda activate -p {env_location}"
-        conda_run_opt = f"-p {env_location}"
-    else:
-        env_location = env_name
-        prefix_option = ""
-        activate_command = f"conda activate {env_name}"
-        conda_run_opt = f"-n {env_name}"
-
-    install_OGR_dependencies(env_name, prefix_option)
-=======
     if not (BACKEND_ROOT / "pyproject.toml").exists():
         raise FileNotFoundError(
             f"Expected a pyproject.toml file at: {BACKEND_ROOT / 'pyproject.toml'}"
@@ -163,7 +88,6 @@
 
     create_args = ["conda", "env", "create", "-n", env_name, "-f", str(ENV_YML)]
     activate_args = ["conda", "activate", env_name]
->>>>>>> 21321b7e
 
     dependency_option = f"[{optional_deps}]" if optional_deps is not None else ""
     debug_log_option = ["-v", "-v", "-v", "--log", str(DEBUG_LOGFILE)] if debug else ""
@@ -178,14 +102,10 @@
     ]
 
     command_list = [
-<<<<<<< HEAD
-        f"conda run {conda_run_opt} pip install {editable_option} {PROJECT_ROOT.as_posix()}{dependency_option} --no-cache-dir",
-=======
         " ".join(["conda", "activate"]),
         " ".join(create_args),
         " ".join(activate_args),
         " ".join(pip_install_args),
->>>>>>> 21321b7e
     ]
     command = " && ".join(command_list)
 
@@ -201,15 +121,6 @@
         universal_newlines=True,
     )
 
-<<<<<<< HEAD
-    while process.poll() is None:
-        print(process.stdout.readline())
-
-    if process.returncode != 0:
-        print(process.stderr.read())
-        raise RuntimeError(
-            f"Environment creation failed with return code {process.returncode}"
-=======
     while process.poll() is None and process.stdout:
         print(process.stdout.readline(), end="")
 
@@ -222,16 +133,10 @@
             command,
             process.stdout.read() if process.stdout else None,
             process.stderr.read() if process.stderr else None,
->>>>>>> 21321b7e
         )
 
     print(f"Environment {env_name} created successfully!")
-<<<<<<< HEAD
-
-    print(f"Activate it with:\n\n\t{activate_command}\n")
-=======
     print(f"Activate it with:\n\n\t{' '.join(activate_args)}\n")
->>>>>>> 21321b7e
 
 
 if __name__ == "__main__":
