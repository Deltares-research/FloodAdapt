--- conflicted
+++ resolved
@@ -7,12 +7,8 @@
 dependencies:
   - pip
   - pip:
-<<<<<<< HEAD
-    - git+https://github.com/Deltares/hydromt_fiat.git@fiat_integrator
-=======
     - NDBC
     - git+https://github.com/Deltares/hydromt_fiat.git@d1b6473
->>>>>>> 1e97e797
     - noaa-coops
     - cht-tide
     - cht-meteo
