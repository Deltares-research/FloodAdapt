name: flood_adapt

channels:
  - conda-forge
  - numba

dependencies:
  - pip
  - pip:
    - NDBC
<<<<<<< HEAD
    - git+https://github.com/Deltares/hydromt_fiat.git@fiat_integrator
=======
    - git+https://github.com/Deltares/hydromt_fiat.git@d1b6473
    - git+https://github.com/Deltares/fiat_toolbox.git
>>>>>>> 7cdb5832
    - noaa-coops
    - cht-tide
    - cht-meteo
    - cht-observations
    - cht-cyclones
    - git+https://github.com/Deltares/hydromt_sfincs.git@storage_volume
  - black
  - ruff
  - build
  - geopandas
  - hydromt
  - mypy
  - numpy
  - pandas
  - plotly
  - pydantic=1.10.9
  - pytest
  - python=3.10
  - tomli
  - tomli-w
  - twine
  - census
  - pre-commit
  - numpy-financial<|MERGE_RESOLUTION|>--- conflicted
+++ resolved
@@ -8,12 +8,8 @@
   - pip
   - pip:
     - NDBC
-<<<<<<< HEAD
     - git+https://github.com/Deltares/hydromt_fiat.git@fiat_integrator
-=======
-    - git+https://github.com/Deltares/hydromt_fiat.git@d1b6473
     - git+https://github.com/Deltares/fiat_toolbox.git
->>>>>>> 7cdb5832
     - noaa-coops
     - cht-tide
     - cht-meteo
@@ -24,7 +20,7 @@
   - ruff
   - build
   - geopandas
-  - hydromt
+  - hydromt=0.7.1
   - mypy
   - numpy
   - pandas
