name: flood_adapt

channels:
  - conda-forge
  - numba

dependencies:
  - pip
  - pip:
    - NDBC
    - git+https://github.com/Deltares/hydromt_fiat.git@d1b6473
    - git+https://github.com/Deltares/fiat_toolbox.git
    - noaa-coops
    - cht-tide
    - cht-meteo
    - cht-observations
    - cht-cyclones
    - git+https://github.com/Deltares/hydromt_sfincs.git@storage_volume
  - black
  - ruff
  - build
  - geopandas
  - hydromt
  - mypy
  - numpy
  - pandas
  - plotly
  - pydantic=1.10.9
  - pytest
  - python=3.10
  - tomli
  - tomli-w
  - twine
  - census
<<<<<<< HEAD
  - pre-commit
=======
  - numpy-financial
>>>>>>> be216c9b
<|MERGE_RESOLUTION|>--- conflicted
+++ resolved
@@ -32,8 +32,5 @@
   - tomli-w
   - twine
   - census
-<<<<<<< HEAD
   - pre-commit
-=======
-  - numpy-financial
->>>>>>> be216c9b
+  - numpy-financial