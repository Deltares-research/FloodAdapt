import gc
import os
import shutil
import time
from datetime import datetime
from pathlib import Path
from typing import Any, Optional, Union

import geopandas as gpd
import numpy as np
import pandas as pd
import xarray as xr
from cht_cyclones.tropical_cyclone import TropicalCyclone
from geopandas import GeoDataFrame
from plotly.express import line
from plotly.express.colors import sample_colorscale

from flood_adapt.dbs_classes.dbs_benefit import DbsBenefit
from flood_adapt.dbs_classes.dbs_event import DbsEvent
from flood_adapt.dbs_classes.dbs_measure import DbsMeasure
from flood_adapt.dbs_classes.dbs_projection import DbsProjection
from flood_adapt.dbs_classes.dbs_scenario import DbsScenario
from flood_adapt.dbs_classes.dbs_static import DbsStatic
from flood_adapt.dbs_classes.dbs_strategy import DbsStrategy
from flood_adapt.dbs_classes.interface.database import IDatabase
from flood_adapt.misc.config import Settings
from flood_adapt.misc.log import FloodAdaptLogging
from flood_adapt.object_model.benefit_runner import Benefit, BenefitRunner
from flood_adapt.object_model.hazard.interface.events import Event
from flood_adapt.object_model.interface.config.site import Site
from flood_adapt.object_model.interface.path_builder import (
    TopLevelDir,
    db_path,
)
from flood_adapt.object_model.io import unit_system as us
from flood_adapt.object_model.scenario_runner import Scenario, ScenarioRunner
from flood_adapt.object_model.utils import finished_file_exists


class Database(IDatabase):
    """Implementation of IDatabase class that holds the site information and has methods to get static data info, and all the input information.

    Additionally it can manipulate (add, edit, copy and delete) any of the objects in the input.
    """

    _instance = None

    database_path: Union[str, os.PathLike]
    database_name: str
    _init_done: bool = False

    base_path: Path
    input_path: Path
    static_path: Path
    output_path: Path

    _site: Site

    _events: DbsEvent
    _scenarios: DbsScenario
    _strategies: DbsStrategy
    _measures: DbsMeasure
    _projections: DbsProjection
    _benefits: DbsBenefit

    _static: DbsStatic

    def __new__(cls, *args, **kwargs):
        if not cls._instance:  # Singleton pattern
            cls._instance = super(Database, cls).__new__(cls)
        return cls._instance

    def __init__(
        self,
        database_path: Union[str, os.PathLike, None] = None,
        database_name: Optional[str] = None,
    ) -> None:
        """
        Initialize the DatabaseController object.

        Parameters
        ----------
        database_path : Union[str, os.PathLike]
            The path to the database root
        database_name : str
            The name of the database.
        -----
        """
        if database_path is None or database_name is None:
            if not self._init_done:
                raise ValueError(
                    """Database path and name must be provided for the first initialization.
                    To do this, run `flood_adapt.api.static.read_database(database_path, site_name)` first."""
                )
            else:
                return  # Skip re-initialization

        if (
            self._init_done
            and self.database_path == database_path
            and self.database_name == database_name
        ):
            return  # Skip re-initialization

        # If the database is not initialized, or a new path or name is provided, (re-)initialize
        re_option = "re-" if self._init_done else ""
        self.logger = FloodAdaptLogging.getLogger("Database")
        self.logger.info(
            f"{re_option}initializing database to {database_name} at {database_path}".capitalize()
        )
        self.database_path = database_path
        self.database_name = database_name

        # Set the paths

        self.base_path = Path(database_path) / database_name
        self.input_path = db_path(TopLevelDir.input)
        self.static_path = db_path(TopLevelDir.static)
        self.output_path = db_path(TopLevelDir.output)

        self._site = Site.load_file(self.static_path / "config" / "site.toml")

        # Initialize the different database objects
        self._static = DbsStatic(self)
        self._events = DbsEvent(self)
        self._scenarios = DbsScenario(self)
        self._strategies = DbsStrategy(self)
        self._measures = DbsMeasure(self)
        self._projections = DbsProjection(self)
        self._benefits = DbsBenefit(self)

        # Delete any unfinished/crashed scenario output
        self.cleanup()

        self._init_done = True

    def shutdown(self):
        """Explicitly shut down the singleton and clear all references."""
        import gc

        self._instance = None
        self._init_done = False

        self.__class__._instance = None
        self.__dict__.clear()
        gc.collect()

    # Property methods
    @property
    def site(self) -> Site:
        return self._site

    @property
    def static(self) -> DbsStatic:
        return self._static

    @property
    def events(self) -> DbsEvent:
        return self._events

    @property
    def scenarios(self) -> DbsScenario:
        return self._scenarios

    @property
    def strategies(self) -> DbsStrategy:
        return self._strategies

    @property
    def measures(self) -> DbsMeasure:
        return self._measures

    @property
    def projections(self) -> DbsProjection:
        return self._projections

    @property
    def benefits(self) -> DbsBenefit:
        return self._benefits

    def interp_slr(self, slr_scenario: str, year: float) -> float:
        """Interpolate SLR value and reference it to the SLR reference year from the site toml.

        Parameters
        ----------
        slr_scenario : str
            SLR scenario name from the coulmn names in static/slr/slr.csv
        year : float
            year to evaluate

        Returns
        -------
        float
            _description_

        Raises
        ------
        ValueError
            if the reference year is outside of the time range in the slr.csv file
        ValueError
            if the year to evaluate is outside of the time range in the slr.csv file
        """
<<<<<<< HEAD
        input_file = self.input_path.parent.joinpath(
            "static", self.site.attrs.sfincs.slr_scenarios.file
        )
=======
        input_file = self.static_path / self.site.sfincs.slr.scenarios.file
>>>>>>> 7b7015b3
        df = pd.read_csv(input_file)
        if year > df["year"].max() or year < df["year"].min():
            raise ValueError(
                "The selected year is outside the range of the available SLR scenarios"
            )
        else:
            slr = np.interp(year, df["year"], df[slr_scenario])
<<<<<<< HEAD
            ref_year = self.site.attrs.sfincs.slr_scenarios.relative_to_year
=======
            ref_year = self.site.sfincs.slr.scenarios.relative_to_year
>>>>>>> 7b7015b3
            if ref_year > df["year"].max() or ref_year < df["year"].min():
                raise ValueError(
                    f"The reference year {ref_year} is outside the range of the available SLR scenarios"
                )
            else:
                ref_slr = np.interp(ref_year, df["year"], df[slr_scenario])
                new_slr = us.UnitfulLength(
                    value=slr - ref_slr,
                    units=df["units"][0],
                )
                gui_units = self.site.gui.units.default_length_units
                return np.round(new_slr.convert(gui_units), decimals=2)

    # TODO: should probably be moved to frontend
    def plot_slr_scenarios(self) -> str:
        input_file = self.input_path.parent.joinpath(
<<<<<<< HEAD
            "static", self.site.attrs.sfincs.slr_scenarios.file
=======
            "static", self.site.sfincs.slr.scenarios.file
>>>>>>> 7b7015b3
        )
        df = pd.read_csv(input_file)
        ncolors = len(df.columns) - 2
        if "units" not in df.columns:
            raise ValueError(f"Expected column `units` in {input_file}.")

        units = df["units"].iloc[0]
        units = us.UnitTypesLength(units)

        if "Year" not in df.columns:
            if "year" not in df.columns:
                raise ValueError(f"Expected column `year` in {input_file}.")
            else:
                df = df.rename(columns={"year": "Year"})

<<<<<<< HEAD
        ref_year = self.site.attrs.sfincs.slr_scenarios.relative_to_year
=======
        ref_year = self.site.sfincs.slr.scenarios.relative_to_year
>>>>>>> 7b7015b3
        if ref_year > df["Year"].max() or ref_year < df["Year"].min():
            raise ValueError(
                f"The reference year {ref_year} is outside the range of the available SLR scenarios"
            )
        else:
            scenarios = self._static.get_slr_scn_names()
            for scn in scenarios:
                ref_slr = np.interp(ref_year, df["Year"], df[scn])
                df[scn] -= ref_slr

        df = df.drop(columns="units").melt(id_vars=["Year"]).reset_index(drop=True)
        # convert to units used in GUI
        slr_current_units = us.UnitfulLength(value=1.0, units=units)
        conversion_factor = slr_current_units.convert(
            self.site.gui.units.default_length_units
        )
        df.iloc[:, -1] = (conversion_factor * df.iloc[:, -1]).round(decimals=2)

        # rename column names that will be shown in html
        df = df.rename(
            columns={
                "variable": "Scenario",
                "value": f"Sea level rise [{self.site.gui.units.default_length_units.value}]",
            }
        )

        colors = sample_colorscale(
            "rainbow", [n / (ncolors - 1) for n in range(ncolors)]
        )
        fig = line(
            df,
            x="Year",
            y=f"Sea level rise [{self.site.gui.units.default_length_units.value}]",
            color="Scenario",
            color_discrete_sequence=colors,
        )

        # fig.update_traces(marker={"line": {"color": "#000000", "width": 2}})

        fig.update_layout(
            autosize=False,
            height=100 * 1.2,
            width=280 * 1.3,
            margin={"r": 0, "l": 0, "b": 0, "t": 0},
            font={"size": 10, "color": "black", "family": "Arial"},
            title_font={"size": 10, "color": "black", "family": "Arial"},
            legend_font={"size": 10, "color": "black", "family": "Arial"},
            legend_grouptitlefont={"size": 10, "color": "black", "family": "Arial"},
            legend={"entrywidthmode": "fraction", "entrywidth": 0.2},
            yaxis_title_font={"size": 10, "color": "black", "family": "Arial"},
            xaxis_title=None,
            xaxis_range=[ref_year, df["Year"].max()],
            legend_title=None,
            # paper_bgcolor="#3A3A3A",
            # plot_bgcolor="#131313",
        )

        # write html to results folder
        output_loc = self.input_path.parent.joinpath("temp", "slr.html")
        output_loc.parent.mkdir(parents=True, exist_ok=True)
        fig.write_html(output_loc)
        return str(output_loc)

    def write_to_csv(self, name: str, event: Event, df: pd.DataFrame):
        df.to_csv(
            self.events.input_path.joinpath(event.name, f"{name}.csv"),
            header=False,
        )

    def write_cyc(self, event: Event, track: TropicalCyclone):
        cyc_file = self.events.input_path / event.name / f"{event.track_name}.cyc"
        # cht_cyclone function to write TropicalCyclone as .cyc file
        track.write_track(filename=cyc_file, fmt="ddb_cyc")

    def check_benefit_scenarios(self, benefit: Benefit) -> pd.DataFrame:
        """Return a dataframe with the scenarios needed for this benefit assessment run.

        Parameters
        ----------
        benefit : Benefit
        """
        runner = BenefitRunner(self, benefit=benefit)
        return runner.check_scenarios()

    def create_benefit_scenarios(self, benefit: Benefit) -> None:
        """Create any scenarios that are needed for the (cost-)benefit assessment and are not there already.

        Parameters
        ----------
        benefit : Benefit
        """
        runner = BenefitRunner(self, benefit=benefit)
        runner.check_scenarios()

        # Iterate through the scenarios needed and create them if not existing
        for index, row in runner.scenarios.iterrows():
            if row["scenario created"] == "No":
                scenario_dict = {}
                scenario_dict["event"] = row["event"]
                scenario_dict["projection"] = row["projection"]
                scenario_dict["strategy"] = row["strategy"]
                scenario_dict["name"] = "_".join(
                    [row["projection"], row["event"], row["strategy"]]
                )

                scenario_obj = Scenario(**scenario_dict)
                # Check if scenario already exists (because it was created before in the loop)
                try:
                    self.scenarios.save(scenario_obj)
                except ValueError as e:
                    if "name is already used" not in str(e):
                        # some other error was raised, so we re-raise it
                        raise e
                    # otherwise, if it already exists and we dont need to save it, we can just continue

        # Update the scenarios check
        runner.check_scenarios()

    def run_benefit(self, benefit_name: Union[str, list[str]]) -> None:
        """Run a (cost-)benefit analysis.

        Parameters
        ----------
        benefit_name : Union[str, list[str]]
            name(s) of the benefits to run.
        """
        if not isinstance(benefit_name, list):
            benefit_name = [benefit_name]
        for name in benefit_name:
            benefit = self.benefits.get(name)
            runner = BenefitRunner(self, benefit=benefit)
            runner.run_cost_benefit()

    def update(self) -> None:
        self.projections = self._projections.list_objects()
        self.events = self._events.list_objects()
        self.measures = self._measures.list_objects()
        self.strategies = self._strategies.list_objects()
        self.scenarios = self._scenarios.list_objects()
        self.benefits = self._benefits.list_objects()

    def get_outputs(self) -> dict[str, Any]:
        """Return a dictionary with info on the outputs that currently exist in the database.

        Returns
        -------
        dict[str, Any]
            Includes 'name', 'path', 'last_modification_date' and "finished" info
        """
        all_scenarios = pd.DataFrame(self._scenarios.list_objects())
        if len(all_scenarios) > 0:
            df = all_scenarios[all_scenarios["finished"]]
        else:
            df = all_scenarios
        finished = df.drop(columns="finished").reset_index(drop=True)
        return finished.to_dict()

    def get_topobathy_path(self) -> str:
        """Return the path of the topobathy tiles in order to create flood maps with water level maps.

        Returns
        -------
        str
            path to topobathy tiles
        """
        path = self.input_path.parent.joinpath("static", "dem", "tiles", "topobathy")
        return str(path)

    def get_index_path(self) -> str:
        """Return the path of the index tiles which are used to connect each water level cell with the topobathy tiles.

        Returns
        -------
        str
            path to index tiles
        """
        path = self.input_path.parent.joinpath("static", "dem", "tiles", "indices")
        return str(path)

    def get_depth_conversion(self) -> float:
        """Return the flood depth conversion that is need in the gui to plot the flood map.

        Returns
        -------
        float
            conversion factor
        """
        # Get conresion factor need to get from the sfincs units to the gui units
        units = us.UnitfulLength(
            value=1, units=self.site.gui.units.default_length_units
        )
        unit_cor = units.convert(new_units=us.UnitTypesLength.meters)

        return unit_cor

    def get_max_water_level(
        self,
        scenario_name: str,
        return_period: Optional[int] = None,
    ) -> np.ndarray:
        """Return an array with the maximum water levels during an event.

        Parameters
        ----------
        scenario_name : str
            name of scenario
        return_period : int, optional
            return period in years, by default None

        Returns
        -------
        np.array
            2D map of maximum water levels
        """
        # If single event read with hydromt-sfincs
        if not return_period:
            map_path = self.scenarios.output_path.joinpath(
                scenario_name,
                "Flooding",
                "max_water_level_map.nc",
            )
            with xr.open_dataarray(map_path) as map:
                zsmax = map.to_numpy()
        else:
            file_path = self.scenarios.output_path.joinpath(
                scenario_name,
                "Flooding",
                f"RP_{return_period:04d}_maps.nc",
            )
            with xr.open_dataset(file_path) as ds:
                zsmax = ds["risk_map"][:, :].to_numpy().T
        return zsmax

    def get_building_footprints(self, scenario_name: str) -> GeoDataFrame:
        """Return a geodataframe of the impacts at the footprint level.

        Parameters
        ----------
        scenario_name : str
            name of scenario

        Returns
        -------
        GeoDataFrame
            impacts at footprint level
        """
        out_path = self.scenarios.output_path.joinpath(scenario_name, "Impacts")
        footprints = out_path / f"Impacts_building_footprints_{scenario_name}.gpkg"
        gdf = gpd.read_file(footprints, engine="pyogrio")
        gdf = gdf.to_crs(4326)
        return gdf

    def get_roads(self, scenario_name: str) -> GeoDataFrame:
        """Return a geodataframe of the impacts at roads.

        Parameters
        ----------
        scenario_name : str
            name of scenario

        Returns
        -------
        GeoDataFrame
            Impacts at roads
        """
        out_path = self.scenarios.output_path.joinpath(scenario_name, "Impacts")
        roads = out_path / f"Impacts_roads_{scenario_name}.gpkg"
        gdf = gpd.read_file(roads, engine="pyogrio")
        gdf = gdf.to_crs(4326)
        return gdf

    def get_aggregation(self, scenario_name: str) -> dict[str, gpd.GeoDataFrame]:
        """Return a dictionary with the aggregated impacts as geodataframes.

        Parameters
        ----------
        scenario_name : str
            name of the scenario

        Returns
        -------
        dict[GeoDataFrame]
            dictionary with aggregated damages per aggregation type
        """
        out_path = self.scenarios.output_path.joinpath(scenario_name, "Impacts")
        gdfs = {}
        for aggr_area in out_path.glob(f"Impacts_aggregated_{scenario_name}_*.gpkg"):
            label = aggr_area.stem.split(f"{scenario_name}_")[-1]
            gdfs[label] = gpd.read_file(aggr_area, engine="pyogrio")
            gdfs[label] = gdfs[label].to_crs(4326)
        return gdfs

    def get_aggregation_benefits(
        self, benefit_name: str
    ) -> dict[str, gpd.GeoDataFrame]:
        """Get a dictionary with the aggregated benefits as geodataframes.

        Parameters
        ----------
        benefit_name : str
            name of the benefit analysis

        Returns
        -------
        dict[GeoDataFrame]
            dictionary with aggregated benefits per aggregation type
        """
        out_path = self.benefits.output_path.joinpath(
            benefit_name,
        )
        gdfs = {}
        for aggr_area in out_path.glob("benefits_*.gpkg"):
            label = aggr_area.stem.split("benefits_")[-1]
            gdfs[label] = gpd.read_file(aggr_area, engine="pyogrio")
            gdfs[label] = gdfs[label].to_crs(4326)
        return gdfs

    def get_object_list(self, object_type: str) -> dict[str, Any]:
        """Get a dictionary with all the toml paths and last modification dates that exist in the database that correspond to object_type.

        Parameters
        ----------
        object_type : str
            Can be 'projections', 'events', 'measures', 'strategies' or 'scenarios'

        Returns
        -------
        dict[str, Any]
            Includes 'path' and 'last_modification_date' info
        """
        paths = [
            path / f"{path.name}.toml"
            for path in list((self.input_path / object_type).iterdir())
        ]
        last_modification_date = [
            datetime.fromtimestamp(file.stat().st_mtime) for file in paths
        ]

        objects = {
            "path": paths,
            "last_modification_date": last_modification_date,
        }

        return objects

    def has_run_hazard(self, scenario_name: str) -> None:
        """Check if there is already a simulation that has the exact same hazard component.

        If yes that is copied to avoid running the hazard model twice.

        Parameters
        ----------
        scenario_name : str
            name of the scenario to check if needs to be rerun for hazard
        """
        scenario = self._scenarios.get(scenario_name)
        runner = ScenarioRunner(self, scenario=scenario)

        # Dont do anything if the hazard model has already been run in itself
        if runner.impacts.hazard.has_run:
            return

        scns_simulated = [
            sim
            for sim in self.scenarios.list_objects()["objects"]
            if self.scenarios.output_path.joinpath(sim.name, "Flooding").is_dir()
        ]

        for scn in scns_simulated:
            if self.scenarios.equal_hazard_components(scn, scenario):
                existing = self.scenarios.output_path.joinpath(scn.name, "Flooding")
                path_new = self.scenarios.output_path.joinpath(
                    scenario.name, "Flooding"
                )
                runner._load_objects(scn)
                if runner.impacts.hazard.has_run:  # only copy results if the hazard model has actually finished and skip simulation folders
                    shutil.copytree(
                        existing,
                        path_new,
                        dirs_exist_ok=True,
                        ignore=shutil.ignore_patterns("simulations"),
                    )
                    self.logger.info(
                        f"Hazard simulation is used from the '{scn.name}' scenario"
                    )

    def run_scenario(self, scenario_name: Union[str, list[str]]) -> None:
        """Run a scenario hazard and impacts.

        Parameters
        ----------
        scenario_name : Union[str, list[str]]
            name(s) of the scenarios to run.

        Raises
        ------
        RuntimeError
            If an error occurs while running one of the scenarios
        """
        if not isinstance(scenario_name, list):
            scenario_name = [scenario_name]

        errors = []

        for scn in scenario_name:
            try:
                self.has_run_hazard(scn)
                scenario = self.scenarios.get(scn)
                runner = ScenarioRunner(self, scenario=scenario)
                runner.run(scenario)
            except RuntimeError as e:
                errors.append(scn)
                self.logger.error(f"Error running scenario {scn}: {e}")
        if errors:
            raise RuntimeError(
                "FloodAdapt failed to run for the following scenarios: "
                + ", ".join(errors)
                + ". Check the logs for more information."
            )

    def cleanup(self) -> None:
        """
        Remove corrupted scenario output.

        This method removes any scenario output that:
            - is corrupted due to unfinished runs
            - does not have a corresponding input

        """
        if not Settings().delete_crashed_runs:
            return

        if not self.scenarios.output_path.is_dir():
            return

        input_scenarios = [
            (self.scenarios.input_path / dir).resolve()
            for dir in os.listdir(self.scenarios.input_path)
        ]
        output_scenarios = [
            (self.scenarios.output_path / dir).resolve()
            for dir in os.listdir(self.scenarios.output_path)
        ]

        def _call_garbage_collector(func, path, exc_info, retries=5, delay=0.1):
            """Retry deletion up to 5 times if the file is locked."""
            for attempt in range(retries):
                gc.collect()
                time.sleep(delay)
                try:
                    func(path)  # Retry deletion
                    return  # Exit if successful
                except Exception as e:
                    print(
                        f"Attempt {attempt + 1}/{retries} failed to delete {path}: {e}"
                    )

            print(f"Giving up on deleting {path} after {retries} attempts.")

        for dir in output_scenarios:
            # Delete if: input was deleted or corrupted output due to unfinished run
            if dir.name not in [
                path.name for path in input_scenarios
            ] or not finished_file_exists(dir):
                shutil.rmtree(dir, onerror=_call_garbage_collector)<|MERGE_RESOLUTION|>--- conflicted
+++ resolved
@@ -200,13 +200,7 @@
         ValueError
             if the year to evaluate is outside of the time range in the slr.csv file
         """
-<<<<<<< HEAD
-        input_file = self.input_path.parent.joinpath(
-            "static", self.site.attrs.sfincs.slr_scenarios.file
-        )
-=======
-        input_file = self.static_path / self.site.sfincs.slr.scenarios.file
->>>>>>> 7b7015b3
+        input_file = self.static_path / self.site.sfincs.slr_scenarios.file
         df = pd.read_csv(input_file)
         if year > df["year"].max() or year < df["year"].min():
             raise ValueError(
@@ -214,11 +208,7 @@
             )
         else:
             slr = np.interp(year, df["year"], df[slr_scenario])
-<<<<<<< HEAD
-            ref_year = self.site.attrs.sfincs.slr_scenarios.relative_to_year
-=======
-            ref_year = self.site.sfincs.slr.scenarios.relative_to_year
->>>>>>> 7b7015b3
+            ref_year = self.site.sfincs.slr_scenarios.relative_to_year
             if ref_year > df["year"].max() or ref_year < df["year"].min():
                 raise ValueError(
                     f"The reference year {ref_year} is outside the range of the available SLR scenarios"
@@ -235,11 +225,7 @@
     # TODO: should probably be moved to frontend
     def plot_slr_scenarios(self) -> str:
         input_file = self.input_path.parent.joinpath(
-<<<<<<< HEAD
-            "static", self.site.attrs.sfincs.slr_scenarios.file
-=======
-            "static", self.site.sfincs.slr.scenarios.file
->>>>>>> 7b7015b3
+            "static", self.site.sfincs.slr_scenarios.file
         )
         df = pd.read_csv(input_file)
         ncolors = len(df.columns) - 2
@@ -255,11 +241,7 @@
             else:
                 df = df.rename(columns={"year": "Year"})
 
-<<<<<<< HEAD
-        ref_year = self.site.attrs.sfincs.slr_scenarios.relative_to_year
-=======
-        ref_year = self.site.sfincs.slr.scenarios.relative_to_year
->>>>>>> 7b7015b3
+        ref_year = self.site.sfincs.slr_scenarios.relative_to_year
         if ref_year > df["Year"].max() or ref_year < df["Year"].min():
             raise ValueError(
                 f"The reference year {ref_year} is outside the range of the available SLR scenarios"
