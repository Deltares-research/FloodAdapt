--- conflicted
+++ resolved
@@ -284,13 +284,8 @@
         str
             path to topobathy tiles
         """
-<<<<<<< HEAD
         path = self.static_path / "dem" / self.site.sfincs.dem.filename
-        return str(path)
-=======
-        path = self.input_path.parent.joinpath("static", "dem", "tiles", "topobathy")
         return path.as_posix()
->>>>>>> b39dea8f
 
     def get_index_path(self) -> str:
         """Return the path of the index tiles which are used to connect each water level cell with the topobathy tiles.
@@ -300,13 +295,8 @@
         str
             path to index tiles
         """
-<<<<<<< HEAD
         path = self.static_path / "dem" / self.site.sfincs.dem.index_filename
-        return str(path)
-=======
-        path = self.input_path.parent.joinpath("static", "dem", "tiles", "indices")
         return path.as_posix()
->>>>>>> b39dea8f
 
     def get_depth_conversion(self) -> float:
         """Return the flood depth conversion that is need in the gui to plot the flood map.
