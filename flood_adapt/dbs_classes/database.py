import os
import shutil
from datetime import datetime
from pathlib import Path
from typing import Any, Optional, Union

import geopandas as gpd
import numpy as np
import pandas as pd
import xarray as xr
from cht_cyclones.tropical_cyclone import TropicalCyclone
from geopandas import GeoDataFrame
from plotly.express import line
from plotly.express.colors import sample_colorscale

from flood_adapt.dbs_classes.dbs_benefit import DbsBenefit
from flood_adapt.dbs_classes.dbs_event import DbsEvent
from flood_adapt.dbs_classes.dbs_measure import DbsMeasure
from flood_adapt.dbs_classes.dbs_projection import DbsProjection
from flood_adapt.dbs_classes.dbs_scenario import DbsScenario
from flood_adapt.dbs_classes.dbs_static import DbsStatic
from flood_adapt.dbs_classes.dbs_strategy import DbsStrategy
from flood_adapt.dbs_classes.interface.database import IDatabase
from flood_adapt.misc.config import Settings
from flood_adapt.misc.log import FloodAdaptLogging
from flood_adapt.object_model.hazard.interface.events import IEvent
from flood_adapt.object_model.interface.benefits import IBenefit
from flood_adapt.object_model.interface.config.site import Site
from flood_adapt.object_model.io import unit_system as us
from flood_adapt.object_model.scenario import Scenario
from flood_adapt.object_model.utils import finished_file_exists


class Database(IDatabase):
    """Implementation of IDatabase class that holds the site information and has methods to get static data info, and all the input information.

    Additionally it can manipulate (add, edit, copy and delete) any of the objects in the input.
    """

    database_path: Union[str, os.PathLike]
    database_name: str

    base_path: Path
    input_path: Path
    static_path: Path
    output_path: Path

    _site: Site

    _events: DbsEvent
    _scenarios: DbsScenario
    _strategies: DbsStrategy
    _measures: DbsMeasure
    _projections: DbsProjection
    _benefits: DbsBenefit

    _static: DbsStatic

    def __init__(self, database_path: Path) -> None:
        """
        Initialize the Database object.

        Parameters
        ----------
        database_path : Path
            The path to the database
        -----
        """
        self.logger = FloodAdaptLogging.getLogger("Database")
        self.logger.info(f"Initializing database at {database_path}")

        # Set the paths
<<<<<<< HEAD
        self.base_path = Path(database_path) / database_name
=======
        self.base_path = Path(database_path)
>>>>>>> 78b9752f
        self.input_path = self.base_path / "input"
        self.static_path = self.base_path / "static"
        self.output_path = self.base_path / "output"

        self._site = Site.load_file(self.static_path / "config" / "site.toml")

        # Initialize the different database objects
        self._static = DbsStatic(self)
        self._events = DbsEvent(self)
        self._scenarios = DbsScenario(self)
        self._strategies = DbsStrategy(self)
        self._measures = DbsMeasure(self)
        self._projections = DbsProjection(self)
        self._benefits = DbsBenefit(self)

        # Delete any unfinished/crashed scenario output
        self.cleanup()

    # Property methods
    @property
    def site(self) -> Site:
        return self._site

    @property
    def static(self) -> DbsStatic:
        return self._static

    @property
    def events(self) -> DbsEvent:
        return self._events

    @property
    def scenarios(self) -> DbsScenario:
        return self._scenarios

    @property
    def strategies(self) -> DbsStrategy:
        return self._strategies

    @property
    def measures(self) -> DbsMeasure:
        return self._measures

    @property
    def projections(self) -> DbsProjection:
        return self._projections

    @property
    def benefits(self) -> DbsBenefit:
        return self._benefits

    def interp_slr(self, slr_scenario: str, year: float) -> float:
        r"""Interpolate SLR value and reference it to the SLR reference year from the site toml.

        Parameters
        ----------
        slr_scenario : str
            SLR scenario name from the coulmn names in static\slr\slr.csv
        year : float
            year to evaluate

        Returns
        -------
        float
            _description_

        Raises
        ------
        ValueError
            if the reference year is outside of the time range in the slr.csv file
        ValueError
            if the year to evaluate is outside of the time range in the slr.csv file
        """
        input_file = self.input_path.parent.joinpath(
            "static", self.site.attrs.sfincs.slr.scenarios.file
        )
        df = pd.read_csv(input_file)
        if year > df["year"].max() or year < df["year"].min():
            raise ValueError(
                "The selected year is outside the range of the available SLR scenarios"
            )
        else:
            slr = np.interp(year, df["year"], df[slr_scenario])
            ref_year = self.site.attrs.sfincs.slr.scenarios.relative_to_year
            if ref_year > df["year"].max() or ref_year < df["year"].min():
                raise ValueError(
                    f"The reference year {ref_year} is outside the range of the available SLR scenarios"
                )
            else:
                ref_slr = np.interp(ref_year, df["year"], df[slr_scenario])
                new_slr = us.UnitfulLength(
                    value=slr - ref_slr,
                    units=df["units"][0],
                )
                gui_units = self.site.attrs.gui.units.default_length_units
                return np.round(new_slr.convert(gui_units), decimals=2)

    # TODO: should probably be moved to frontend
    def plot_slr_scenarios(self) -> str:
        input_file = self.input_path.parent.joinpath(
            "static", self.site.attrs.sfincs.slr.scenarios.file
        )
        df = pd.read_csv(input_file)
        ncolors = len(df.columns) - 2
        if "units" not in df.columns:
            raise ValueError(f"Expected column `units` in {input_file}.")

        units = df["units"].iloc[0]
        units = us.UnitTypesLength(units)

        if "Year" not in df.columns:
            if "year" not in df.columns:
                raise ValueError(f"Expected column `year` in {input_file}.")
            else:
                df = df.rename(columns={"year": "Year"})

        ref_year = self.site.attrs.sfincs.slr.scenarios.relative_to_year
        if ref_year > df["Year"].max() or ref_year < df["Year"].min():
            raise ValueError(
                f"The reference year {ref_year} is outside the range of the available SLR scenarios"
            )
        else:
            scenarios = self._static.get_slr_scn_names()
            for scn in scenarios:
                ref_slr = np.interp(ref_year, df["Year"], df[scn])
                df[scn] -= ref_slr

        df = df.drop(columns="units").melt(id_vars=["Year"]).reset_index(drop=True)
        # convert to units used in GUI
        slr_current_units = us.UnitfulLength(value=1.0, units=units)
        conversion_factor = slr_current_units.convert(
            self.site.attrs.gui.units.default_length_units
        )
        df.iloc[:, -1] = (conversion_factor * df.iloc[:, -1]).round(decimals=2)

        # rename column names that will be shown in html
        df = df.rename(
            columns={
                "variable": "Scenario",
                "value": "Sea level rise [{}]".format(
                    self.site.attrs.gui.units.default_length_units
                ),
            }
        )

        colors = sample_colorscale(
            "rainbow", [n / (ncolors - 1) for n in range(ncolors)]
        )
        fig = line(
            df,
            x="Year",
            y=f"Sea level rise [{self.site.attrs.gui.units.default_length_units}]",
            color="Scenario",
            color_discrete_sequence=colors,
        )

        # fig.update_traces(marker={"line": {"color": "#000000", "width": 2}})

        fig.update_layout(
            autosize=False,
            height=100 * 1.2,
            width=280 * 1.3,
            margin={"r": 0, "l": 0, "b": 0, "t": 0},
            font={"size": 10, "color": "black", "family": "Arial"},
            title_font={"size": 10, "color": "black", "family": "Arial"},
            legend_font={"size": 10, "color": "black", "family": "Arial"},
            legend_grouptitlefont={"size": 10, "color": "black", "family": "Arial"},
            legend={"entrywidthmode": "fraction", "entrywidth": 0.2},
            yaxis_title_font={"size": 10, "color": "black", "family": "Arial"},
            xaxis_title=None,
            xaxis_range=[ref_year, df["Year"].max()],
            legend_title=None,
            # paper_bgcolor="#3A3A3A",
            # plot_bgcolor="#131313",
        )

        # write html to results folder
        output_loc = self.input_path.parent.joinpath("temp", "slr.html")
        output_loc.parent.mkdir(parents=True, exist_ok=True)
        fig.write_html(output_loc)
        return str(output_loc)

    def write_to_csv(self, name: str, event: IEvent, df: pd.DataFrame):
        df.to_csv(
            self.events.input_path.joinpath(event.attrs.name, f"{name}.csv"),
            header=False,
        )

    def write_cyc(self, event: IEvent, track: TropicalCyclone):
        cyc_file = (
            self.events.input_path / event.attrs.name / f"{event.attrs.track_name}.cyc"
        )
        # cht_cyclone function to write TropicalCyclone as .cyc file
        track.write_track(filename=cyc_file, fmt="ddb_cyc")

    def check_benefit_scenarios(self, benefit: IBenefit) -> pd.DataFrame:
        """Return a dataframe with the scenarios needed for this benefit assessment run.

        Parameters
        ----------
        benefit : IBenefit
        """
        return benefit.check_scenarios()

    def create_benefit_scenarios(self, benefit: IBenefit) -> None:
        """Create any scenarios that are needed for the (cost-)benefit assessment and are not there already.

        Parameters
        ----------
        benefit : IBenefit
        """
        # If the check has not been run yet, do it now
        if not hasattr(benefit, "scenarios"):
            benefit.check_scenarios()

        # Iterate through the scenarios needed and create them if not existing
        for index, row in benefit.scenarios.iterrows():
            if row["scenario created"] == "No":
                scenario_dict = {}
                scenario_dict["event"] = row["event"]
                scenario_dict["projection"] = row["projection"]
                scenario_dict["strategy"] = row["strategy"]
                scenario_dict["name"] = "_".join(
                    [row["projection"], row["event"], row["strategy"]]
                )

                scenario_obj = Scenario.load_dict(scenario_dict)
                # Check if scenario already exists (because it was created before in the loop)
                try:
                    self.scenarios.save(scenario_obj)
                except ValueError as e:
                    if "name is already used" not in str(e):
                        # some other error was raised, so we re-raise it
                        raise e
                    # otherwise, if it already exists and we dont need to save it, we can just continue

        # Update the scenarios check
        benefit.check_scenarios()

    def run_benefit(self, benefit_name: Union[str, list[str]]) -> None:
        """Run a (cost-)benefit analysis.

        Parameters
        ----------
        benefit_name : Union[str, list[str]]
            name(s) of the benefits to run.
        """
        if not isinstance(benefit_name, list):
            benefit_name = [benefit_name]
        for name in benefit_name:
            benefit = self._benefits.get(name)
            benefit.run_cost_benefit()

    def update(self) -> None:
        self.projections = self._projections.list_objects()
        self.events = self._events.list_objects()
        self.measures = self._measures.list_objects()
        self.strategies = self._strategies.list_objects()
        self.scenarios = self._scenarios.list_objects()
        self.benefits = self._benefits.list_objects()

    def get_outputs(self) -> dict[str, Any]:
        """Return a dictionary with info on the outputs that currently exist in the database.

        Returns
        -------
        dict[str, Any]
            Includes 'name', 'path', 'last_modification_date' and "finished" info
        """
        all_scenarios = pd.DataFrame(self._scenarios.list_objects())
        if len(all_scenarios) > 0:
            df = all_scenarios[all_scenarios["finished"]]
        else:
            df = all_scenarios
        finished = df.drop(columns="finished").reset_index(drop=True)
        return finished.to_dict()

    def get_topobathy_path(self) -> str:
        """Return the path of the topobathy tiles in order to create flood maps with water level maps.

        Returns
        -------
        str
            path to topobathy tiles
        """
        path = self.input_path.parent.joinpath("static", "dem", "tiles", "topobathy")
        return str(path)

    def get_index_path(self) -> str:
        """Return the path of the index tiles which are used to connect each water level cell with the topobathy tiles.

        Returns
        -------
        str
            path to index tiles
        """
        path = self.input_path.parent.joinpath("static", "dem", "tiles", "indices")
        return str(path)

    def get_depth_conversion(self) -> float:
        """Return the flood depth conversion that is need in the gui to plot the flood map.

        Returns
        -------
        float
            conversion factor
        """
        # Get conresion factor need to get from the sfincs units to the gui units
        units = us.UnitfulLength(
            value=1, units=self.site.attrs.gui.units.default_length_units
        )
        unit_cor = units.convert(new_units=us.UnitTypesLength.meters)

        return unit_cor

    def get_max_water_level(
        self,
        scenario_name: str,
        return_period: Optional[int] = None,
    ) -> np.ndarray:
        """Return an array with the maximum water levels during an event.

        Parameters
        ----------
        scenario_name : str
            name of scenario
        return_period : int, optional
            return period in years, by default None

        Returns
        -------
        np.array
            2D map of maximum water levels
        """
        # If single event read with hydromt-sfincs
        if not return_period:
            map_path = self.scenarios.output_path.joinpath(
                scenario_name,
                "Flooding",
                "max_water_level_map.nc",
            )
            with xr.open_dataarray(map_path) as map:
                zsmax = map.to_numpy()
        else:
            file_path = self.scenarios.output_path.joinpath(
                scenario_name,
                "Flooding",
                f"RP_{return_period:04d}_maps.nc",
            )
            with xr.open_dataset(file_path) as ds:
                zsmax = ds["risk_map"][:, :].to_numpy().T
        return zsmax

    def get_building_footprints(self, scenario_name: str) -> GeoDataFrame:
        """Return a geodataframe of the impacts at the footprint level.

        Parameters
        ----------
        scenario_name : str
            name of scenario

        Returns
        -------
        GeoDataFrame
            impacts at footprint level
        """
        out_path = self.scenarios.output_path.joinpath(scenario_name, "Impacts")
        footprints = out_path / f"Impacts_building_footprints_{scenario_name}.gpkg"
        gdf = gpd.read_file(footprints, engine="pyogrio")
        gdf = gdf.to_crs(4326)
        return gdf

    def get_roads(self, scenario_name: str) -> GeoDataFrame:
        """Return a geodataframe of the impacts at roads.

        Parameters
        ----------
        scenario_name : str
            name of scenario

        Returns
        -------
        GeoDataFrame
            Impacts at roads
        """
        out_path = self.scenarios.output_path.joinpath(scenario_name, "Impacts")
        roads = out_path / f"Impacts_roads_{scenario_name}.gpkg"
        gdf = gpd.read_file(roads, engine="pyogrio")
        gdf = gdf.to_crs(4326)
        return gdf

    def get_aggregation(self, scenario_name: str) -> dict[str, gpd.GeoDataFrame]:
        """Return a dictionary with the aggregated impacts as geodataframes.

        Parameters
        ----------
        scenario_name : str
            name of the scenario

        Returns
        -------
        dict[GeoDataFrame]
            dictionary with aggregated damages per aggregation type
        """
        out_path = self.scenarios.output_path.joinpath(scenario_name, "Impacts")
        gdfs = {}
        for aggr_area in out_path.glob(f"Impacts_aggregated_{scenario_name}_*.gpkg"):
            label = aggr_area.stem.split(f"{scenario_name}_")[-1]
            gdfs[label] = gpd.read_file(aggr_area, engine="pyogrio")
            gdfs[label] = gdfs[label].to_crs(4326)
        return gdfs

    def get_aggregation_benefits(
        self, benefit_name: str
    ) -> dict[str, gpd.GeoDataFrame]:
        """Get a dictionary with the aggregated benefits as geodataframes.

        Parameters
        ----------
        benefit_name : str
            name of the benefit analysis

        Returns
        -------
        dict[GeoDataFrame]
            dictionary with aggregated benefits per aggregation type
        """
        out_path = self.benefits.output_path.joinpath(
            benefit_name,
        )
        gdfs = {}
        for aggr_area in out_path.glob("benefits_*.gpkg"):
            label = aggr_area.stem.split("benefits_")[-1]
            gdfs[label] = gpd.read_file(aggr_area, engine="pyogrio")
            gdfs[label] = gdfs[label].to_crs(4326)
        return gdfs

    def get_object_list(self, object_type: str) -> dict[str, Any]:
        """Get a dictionary with all the toml paths and last modification dates that exist in the database that correspond to object_type.

        Parameters
        ----------
        object_type : str
            Can be 'projections', 'events', 'measures', 'strategies' or 'scenarios'

        Returns
        -------
        dict[str, Any]
            Includes 'path' and 'last_modification_date' info
        """
        paths = [
            path / f"{path.name}.toml"
            for path in list((self.input_path / object_type).iterdir())
        ]
        last_modification_date = [
            datetime.fromtimestamp(file.stat().st_mtime) for file in paths
        ]

        objects = {
            "path": paths,
            "last_modification_date": last_modification_date,
        }

        return objects

    def has_run_hazard(self, scenario_name: str) -> None:
        """Check if there is already a simulation that has the exact same hazard component.

        If yes that is copied to avoid running the hazard model twice.

        Parameters
        ----------
        scenario_name : str
            name of the scenario to check if needs to be rerun for hazard
        """
        scenario = self._scenarios.get(scenario_name)
        floodmap = self.scenarios.get_floodmap(scenario_name)

        # Dont do anything if the hazard model has already been run in itself
        if floodmap:
            return

        scns_simulated = [
            self._scenarios.get(sim.attrs.name)
            for sim in self.scenarios.list_objects()["objects"]
            if self.scenarios.output_path.joinpath(sim.attrs.name, "Flooding").is_dir()
        ]

        for scn in scns_simulated:
            if scn.equal_hazard_components(scenario, database=self):
                existing = self.scenarios.output_path.joinpath(
                    scn.attrs.name, "Flooding"
                )
                path_new = self.scenarios.output_path.joinpath(
                    scenario.attrs.name, "Flooding"
                )
                # only copy results if the hazard model has actually finished and skip simulation folders
                if self.scenarios.get_floodmap(scn.attrs.name):
                    shutil.copytree(
                        existing,
                        path_new,
                        dirs_exist_ok=True,
                        ignore=shutil.ignore_patterns("simulations"),
                    )
                    self.logger.info(
                        f"Hazard simulation is used from the '{scn.attrs.name}' scenario"
                    )

    def run_scenario(self, scenario_name: Union[str, list[str]]) -> None:
        """Run a scenario hazard and impacts.

        Parameters
        ----------
        scenario_name : Union[str, list[str]]
            name(s) of the scenarios to run.

        Raises
        ------
        RuntimeError
            If an error occurs while running one of the scenarios
        """
        if not isinstance(scenario_name, list):
            scenario_name = [scenario_name]

        errors = []
        for scn in scenario_name:
            try:
                self.has_run_hazard(scn)
                scenario = self.scenarios.get(scn)
                scenario.run()
            except RuntimeError:
                errors.append(scn)

        if errors:
            raise RuntimeError(
                "FloodAdapt failed to run for the following scenarios: "
                + ", ".join(errors)
                + ". Check the logs for more information."
            )

    def cleanup(self) -> None:
        """
        Remove corrupted scenario output.

        This method removes any scenario output that:
            - is corrupted due to unfinished runs
            - does not have a corresponding input

        """
        if not Settings().delete_crashed_runs:
            return

        if not self.scenarios.output_path.is_dir():
            return

        input_scenarios = [
            (self.scenarios.input_path / dir).resolve()
            for dir in os.listdir(self.scenarios.input_path)
        ]
        output_scenarios = [
            (self.scenarios.output_path / dir).resolve()
            for dir in os.listdir(self.scenarios.output_path)
        ]

        for dir in output_scenarios:
            if dir.name not in [path.name for path in input_scenarios]:
                # input was deleted
                shutil.rmtree(dir)
            elif not finished_file_exists(dir):
                # corrupted output due to unfinished run
                shutil.rmtree(dir)<|MERGE_RESOLUTION|>--- conflicted
+++ resolved
@@ -70,11 +70,7 @@
         self.logger.info(f"Initializing database at {database_path}")
 
         # Set the paths
-<<<<<<< HEAD
-        self.base_path = Path(database_path) / database_name
-=======
-        self.base_path = Path(database_path)
->>>>>>> 78b9752f
+        self.base_path = database_path
         self.input_path = self.base_path / "input"
         self.static_path = self.base_path / "static"
         self.output_path = self.base_path / "output"
