import logging
import math
import os
import shutil
import subprocess
import tempfile
from pathlib import Path
from typing import List, Optional, Union

import geopandas as gpd
import hydromt_sfincs.utils as utils
import numpy as np
import pandas as pd
import plotly.express as px
import plotly.graph_objects as go
import shapely
import xarray as xr
from cht_tide.read_bca import SfincsBoundary
from cht_tide.tide_predict import predict
from hydromt_sfincs import SfincsModel
from hydromt_sfincs.quadtree import QuadtreeGrid
from numpy import matlib

from flood_adapt.adapter.interface.hazard_adapter import IHazardAdapter
from flood_adapt.misc.config import Settings
from flood_adapt.misc.log import FloodAdaptLogging
from flood_adapt.object_model.hazard.event.event_set import EventSet
from flood_adapt.object_model.hazard.event.historical import HistoricalEvent
from flood_adapt.object_model.hazard.forcing.discharge import (
    DischargeConstant,
    DischargeCSV,
    DischargeSynthetic,
)
from flood_adapt.object_model.hazard.forcing.meteo_handler import MeteoHandler
from flood_adapt.object_model.hazard.forcing.rainfall import (
    RainfallConstant,
    RainfallCSV,
    RainfallMeteo,
    RainfallNetCDF,
    RainfallSynthetic,
    RainfallTrack,
)
from flood_adapt.object_model.hazard.forcing.tide_gauge import TideGauge
from flood_adapt.object_model.hazard.forcing.timeseries import (
    CSVTimeseries,
)
from flood_adapt.object_model.hazard.forcing.waterlevels import (
    WaterlevelCSV,
    WaterlevelGauged,
    WaterlevelModel,
    WaterlevelSynthetic,
)
from flood_adapt.object_model.hazard.forcing.wind import (
    WindConstant,
    WindMeteo,
    WindNetCDF,
    WindSynthetic,
    WindTrack,
)
from flood_adapt.object_model.hazard.interface.events import IEvent, Template
from flood_adapt.object_model.hazard.interface.forcing import (
    IDischarge,
    IForcing,
    IRainfall,
    IWaterlevel,
    IWind,
)
from flood_adapt.object_model.hazard.interface.models import TimeModel
from flood_adapt.object_model.hazard.measure.floodwall import FloodWall
from flood_adapt.object_model.hazard.measure.green_infrastructure import (
    GreenInfrastructure,
)
from flood_adapt.object_model.hazard.measure.pump import Pump
from flood_adapt.object_model.interface.config.site import Site
from flood_adapt.object_model.interface.measures import IMeasure
from flood_adapt.object_model.interface.path_builder import (
    ObjectDir,
    TopLevelDir,
    db_path,
)
from flood_adapt.object_model.interface.projections import (
    IProjection,
    PhysicalProjectionModel,
)
from flood_adapt.object_model.interface.scenarios import IScenario
from flood_adapt.object_model.io import unit_system as us
from flood_adapt.object_model.utils import cd, resolve_filepath


class SfincsAdapter(IHazardAdapter):
    logger = FloodAdaptLogging.getLogger("SfincsAdapter")
    _site: Site
    _model: SfincsModel

    ###############
    ### PUBLIC ####
    ###############

    ### HAZARD ADAPTER METHODS ###
    def __init__(self, model_root: Path):
        """Load overland sfincs model based on a root directory.

        Args:
            model_root (Path): Root directory of overland sfincs model.
        """
        self.site = self.database.site
<<<<<<< HEAD
        self.sfincs_logger = self.setup_sfincs_logger(model_root)
        self._model = SfincsModel(
            root=str(model_root.resolve()), mode="r", logger=self.sfincs_logger
        )
=======

        self._model = SfincsModel(root=str(model_root.resolve()), mode="r")
>>>>>>> 7351194f
        self._model.read()

    def read(self, path: Path):
        """Read the sfincs model from the current model root."""
        if Path(self._model.root).resolve() != Path(path).resolve():
            self._model.set_root(root=str(path), mode="r")
        self._model.read()

    def write(self, path_out: Union[str, os.PathLike], overwrite: bool = True):
        """Write the sfincs model configuration to a directory."""
        root = self.get_model_root()
        if not isinstance(path_out, Path):
            path_out = Path(path_out).resolve()

        if not path_out.exists():
            path_out.mkdir(parents=True)

        write_mode = "w+" if overwrite else "w"
        with cd(path_out):
            shutil.copytree(root, path_out, dirs_exist_ok=True)

            self._model.set_root(root=str(path_out), mode=write_mode)
            self._model.write()
            self._model.set_root(root=str(root), mode=write_mode)

    def close_files(self):
        """Close all open files and clean up file handles."""
        if hasattr(self.logger, "handlers"):
            for handler in self.logger.handlers:
                if isinstance(handler, logging.FileHandler):
                    handler.close()
                    self.logger.removeHandler(handler)

    def __enter__(self) -> "SfincsAdapter":
        return self

    def __exit__(self, exc_type, exc_value, traceback) -> bool:
        self.close_files()
        return False

    def ensure_no_existing_forcings(self):
        """Check for existing forcings in the model and raise an error if any are found."""
        all_forcings = {
            "waterlevel": self.waterlevels,
            "rainfall": self.rainfall,
            "wind": self.wind,
            "discharge": self.discharge,
        }
        contains_forcings = ", ".join(
            [
                f"{name.capitalize()}"
                for name, forcing in all_forcings.items()
                if forcing is not None
            ]
        )
        if contains_forcings:
            raise ValueError(
                f"{contains_forcings} forcing(s) should not exists in the SFINCS template model. Remove it from the SFINCS model located at: {self.get_model_root()}. For more information on SFINCS and its input files, see the SFINCS documentation at: `https://sfincs.readthedocs.io/en/latest/input.html`"
            )

    def has_run(self, scenario: IScenario) -> bool:
        """Check if the model has been run."""
        return self.sfincs_completed(scenario) and self.run_completed(scenario)

    def execute(self, path: Path, strict: bool = True) -> bool:
        """
        Run the sfincs executable in the specified path.

        Parameters
        ----------
        sim_path : str
            Path to the simulation folder.
            Default is None, in which case the model root is used.
        strict : bool, optional
            True: raise an error if the model fails to run.
            False: log a warning.
            Default is True.

        Returns
        -------
        bool
            True if the model ran successfully, False otherwise.

        """
        with cd(path):
<<<<<<< HEAD
            self.logger.info(f"Running SFINCS in {path}")
            process = subprocess.run(
                str(Settings().sfincs_path),
                stdout=subprocess.PIPE,
                stderr=subprocess.PIPE,
                text=True,
            )
            self.sfincs_logger.info(process.stdout)
            self.logger.debug(process.stdout)
=======
            with FloodAdaptLogging.to_file(file_path=sfincs_log):
                self.logger.info(f"Running SFINCS in {path}")
                process = subprocess.run(
                    str(Settings().sfincs_path),
                    stdout=subprocess.PIPE,
                    stderr=subprocess.PIPE,
                    text=True,
                )
                self.logger.debug(process.stdout)
>>>>>>> 7351194f

        if process.returncode != 0:
            if Settings().delete_crashed_runs:
                # Remove all files in the simulation folder except for the log files
                for subdir, dirs, files in os.walk(path, topdown=False):
                    for file in files:
                        if not file.endswith(".log"):
                            os.remove(os.path.join(subdir, file))

                    if not os.listdir(subdir):
                        os.rmdir(subdir)

            if strict:
                raise RuntimeError(f"SFINCS model failed to run in {path}.")
            else:
                self.logger.error(f"SFINCS model failed to run in {path}.")

        return process.returncode == 0

    def run(self, scenario: IScenario):
        """Run the whole workflow (Preprocess, process and postprocess) for a given scenario."""
        self.ensure_no_existing_forcings()
        self.preprocess(scenario)
        self.process(scenario)
        self.postprocess(scenario)

    def preprocess(self, scenario: IScenario):
        sim_paths = self._get_simulation_paths(scenario)
        self.logger.info(f"Preprocessing Scenario `{scenario.attrs.name}`")
        if isinstance(scenario.event, EventSet):
            self._preprocess_risk(scenario, sim_paths)
        elif isinstance(scenario.event, IEvent):
            self._preprocess_single_event(scenario, output_path=sim_paths[0])

    def process(self, scenario: IScenario):
        sim_paths = self._get_simulation_paths(scenario)

        if isinstance(scenario.event, IEvent):
            self.logger.info(
                f"Running SFINCS for single event Scenario `{scenario.attrs.name}`"
            )
            self.execute(sim_paths[0])

        elif isinstance(scenario.event, EventSet):
            total = len(sim_paths)
            for current, sim_path in enumerate(sim_paths):
                self.logger.info(
<<<<<<< HEAD
                    f"Running SFINCS for Eventset Scenario `{scenario.attrs.name}`, Event `{scenario.event.events[current].attrs.name}` ({current + 1}/{total})"
=======
                    f"Running SFINCS for Eventset Scenario `{scenario.attrs.name}`, Event `{scenario.event.events[current].attrs.name}` ({current}/{total})"
>>>>>>> 7351194f
                )
                self.execute(sim_path)

    def postprocess(self, scenario: IScenario):
        self.logger.info(f"Postprocessing SFINCS for Scenario `{scenario.attrs.name}`")
        if not self.sfincs_completed(scenario):
            raise RuntimeError("SFINCS was not run successfully!")

        if isinstance(scenario.event, IEvent):
            self.write_floodmap_geotiff(scenario)
            self.plot_wl_obs(scenario)
            self.write_water_level_map(scenario)

        elif isinstance(scenario.event, EventSet):
            self.calculate_rp_floodmaps(scenario)

    def set_timing(self, time: TimeModel):
        """Set model reference times."""
        self.logger.info(f"Setting timing for the SFINCS model: `{time}`")
        self._model.set_config("tref", time.start_time)
        self._model.set_config("tstart", time.start_time)
        self._model.set_config("tstop", time.end_time)

    def add_forcing(self, forcing: IForcing):
        """Get forcing data and add it."""
        if forcing is None:
            return

        self.logger.info(
            f"Adding {forcing.type.capitalize()}: {forcing.source.capitalize()}"
        )
        if isinstance(forcing, IRainfall):
            self._add_forcing_rain(forcing)
        elif isinstance(forcing, IWind):
            self._add_forcing_wind(forcing)
        elif isinstance(forcing, IDischarge):
            self._add_forcing_discharge(forcing)
        elif isinstance(forcing, IWaterlevel):
            self._add_forcing_waterlevels(forcing)
        else:
            self.logger.warning(
                f"Skipping unsupported forcing type {forcing.__class__.__name__}"
            )

    def add_measure(self, measure: IMeasure):
        """Get measure data and add it."""
        self.logger.info(
            f"Adding {measure.__class__.__name__.capitalize()} `{measure.attrs.name}`"
        )

        if isinstance(measure, FloodWall):
            self._add_measure_floodwall(measure)
        elif isinstance(measure, GreenInfrastructure):
            self._add_measure_greeninfra(measure)
        elif isinstance(measure, Pump):
            self._add_measure_pump(measure)
        else:
            self.logger.warning(
                f"Skipping unsupported measure type {measure.__class__.__name__}"
            )

    def add_projection(self, projection: IProjection):
        """Get forcing data currently in the sfincs model and add the projection it."""
        self.logger.info(f"Adding Projection `{projection.attrs.name}`")
        phys_projection = projection.get_physical_projection()

        if phys_projection.attrs.sea_level_rise:
            self.logger.info(
                f"Adding projected sea level rise `{phys_projection.attrs.sea_level_rise}`"
            )
            if self.waterlevels is not None:
                self.waterlevels += phys_projection.attrs.sea_level_rise.convert(
                    us.UnitTypesLength.meters
                )
            else:
                self.logger.warning(
                    "Failed to add sea level rise, no water level forcing found in the model."
                )

        if phys_projection.attrs.rainfall_multiplier:
            self.logger.info(
                f"Adding projected rainfall multiplier `{phys_projection.attrs.rainfall_multiplier}`"
            )
            if self.rainfall is not None:
                self.rainfall *= phys_projection.attrs.rainfall_multiplier
            else:
                self.logger.warning(
                    "Failed to add projected rainfall multiplier, no rainfall forcing found in the model."
                )

    ### GETTERS ###
    def get_model_time(self) -> TimeModel:
        t0, t1 = self._model.get_model_time()
        return TimeModel(start_time=t0, end_time=t1)

    def get_model_root(self) -> Path:
        return Path(self._model.root)

    def get_mask(self):
        """Get mask with inactive cells from model."""
        mask = self._model.grid["msk"]
        return mask

    def get_bedlevel(self):
        """Get bed level from model."""
        self._model.read_results()
        zb = self._model.results["zb"]
        return zb

    def get_model_boundary(self) -> gpd.GeoDataFrame:
        """Get bounding box from model."""
        return self._model.region

    def get_model_grid(self) -> QuadtreeGrid:
        """Get grid from model.

        Returns
        -------
        QuadtreeGrid
            QuadtreeGrid with the model grid
        """
        return self._model.quadtree

    @property
    def waterlevels(self) -> xr.Dataset | xr.DataArray | None:
        return self._model.forcing.get("bzs")

    @waterlevels.setter
    def waterlevels(self, waterlevels: xr.Dataset | xr.DataArray):
        if self.waterlevels is None or self.waterlevels.size == 0:
            raise ValueError("No water level forcing found in the model.")
        self._model.forcing["bzs"] = waterlevels

    @property
    def discharge(self) -> xr.Dataset | xr.DataArray | None:
        return self._model.forcing.get("dis")

    @discharge.setter
    def discharge(self, discharge: xr.Dataset | xr.DataArray):
        if self.discharge is None or self.discharge.size == 0:
            raise ValueError("No discharge forcing found in the model.")
        self._model.forcing["dis"] = discharge

    @property
    def rainfall(self) -> xr.Dataset | xr.DataArray | None:
        names = ["precip", "precip_2d"]
        in_model = [name for name in names if name in self._model.forcing]
        if len(in_model) == 0:
            return None
        elif len(in_model) == 1:
            return self._model.forcing[in_model[0]]
        elif len(in_model) == 2:
            return xr.Dataset(
                {
                    "wind10_u": self._model.forcing["wind10_u"],
                    "wind10_v": self._model.forcing["wind10_v"],
                }
            )
        else:
            raise ValueError("Multiple wind forcings found in the model.")

    @rainfall.setter
    def rainfall(self, rainfall: xr.Dataset | xr.DataArray):
        if self.rainfall is None or self.rainfall.size == 0:
            raise ValueError("No rainfall forcing found in the model.")

        elif "precip_2d" in self._model.forcing:
            self._model.forcing["precip_2d"] = rainfall
        elif "precip" in self._model.forcing:
            self._model.forcing["precip"] = rainfall
        else:
            raise ValueError("Unsupported rainfall forcing in the model.")

    @property
    def wind(self) -> xr.Dataset | xr.DataArray | None:
        wind_names = ["wnd", "wind_2d", "wind", "wind10_u", "wind10_v"]
        wind_in_model = [name for name in wind_names if name in self._model.forcing]
        if len(wind_in_model) == 0:
            return None
        elif len(wind_in_model) == 1:
            return self._model.forcing[wind_in_model[0]]
        elif len(wind_in_model) == 2:
            if not ("wind10_u" in wind_in_model and "wind10_v" in wind_in_model):
                raise ValueError(
                    "Multiple wind forcings found in the model. Both should be wind10_u and wind10_v or a singular wind forcing."
                )
            return xr.Dataset(
                {
                    "wind10_u": self._model.forcing["wind10_u"],
                    "wind10_v": self._model.forcing["wind10_v"],
                }
            )
        else:
            raise ValueError("Multiple wind forcings found in the model.")

    @wind.setter
    def wind(self, wind: xr.Dataset | xr.DataArray):
        if (not self.wind) or (self.wind.size == 0):
            raise ValueError("No wind forcing found in the model.")

        elif "wind_2d" in self._model.forcing:
            self._model.forcing["wind_2d"] = wind
        elif "wind" in self._model.forcing:
            self._model.forcing["wind"] = wind
        elif "wnd" in self._model.forcing:
            self._model.forcing["wnd"] = wind
        elif "wind10_u" in self._model.forcing and "wind10_v" in self._model.forcing:
            self._model.forcing["wind10_u"] = wind["wind10_u"]
            self._model.forcing["wind10_v"] = wind["wind10_v"]
        else:
            raise ValueError("Unsupported wind forcing in the model.")

    ### OUTPUT ###
    def run_completed(self, scenario: IScenario) -> bool:
        """Check if the entire model run has been completed successfully by checking if all flood maps exist that are created in postprocess().

        Returns
        -------
        bool : True if all flood maps exist, False otherwise.

        """
        any_floodmap = len(self._get_flood_map_paths(scenario)) > 0
        all_exist = all(
            floodmap.exists() for floodmap in self._get_flood_map_paths(scenario)
        )
        return any_floodmap and all_exist

    def sfincs_completed(self, scenario: IScenario) -> bool:
        """Check if the sfincs executable has been run successfully by checking if the output files exist in the simulation folder.

        Returns
        -------
        bool: True if the sfincs executable has been run successfully, False otherwise.

        """
        sim_paths = self._get_simulation_paths(scenario)
        SFINCS_OUTPUT_FILES = ["sfincs_his.nc", "sfincs_map.nc"]

        if isinstance(scenario.event, EventSet):
            for sim_path in sim_paths:
                to_check = [Path(sim_path) / file for file in SFINCS_OUTPUT_FILES]
                if not all(output.exists() for output in to_check):
                    return False
            return True
        elif isinstance(scenario.event, IEvent):
            to_check = [Path(sim_paths[0]) / file for file in SFINCS_OUTPUT_FILES]
            # Add logfile check as well from old hazard.py?
            return all(output.exists() for output in to_check)
        else:
            raise ValueError(f"Unsupported event type: {type(scenario.event)}.")

    def write_floodmap_geotiff(
        self, scenario: IScenario, sim_path: Optional[Path] = None
    ):
        self.logger.info("Writing flood maps to geotiff")
        results_path = self._get_result_path(scenario)
        sim_path = sim_path or self._get_simulation_paths(scenario)[0]
        demfile = (
            self.database.static_path / "dem" / self.site.attrs.sfincs.dem.filename
        )

        # read SFINCS model
        with SfincsAdapter(model_root=sim_path) as model:
            zsmax = model._get_zsmax()
            dem = model._model.data_catalog.get_rasterdataset(demfile)

            # writing the geotiff to the scenario results folder
            model.write_geotiff(
                zsmax=zsmax,
                dem=dem,
                dem_units=us.UnitTypesLength(us.UnitTypesLength.meters),
                floodmap_fn=results_path / f"FloodMap_{scenario.attrs.name}.tif",
                floodmap_units=us.UnitTypesLength(us.UnitTypesLength.meters),
            )

    def write_water_level_map(
        self, scenario: IScenario, sim_path: Optional[Path] = None
    ):
        """Read simulation results from SFINCS and saves a netcdf with the maximum water levels."""
        self.logger.info("Writing water level map to netcdf")
        results_path = self._get_result_path(scenario)
        sim_path = sim_path or self._get_simulation_paths(scenario)[0]

        with SfincsAdapter(model_root=sim_path) as model:
            zsmax = model._get_zsmax()
            zsmax.to_netcdf(results_path / "max_water_level_map.nc")

    @staticmethod
    def write_geotiff(
        zsmax,
        dem,
        dem_units: us.UnitTypesLength,
        floodmap_fn: Path,
        floodmap_units: us.UnitTypesLength,
    ):
        # read DEM and convert units to metric units used by SFINCS
        dem_conversion = us.UnitfulLength(value=1.0, units=dem_units).convert(
            us.UnitTypesLength(us.UnitTypesLength.meters)
        )
        # determine conversion factor for output floodmap
        floodmap_conversion = us.UnitfulLength(
            value=1.0, units=us.UnitTypesLength(floodmap_units)
        ).convert(us.UnitTypesLength.meters)

        utils.downscale_floodmap(
            zsmax=floodmap_conversion * zsmax,
            dep=dem_conversion * dem,
            hmin=0.01,
            floodmap_fn=str(floodmap_fn),
        )

    def plot_wl_obs(
        self,
        scenario: IScenario,
        sim_path: Optional[Path] = None,
        event: Optional[IEvent] = None,
    ):
        """Plot water levels at SFINCS observation points as html.

        Only for single event scenarios, or for a specific simulation path containing the written and processed sfincs model.
        """
        self.logger.info("Plotting water levels at observation points")
        sim_path = sim_path or self._get_simulation_paths(scenario)[0]
        event = event or scenario.event

        # read SFINCS model
        with SfincsAdapter(model_root=sim_path) as model:
            df, gdf = model._get_zs_points()

        gui_units = us.UnitTypesLength(self.site.attrs.gui.units.default_length_units)
        conversion_factor = us.UnitfulLength(
            value=1.0, units=us.UnitTypesLength("meters")
        ).convert(gui_units)

        for ii, col in enumerate(df.columns):
            # Plot actual thing
            fig = px.line(
                df[col] * conversion_factor
                + self.site.attrs.sfincs.water_level.localdatum.height.convert(
                    gui_units
                )  # convert to reference datum for plotting
            )

            # plot reference water levels
            fig.add_hline(
                y=self.site.attrs.sfincs.water_level.msl.height.convert(gui_units),
                line_dash="dash",
                line_color="#000000",
                annotation_text=self.site.attrs.sfincs.water_level.msl.name,
                annotation_position="bottom right",
            )
            if self.site.attrs.sfincs.water_level.other:
                for wl_ref in self.site.attrs.sfincs.water_level.other:
                    fig.add_hline(
                        y=wl_ref.height.convert(gui_units),
                        line_dash="dash",
                        line_color="#3ec97c",
                        annotation_text=wl_ref.name,
                        annotation_position="bottom right",
                    )

            fig.update_layout(
                autosize=False,
                height=100 * 2,
                width=280 * 2,
                margin={"r": 0, "l": 0, "b": 0, "t": 20},
                font={"size": 10, "color": "black", "family": "Arial"},
                title={
                    "text": gdf.iloc[ii]["Description"],
                    "font": {"size": 12, "color": "black", "family": "Arial"},
                    "x": 0.5,
                    "xanchor": "center",
                },
                xaxis_title="Time",
                yaxis_title=f"Water level [{gui_units}]",
                yaxis_title_font={"size": 10, "color": "black", "family": "Arial"},
                xaxis_title_font={"size": 10, "color": "black", "family": "Arial"},
                showlegend=False,
            )

            # check if event is historic
            if isinstance(event, HistoricalEvent):
                if self.site.attrs.sfincs.tide_gauge is None:
                    continue
                df_gauge = TideGauge(
                    attrs=self.site.attrs.sfincs.tide_gauge
                ).get_waterlevels_in_time_frame(
                    time=TimeModel(
                        start_time=event.attrs.time.start_time,
                        end_time=event.attrs.time.end_time,
                    ),
                    units=us.UnitTypesLength(gui_units),
                )

                if df_gauge is not None:
                    waterlevel = df_gauge.iloc[
                        :, 0
                    ] + self.site.attrs.sfincs.water_level.msl.height.convert(gui_units)

                    # If data is available, add to plot
                    fig.add_trace(
                        go.Scatter(
                            x=pd.DatetimeIndex(df_gauge.index),
                            y=waterlevel,
                            line_color="#ea6404",
                        )
                    )
                    fig["data"][0]["name"] = "model"
                    fig["data"][1]["name"] = "measurement"
                    fig.update_layout(showlegend=True)

            # write html to results folder
            station_name = gdf.iloc[ii]["Name"]
            results_path = self._get_result_path(scenario)
            fig.write_html(results_path / f"{station_name}_timeseries.html")

    def add_obs_points(self):
        """Add observation points provided in the site toml to SFINCS model."""
        if self.site.attrs.sfincs.obs_point is not None:
            self.logger.info("Adding observation points to the overland flood model")

            obs_points = self.site.attrs.sfincs.obs_point
            names = []
            lat = []
            lon = []
            for pt in obs_points:
                names.append(pt.name)
                lat.append(pt.lat)
                lon.append(pt.lon)

            # create GeoDataFrame from obs_points in site file
            df = pd.DataFrame({"name": names})
            gdf = gpd.GeoDataFrame(
                df, geometry=gpd.points_from_xy(lon, lat), crs="EPSG:4326"
            )

            # Add locations to SFINCS file
            self._model.setup_observation_points(locations=gdf, merge=False)

    def get_wl_df_from_offshore_his_results(self) -> pd.DataFrame:
        """Create a pd.Dataframe with waterlevels from the offshore model at the bnd locations of the overland model.

        Returns
        -------
        wl_df: pd.DataFrame
            time series of water level.
        """
        self.logger.info("Reading water levels from offshore model")
        ds_his = utils.read_sfincs_his_results(
            Path(self._model.root) / "sfincs_his.nc",
            crs=self._model.crs.to_epsg(),
        )
        wl_df = pd.DataFrame(
            data=ds_his.point_zs.to_numpy(),
            index=ds_his.time.to_numpy(),
            columns=np.arange(1, ds_his.point_zs.to_numpy().shape[1] + 1, 1),
        )
        return wl_df

    ## RISK EVENTS ##
    def calculate_rp_floodmaps(self, scenario: IScenario):
        """Calculate flood risk maps from a set of (currently) SFINCS water level outputs using linear interpolation.

        It would be nice to make it more widely applicable and move the loading of the SFINCS results to self.postprocess_sfincs().

        generates return period water level maps in netcdf format to be used by FIAT
        generates return period water depth maps in geotiff format as product for users

        TODO: make this robust and more efficient for bigger datasets.
        """
        if not isinstance(scenario.event, EventSet):
            raise ValueError("This function is only available for risk scenarios.")
        result_path = self._get_result_path(scenario)
        sim_paths = self._get_simulation_paths(scenario)

        phys_proj = scenario.projection.get_physical_projection()

        floodmap_rp = self.site.attrs.fiat.risk.return_periods
        frequencies = scenario.event.attrs.frequency

        # adjust storm frequency for hurricane events
        if not math.isclose(phys_proj.attrs.storm_frequency_increase, 0):
            storminess_increase = phys_proj.attrs.storm_frequency_increase / 100.0
            for ii, event in enumerate(scenario.event.events):
                if event.attrs.template == Template.Hurricane:
                    frequencies[ii] = frequencies[ii] * (1 + storminess_increase)

        with SfincsAdapter(model_root=sim_paths[0]) as dummymodel:
            # read mask and bed level
            mask = dummymodel.get_mask().stack(z=("x", "y"))
            zb = dummymodel.get_bedlevel().stack(z=("x", "y")).to_numpy()

        zs_maps = []
        for simulation_path in sim_paths:
            # read zsmax data from overland sfincs model
            with SfincsAdapter(model_root=simulation_path) as sim:
                zsmax = sim._get_zsmax().load()
                zs_stacked = zsmax.stack(z=("x", "y"))
                zs_maps.append(zs_stacked)

        # Create RP flood maps

        # 1a: make a table of all water levels and associated frequencies
        zs = xr.concat(zs_maps, pd.Index(frequencies, name="frequency"))
        # Get the indices of columns with all NaN values
        nan_cells = np.where(np.all(np.isnan(zs), axis=0))[0]
        # fill nan values with minimum bed levels in each grid cell, np.interp cannot ignore nan values
        zs = xr.where(np.isnan(zs), np.tile(zb, (zs.shape[0], 1)), zs)
        # Get table of frequencies
        freq = np.tile(frequencies, (zs.shape[1], 1)).transpose()

        # 1b: sort water levels in descending order and include the frequencies in the sorting process
        # (i.e. each h-value should be linked to the same p-values as in step 1a)
        sort_index = zs.argsort(axis=0)
        sorted_prob = np.flipud(np.take_along_axis(freq, sort_index, axis=0))
        sorted_zs = np.flipud(np.take_along_axis(zs.values, sort_index, axis=0))

        # 1c: Compute exceedance probabilities of water depths
        # Method: accumulate probabilities from top to bottom
        prob_exceed = np.cumsum(sorted_prob, axis=0)

        # 1d: Compute return periods of water depths
        # Method: simply take the inverse of the exceedance probability (1/Pex)
        rp_zs = 1.0 / prob_exceed

        # For each return period (T) of interest do the following:
        # For each grid cell do the following:
        # Use the table from step [1d] as a “lookup-table” to derive the T-year water depth. Use a 1-d interpolation technique:
        # h(T) = interp1 (log(T*), h*, log(T))
        # in which t* and h* are the values from the table and T is the return period (T) of interest
        # The resulting T-year water depths for all grids combined form the T-year hazard map
        rp_da = xr.DataArray(rp_zs, dims=zs.dims)

        # no_data_value = -999  # in SFINCS
        # sorted_zs = xr.where(sorted_zs == no_data_value, np.nan, sorted_zs)

        valid_cells = np.where(mask == 1)[
            0
        ]  # only loop over cells where model is not masked
        h = matlib.repmat(
            np.copy(zb), len(floodmap_rp), 1
        )  # if not flooded (i.e. not in valid_cells) revert to bed_level, read from SFINCS results so it is the minimum bed level in a grid cell

        self.logger.info("Calculating flood risk maps, this may take some time")
        for jj in valid_cells:  # looping over all non-masked cells.
            # linear interpolation for all return periods to evaluate
            h[:, jj] = np.interp(
                np.log10(floodmap_rp),
                np.log10(rp_da[::-1, jj]),
                sorted_zs[::-1, jj],
                left=0,
            )

        # Re-fill locations that had nan water level for all simulations with nans
        h[:, nan_cells] = np.full(h[:, nan_cells].shape, np.nan)

        # If a cell has the same water-level as the bed elevation it should be dry (turn to nan)
        diff = h - np.tile(zb, (h.shape[0], 1))
        dry = (
            diff < 10e-10
        )  # here we use a small number instead of zero for rounding errors
        h[dry] = np.nan

        for ii, rp in enumerate(floodmap_rp):
            # #create single nc
            zs_rp_single = xr.DataArray(
                data=h[ii, :], coords={"z": zs["z"]}, attrs={"units": "meters"}
            ).unstack()
            zs_rp_single = zs_rp_single.rio.write_crs(
                zsmax.raster.crs
            )  # , inplace=True)
            zs_rp_single = zs_rp_single.to_dataset(name="risk_map")
            fn_rp = result_path / f"RP_{rp:04d}_maps.nc"
            zs_rp_single.to_netcdf(fn_rp)

            # write geotiff
            # dem file for high resolution flood depth map
            demfile = (
                self.database.static_path / "dem" / self.site.attrs.sfincs.dem.filename
            )

            # writing the geotiff to the scenario results folder
            with SfincsAdapter(model_root=sim_paths[0]) as dummymodel:
                dem = dummymodel._model.data_catalog.get_rasterdataset(demfile)
                zsmax = zs_rp_single.to_array().squeeze().transpose()

                dummymodel.write_geotiff(
                    zsmax=zsmax,
                    dem=dem,
                    dem_units=us.UnitTypesLength.meters,
                    floodmap_fn=result_path / f"RP_{rp:04d}_maps.tif",
                    floodmap_units=us.UnitTypesLength.meters,
                )

    ######################################
    ### PRIVATE - use at your own risk ###
    ######################################
    def _preprocess_single_event(
        self, scenario: IScenario, output_path: Path, event: Optional[IEvent] = None
    ):
        # Use the event from the scenario if not provided by event sets
        if event is None:
            event = scenario.event

        # Write template model to output path and set it as the model root so focings can write to it
        self.set_timing(event.attrs.time)
        self.write(output_path)

        # I dont like this due to it being state based and might break if people use functions in the wrong order
        # Currently only used to pass projection + event stuff to WaterlevelModel
        self._current_scenario = scenario
        try:
            # Event
            for forcing in event.get_forcings():
                self.add_forcing(forcing)

            if self.rainfall is not None:
                self.rainfall *= event.attrs.rainfall_multiplier
            else:
                self.logger.warning(
                    "Failed to add event rainfall multiplier, no rainfall forcing found in the model."
                )

            # Measures
            for measure in scenario.strategy.get_hazard_strategy().measures:
                self.add_measure(measure)

            # Projection
            self.add_projection(scenario.projection)

            # Output
            self.add_obs_points()

            # Save any changes made to disk as well
            self.write(path_out=output_path)

        finally:
            self._current_scenario = None

    def _preprocess_risk(self, scenario: IScenario, sim_paths: List[Path]):
        if not isinstance(scenario.event, EventSet):
            raise ValueError("This function is only available for risk scenarios.")
        if not len(sim_paths) == len(scenario.event.events):
            raise ValueError(
                "Number of simulation paths should match the number of events."
            )

        for sub_event, sim_path in zip(scenario.event.events, sim_paths):
            self._preprocess_single_event(
                scenario, output_path=sim_path, event=sub_event
            )

    ### FORCING ###
    def _add_forcing_wind(
        self,
        wind: IWind,
    ):
        """Add spatially constant wind forcing to sfincs model. Use timeseries or a constant magnitude and direction.

        Parameters
        ----------
        timeseries : Union[str, os.PathLike], optional
            path to file of timeseries file (.csv) which has three columns: time, magnitude and direction, by default None
        const_mag : float, optional
            magnitude of time-invariant wind forcing [m/s], by default None
        const_dir : float, optional
            direction of time-invariant wind forcing [deg], by default None
        """
        time_frame = self.get_model_time()
        if isinstance(wind, WindConstant):
            # HydroMT function: set wind forcing from constant magnitude and direction
            self._model.setup_wind_forcing(
                timeseries=None,
                magnitude=wind.speed.convert(us.UnitTypesVelocity.mps),
                direction=wind.direction.value,
            )
        elif isinstance(wind, WindSynthetic):
            df = wind.to_dataframe(time_frame=time_frame)
            df["mag"] *= us.UnitfulVelocity(
                value=1.0, units=Settings().unit_system.velocity
            ).convert(us.UnitTypesVelocity.mps)

            tmp_path = Path(tempfile.gettempdir()) / "wind.csv"
            df.to_csv(tmp_path)

            # HydroMT function: set wind forcing from timeseries
            self._model.setup_wind_forcing(
                timeseries=tmp_path, magnitude=None, direction=None
            )
        elif isinstance(wind, WindMeteo):
            ds = MeteoHandler().read(time_frame)
            # data already in metric units so no conversion needed

            # HydroMT function: set wind forcing from grid
            self._model.setup_wind_forcing_from_grid(wind=ds)
        elif isinstance(wind, WindTrack):
            if wind.path is None:
                raise ValueError("No path to rainfall track file provided.")
            # data already in metric units so no conversion needed
            self._add_forcing_spw(wind.path)
        elif isinstance(wind, WindNetCDF):
            ds = wind.read()
            # time slicing to time_frame not needed, hydromt-sfincs handles it
            conversion = us.UnitfulVelocity(value=1.0, units=wind.unit).convert(
                us.UnitTypesVelocity.mps
            )
            ds *= conversion
            self._model.setup_wind_forcing_from_grid(wind=ds)
        else:
            self.logger.warning(
                f"Unsupported wind forcing type: {wind.__class__.__name__}"
            )
            return

    def _add_forcing_rain(self, rainfall: IRainfall):
        """Add spatially constant rain forcing to sfincs model. Use timeseries or a constant magnitude.

        Parameters
        ----------
        timeseries : Union[str, os.PathLike], optional
            path to file of timeseries file (.csv) which has two columns: time and precipitation, by default None
        const_intensity : float, optional
            time-invariant precipitation intensity [mm_hr], by default None
        """
        time_frame = self.get_model_time()
        if isinstance(rainfall, RainfallConstant):
            self._model.setup_precip_forcing(
                timeseries=None,
                magnitude=rainfall.intensity.convert(us.UnitTypesIntensity.mm_hr),
            )
        elif isinstance(rainfall, RainfallCSV):
            df = rainfall.to_dataframe(time_frame=time_frame)
            conversion = us.UnitfulIntensity(value=1.0, units=rainfall.unit).convert(
                us.UnitTypesIntensity.mm_hr
            )
            df *= self._current_scenario.event.attrs.rainfall_multiplier * conversion
        elif isinstance(rainfall, RainfallSynthetic):
            df = rainfall.to_dataframe(time_frame=time_frame)
            conversion = us.UnitfulIntensity(
                value=1.0, units=rainfall.timeseries.peak_value.units
            ).convert(us.UnitTypesIntensity.mm_hr)
            df *= self._current_scenario.event.attrs.rainfall_multiplier * conversion

            tmp_path = Path(tempfile.gettempdir()) / "precip.csv"
            df.to_csv(tmp_path)

            self._model.setup_precip_forcing(timeseries=tmp_path)
        elif isinstance(rainfall, RainfallMeteo):
            ds = MeteoHandler().read(time_frame)
            # MeteoHandler always return metric so no conversion needed
            ds["precip"] *= self._current_scenario.event.attrs.rainfall_multiplier
            self._model.setup_precip_forcing_from_grid(precip=ds, aggregate=False)
        elif isinstance(rainfall, RainfallTrack):
            if rainfall.path is None:
                raise ValueError("No path to rainfall track file provided.")
            # data already in metric units so no conversion needed
            self._add_forcing_spw(rainfall.path)
        elif isinstance(rainfall, RainfallNetCDF):
            ds = rainfall.read()
            # time slicing to time_frame not needed, hydromt-sfincs handles it
            conversion = us.UnitfulIntensity(value=1.0, units=rainfall.unit).convert(
                us.UnitTypesIntensity.mm_hr
            )
            ds *= self._current_scenario.event.attrs.rainfall_multiplier * conversion
            self._model.setup_precip_forcing_from_grid(precip=ds, aggregate=False)
        else:
            self.logger.warning(
                f"Unsupported rainfall forcing type: {rainfall.__class__.__name__}"
            )
            return

    def _add_forcing_discharge(self, forcing: IDischarge):
        """Add spatially constant discharge forcing to sfincs model. Use timeseries or a constant magnitude.

        Parameters
        ----------
        forcing : IDischarge
            The discharge forcing to add to the model.
            Can be a constant, synthetic or from a csv file.
            Also contains the river information.
        """
        if isinstance(forcing, (DischargeConstant, DischargeCSV, DischargeSynthetic)):
            self._set_single_river_forcing(discharge=forcing)
        else:
            self.logger.warning(
                f"Unsupported discharge forcing type: {forcing.__class__.__name__}"
            )

    def _add_forcing_waterlevels(self, forcing: IWaterlevel):
        time_frame = self.get_model_time()
        if isinstance(forcing, WaterlevelSynthetic):
            df_ts = forcing.to_dataframe(time_frame=time_frame)
            conversion = us.UnitfulLength(
                value=1.0, units=forcing.surge.timeseries.peak_value.units
            ).convert(us.UnitTypesLength.meters)
            df_ts *= conversion
            self._set_waterlevel_forcing(df_ts)
        elif isinstance(forcing, WaterlevelGauged):
            if self.site.attrs.sfincs.tide_gauge is None:
                raise ValueError("No tide gauge defined for this site.")
            df_ts = TideGauge(
                self.site.attrs.sfincs.tide_gauge
            ).get_waterlevels_in_time_frame(time=time_frame)
            conversion = us.UnitfulLength(
                value=1.0, units=self.site.attrs.sfincs.tide_gauge.units
            ).convert(us.UnitTypesLength.meters)
            df_ts *= conversion
            self._set_waterlevel_forcing(df_ts)
        elif isinstance(forcing, WaterlevelCSV):
            df_ts = CSVTimeseries.load_file(path=forcing.path).to_dataframe(
                time_frame=time_frame
            )
            if df_ts is None:
                raise ValueError("Failed to get waterlevel data.")

            conversion = us.UnitfulLength(value=1.0, units=forcing.units).convert(
                us.UnitTypesLength.meters
            )
            df_ts *= conversion
            self._set_waterlevel_forcing(df_ts)

        elif isinstance(forcing, WaterlevelModel):
            from flood_adapt.adapter.sfincs_offshore import OffshoreSfincsHandler

            if self._current_scenario is None:
                raise ValueError("Scenario must be provided to run the offshore model.")

            df_ts = OffshoreSfincsHandler().get_resulting_waterlevels(
                scenario=self._current_scenario
            )
            if df_ts is None:
                raise ValueError("Failed to get waterlevel data.")

            # Already in meters since it was produced by SFINCS so no conversion needed
            self._set_waterlevel_forcing(df_ts)
            self._turn_off_bnd_press_correction()
        else:
            self.logger.warning(
                f"Unsupported waterlevel forcing type: {forcing.__class__.__name__}"
            )

    ### MEASURES ###
    def _add_measure_floodwall(self, floodwall: FloodWall):
        """Add floodwall to sfincs model.

        Parameters
        ----------
        floodwall : FloodWallModel
            floodwall information
        """
        polygon_file = resolve_filepath(
            object_dir=ObjectDir.measure,
            obj_name=floodwall.attrs.name,
            path=floodwall.attrs.polygon_file,
        )

        # HydroMT function: get geodataframe from filename
        gdf_floodwall = self._model.data_catalog.get_geodataframe(
            polygon_file, geom=self._model.region, crs=self._model.crs
        )

        # Add floodwall attributes to geodataframe
        gdf_floodwall["name"] = floodwall.attrs.name
        gdf_floodwall["name"] = floodwall.attrs.name
        if (gdf_floodwall.geometry.type == "MultiLineString").any():
            gdf_floodwall = gdf_floodwall.explode()

        try:
            heights = [
                float(
                    us.UnitfulLength(
                        value=float(height),
                        units=self.site.attrs.gui.units.default_length_units,
                    ).convert(us.UnitTypesLength("meters"))
                )
                for height in gdf_floodwall["z"]
            ]
            gdf_floodwall["z"] = heights
            self.logger.info("Using floodwall height from shape file.")
        except Exception:
            self.logger.warning(
                f"Could not use height data from file due to missing `z` column or missing values therein. Using uniform height of {floodwall.attrs.elevation} instead."
            )
            gdf_floodwall["z"] = floodwall.attrs.elevation.convert(
                us.UnitTypesLength(us.UnitTypesLength.meters)
            )

        # par1 is the overflow coefficient for weirs
        gdf_floodwall["par1"] = 0.6

        # HydroMT function: create floodwall
        self._model.setup_structures(structures=gdf_floodwall, stype="weir", merge=True)

    def _add_measure_greeninfra(self, green_infrastructure: GreenInfrastructure):
        # HydroMT function: get geodataframe from filename
        if green_infrastructure.attrs.selection_type == "polygon":
            polygon_file = resolve_filepath(
                ObjectDir.measure,
                green_infrastructure.attrs.name,
                green_infrastructure.attrs.polygon_file,
            )
        elif green_infrastructure.attrs.selection_type == "aggregation_area":
            # TODO this logic already exists in the Database controller but cannot be used due to cyclic imports
            # Loop through available aggregation area types
            for aggr_dict in self.site.attrs.fiat.aggregation:
                # check which one is used in measure
                if (
                    not aggr_dict.name
                    == green_infrastructure.attrs.aggregation_area_type
                ):
                    continue
                # load geodataframe
                aggr_areas = gpd.read_file(
                    db_path(TopLevelDir.static) / aggr_dict.file,
                    engine="pyogrio",
                ).to_crs(4326)
                # keep only aggregation area chosen
                polygon_file = aggr_areas.loc[
                    aggr_areas[aggr_dict.field_name]
                    == green_infrastructure.attrs.aggregation_area_name,
                    ["geometry"],
                ].reset_index(drop=True)
        else:
            raise ValueError(
                f"The selection type: {green_infrastructure.attrs.selection_type} is not valid"
            )

        gdf_green_infra = self._model.data_catalog.get_geodataframe(
            polygon_file,
            geom=self._model.region,
            crs=self._model.crs,
        )

        # Make sure no multipolygons are there
        gdf_green_infra = gdf_green_infra.explode()

        # Volume is always already calculated and is converted to m3 for SFINCS
        height = None
        volume = green_infrastructure.attrs.volume.convert(
            us.UnitTypesVolume(us.UnitTypesVolume.m3)
        )

        # HydroMT function: create storage volume
        self._model.setup_storage_volume(
            storage_locs=gdf_green_infra, volume=volume, height=height, merge=True
        )

    def _add_measure_pump(self, pump: Pump):
        """Add pump to sfincs model.

        Parameters
        ----------
        pump : PumpModel
            pump information
        """
        polygon_file = resolve_filepath(
            ObjectDir.measure, pump.attrs.name, pump.attrs.polygon_file
        )
        # HydroMT function: get geodataframe from filename
        gdf_pump = self._model.data_catalog.get_geodataframe(
            polygon_file, geom=self._model.region, crs=self._model.crs
        )

        # HydroMT function: create floodwall
        self._model.setup_drainage_structures(
            structures=gdf_pump,
            stype="pump",
            discharge=pump.attrs.discharge.convert(us.UnitTypesDischarge.cms),
            merge=True,
        )

    ### SFINCS SETTERS ###
    def _set_single_river_forcing(self, discharge: IDischarge):
        """Add discharge to overland sfincs model.

        Parameters
        ----------
        discharge : IDischarge
            Discharge object with discharge timeseries data and river information.
        """
        if not isinstance(
            discharge, (DischargeConstant, DischargeSynthetic, DischargeCSV)
        ):
            self.logger.warning(
                f"Unsupported discharge forcing type: {discharge.__class__.__name__}"
            )
            return

        self.logger.info(f"Setting discharge forcing for river: {discharge.river.name}")

        time_frame = self.get_model_time()
        model_rivers = self._read_river_locations()

        # Check that the river is defined in the model and that the coordinates match
        river_loc = shapely.Point(
            discharge.river.x_coordinate, discharge.river.y_coordinate
        )
        tolerance = 0.001  # in degrees, ~111 meters at the equator. (0.0001: 11 meters at the equator)
        river_gdf = model_rivers[model_rivers.distance(river_loc) <= tolerance]
        river_inds = river_gdf.index.to_list()
        if len(river_inds) != 1:
            raise ValueError(
                f"River {discharge.river.name} is not defined in the sfincs model. Please ensure the river coordinates in the site.toml match the coordinates for rivers in the SFINCS model."
            )

        # Create a geodataframe with the river coordinates, the timeseries data and rename the column to the river index defined in the model
        if isinstance(discharge, DischargeCSV):
            df = discharge.to_dataframe(time_frame)
            conversion = us.UnitfulDischarge(value=1.0, units=discharge.unit).convert(
                us.UnitTypesDischarge.cms
            )
        elif isinstance(discharge, DischargeConstant):
            df = discharge.to_dataframe(time_frame)
            conversion = us.UnitfulDischarge(
                value=1.0, units=discharge.discharge.units
            ).convert(us.UnitTypesDischarge.cms)
        elif isinstance(discharge, DischargeSynthetic):
            df = discharge.to_dataframe(time_frame)
            conversion = us.UnitfulDischarge(
                value=1.0, units=discharge.timeseries.peak_value.units
            ).convert(us.UnitTypesDischarge.cms)
        else:
            raise ValueError(
                f"Unsupported discharge forcing type: {discharge.__class__}"
            )

        df *= conversion

        df = df.rename(columns={df.columns[0]: river_inds[0]})

        # HydroMT function: set discharge forcing from time series and river coordinates
        self._model.setup_discharge_forcing(
            locations=river_gdf,
            timeseries=df,
            merge=True,
        )

    def _turn_off_bnd_press_correction(self):
        """Turn off the boundary pressure correction in the sfincs model."""
        self.logger.info(
            "Turning off boundary pressure correction in the offshore model"
        )
        self._model.set_config("pavbnd", -9999)

    def _set_waterlevel_forcing(self, df_ts: pd.DataFrame):
        # Determine bnd points from reference overland model
        gdf_locs = self._read_waterlevel_boundary_locations()

        if len(df_ts.columns) == 1:
            # Go from 1 timeseries to timeseries for all boundary points
            name = df_ts.columns[0]
            for i in range(1, len(gdf_locs)):
                df_ts[i + 1] = df_ts[name]
            df_ts.columns = list(range(1, len(gdf_locs) + 1))

        # HydroMT function: set waterlevel forcing from time series
        self._model.set_forcing_1d(
            name="bzs", df_ts=df_ts, gdf_locs=gdf_locs, merge=False
        )

    # OFFSHORE
    def _add_pressure_forcing_from_grid(self, ds: xr.DataArray):
        """Add spatially varying barometric pressure to sfincs model.

        Parameters
        ----------
        ds : xr.DataArray
            - Required variables: ['press_msl' (Pa)]
            - Required coordinates: ['time', 'y', 'x']
            - spatial_ref: CRS
        """
        self.logger.info("Adding pressure forcing to the offshore model")
        self._model.setup_pressure_forcing_from_grid(press=ds)

    def _add_bzs_from_bca(
        self, event: IEvent, physical_projection: PhysicalProjectionModel
    ):
        # ONLY offshore models
        """Convert tidal constituents from bca file to waterlevel timeseries that can be read in by hydromt_sfincs."""
        self.logger.info("Adding water level forcing to the offshore model")
        sb = SfincsBoundary()
        sb.read_flow_boundary_points(self.get_model_root() / "sfincs.bnd")
        sb.read_astro_boundary_conditions(self.get_model_root() / "sfincs.bca")

        times = pd.date_range(
            start=event.attrs.time.start_time,
            end=event.attrs.time.end_time,
            freq="10T",
        )

        # Predict tidal signal and add SLR
        if not sb.flow_boundary_points:
            raise ValueError("No flow boundary points found.")

        for bnd_ii in range(len(sb.flow_boundary_points)):
            tide_ii = (
                predict(sb.flow_boundary_points[bnd_ii].astro, times)
                + event.attrs.water_level_offset.convert(us.UnitTypesLength.meters)
                + physical_projection.sea_level_rise.convert(us.UnitTypesLength.meters)
            )

            if bnd_ii == 0:
                wl_df = pd.DataFrame(data={1: tide_ii}, index=times)
            else:
                wl_df[bnd_ii + 1] = tide_ii

        # Determine bnd points from reference overland model
        gdf_locs = self._read_waterlevel_boundary_locations()

        # HydroMT function: set waterlevel forcing from time series
        self._model.set_forcing_1d(
            name="bzs", df_ts=wl_df, gdf_locs=gdf_locs, merge=False
        )

    def _add_forcing_spw(self, spw_path: Path):
        """Add spiderweb forcing."""
        if spw_path is None:
            raise ValueError("No path to rainfall track file provided.")

        if not spw_path.exists():
            raise FileNotFoundError(f"SPW file not found: {spw_path}")
        self.logger.info("Adding spiderweb forcing to the overland flood model")
        sim_path = self.get_model_root()

        # prevent SameFileError
        if spw_path != sim_path / spw_path.name:
            shutil.copy2(spw_path, sim_path / spw_path.name)

        self._model.set_config("spwfile", spw_path.name)

    ### PRIVATE GETTERS ###
    def _get_result_path(self, scenario: IScenario) -> Path:
        """Return the path to store the results."""
        return self.database.scenarios.output_path / scenario.attrs.name / "Flooding"

    def _get_simulation_paths(self, scenario: IScenario) -> List[Path]:
        base_path = (
            self._get_result_path(scenario)
            / "simulations"
            / self.site.attrs.sfincs.config.overland_model
        )

        if isinstance(scenario.event, EventSet):
            return [
                base_path.parent / sub_event.attrs.name / base_path.name
                for sub_event in scenario.event.events
            ]
        elif isinstance(scenario.event, IEvent):
            return [base_path]
        else:
            raise ValueError(f"Unsupported mode: {scenario.event.attrs.mode}")

    def _get_simulation_path_offshore(self, scenario: IScenario) -> List[Path]:
        # Get the path to the offshore model (will not be used if offshore model is not created)
        if self.site.attrs.sfincs.offshore_model is None:
            raise ValueError("No offshore model found in site.toml.")
        base_path = (
            self._get_result_path(scenario)
            / "simulations"
            / self.site.attrs.sfincs.config.offshore_model
        )
        if isinstance(scenario.event, EventSet):
            return [
                base_path.parent / sub_event.attrs.name / base_path.name
                for sub_event in scenario.event.events
            ]
        elif isinstance(scenario.event, IEvent):
            return [base_path]
        else:
            raise ValueError(f"Unsupported mode: {scenario.event.attrs.mode}")

    def _get_flood_map_paths(self, scenario: IScenario) -> list[Path]:
        """Return the paths to the flood maps that running this scenario should produce."""
        results_path = self._get_result_path(scenario)

        if isinstance(scenario.event, EventSet):
            map_fn = []
            for rp in self.site.attrs.risk.return_periods:
                map_fn.append(results_path / f"RP_{rp:04d}_maps.nc")
        elif isinstance(scenario.event, IEvent):
            map_fn = [results_path / "max_water_level_map.nc"]
        else:
            raise ValueError(f"Unsupported mode: {scenario.event.attrs.mode}")

        return map_fn

    def _get_zsmax(self):
        """Read zsmax file and return absolute maximum water level over entire simulation."""
        self._model.read_results()
        zsmax = self._model.results["zsmax"].max(dim="timemax")
        zsmax.attrs["units"] = "m"
        return zsmax

    def _get_zs_points(self):
        """Read water level (zs) timeseries at observation points.

        Names are allocated from the site.toml.
        See also add_obs_points() above.
        """
        self._model.read_results()
        da = self._model.results["point_zs"]
        df = pd.DataFrame(index=pd.DatetimeIndex(da.time), data=da.to_numpy())

        names = []
        descriptions = []
        # get station names from site.toml
        if self.site.attrs.sfincs.obs_point is not None:
            obs_points = self.site.attrs.sfincs.obs_point
            for pt in obs_points:
                names.append(pt.name)
                descriptions.append(pt.description)

        pt_df = pd.DataFrame({"Name": names, "Description": descriptions})
        gdf = gpd.GeoDataFrame(
            pt_df,
            geometry=gpd.points_from_xy(da.point_x.values, da.point_y.values),
            crs=self._model.crs,
        )
        return df, gdf

    # @gundula do we keep this func, its not used anywhere?
    def _downscale_hmax(self, zsmax, demfile: Path):
        # read DEM and convert units to metric units used by SFINCS
        demfile_units = self.site.attrs.sfincs.dem.units
        dem_conversion = us.UnitfulLength(value=1.0, units=demfile_units).convert(
            us.UnitTypesLength("meters")
        )
        dem = dem_conversion * self._model.data_catalog.get_rasterdataset(demfile)
        dem = dem.rio.reproject(self.sf_model.crs)

        # determine conversion factor for output floodmap
        floodmap_units = self.site.attrs.sfincs.floodmap_units
        floodmap_conversion = us.UnitfulLength(
            value=1.0, units=us.UnitTypesLength("meters")
        ).convert(floodmap_units)

        hmax = utils.downscale_floodmap(
            zsmax=floodmap_conversion * zsmax,
            dep=floodmap_conversion * dem,
            hmin=0.01,
        )
        return hmax

    def _read_river_locations(self) -> gpd.GeoDataFrame:
        path = self.get_model_root() / "sfincs.src"

        with open(path) as f:
            lines = f.readlines()
        coords = [(float(line.split()[0]), float(line.split()[1])) for line in lines]
        points = [shapely.Point(coord) for coord in coords]

        return gpd.GeoDataFrame({"geometry": points}, crs=self._model.crs)

    def _read_waterlevel_boundary_locations(self) -> gpd.GeoDataFrame:
        with open(self.get_model_root() / "sfincs.bnd") as f:
            lines = f.readlines()
        coords = [(float(line.split()[0]), float(line.split()[1])) for line in lines]
        points = [shapely.Point(coord) for coord in coords]

        return gpd.GeoDataFrame({"geometry": points}, crs=self._model.crs)

    def setup_sfincs_logger(self, model_root: Path) -> logging.Logger:
        """Initialize the logger for the SFINCS model."""
        # Create a logger for the SFINCS model manually
        sfincs_logger = logging.getLogger("SfincsModel")
        for handler in sfincs_logger.handlers[:]:
            sfincs_logger.removeHandler(handler)

        # Add a file handler
        file_handler = logging.FileHandler(model_root.resolve() / "sfincs_model.log")
        file_handler.setLevel(logging.DEBUG)
        sfincs_logger.addHandler(file_handler)
        return sfincs_logger<|MERGE_RESOLUTION|>--- conflicted
+++ resolved
@@ -104,15 +104,10 @@
             model_root (Path): Root directory of overland sfincs model.
         """
         self.site = self.database.site
-<<<<<<< HEAD
         self.sfincs_logger = self.setup_sfincs_logger(model_root)
         self._model = SfincsModel(
             root=str(model_root.resolve()), mode="r", logger=self.sfincs_logger
         )
-=======
-
-        self._model = SfincsModel(root=str(model_root.resolve()), mode="r")
->>>>>>> 7351194f
         self._model.read()
 
     def read(self, path: Path):
@@ -198,7 +193,6 @@
 
         """
         with cd(path):
-<<<<<<< HEAD
             self.logger.info(f"Running SFINCS in {path}")
             process = subprocess.run(
                 str(Settings().sfincs_path),
@@ -208,17 +202,7 @@
             )
             self.sfincs_logger.info(process.stdout)
             self.logger.debug(process.stdout)
-=======
-            with FloodAdaptLogging.to_file(file_path=sfincs_log):
-                self.logger.info(f"Running SFINCS in {path}")
-                process = subprocess.run(
-                    str(Settings().sfincs_path),
-                    stdout=subprocess.PIPE,
-                    stderr=subprocess.PIPE,
-                    text=True,
-                )
-                self.logger.debug(process.stdout)
->>>>>>> 7351194f
+
 
         if process.returncode != 0:
             if Settings().delete_crashed_runs:
@@ -266,11 +250,7 @@
             total = len(sim_paths)
             for current, sim_path in enumerate(sim_paths):
                 self.logger.info(
-<<<<<<< HEAD
                     f"Running SFINCS for Eventset Scenario `{scenario.attrs.name}`, Event `{scenario.event.events[current].attrs.name}` ({current + 1}/{total})"
-=======
-                    f"Running SFINCS for Eventset Scenario `{scenario.attrs.name}`, Event `{scenario.event.events[current].attrs.name}` ({current}/{total})"
->>>>>>> 7351194f
                 )
                 self.execute(sim_path)
 
