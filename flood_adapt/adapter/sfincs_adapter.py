--- conflicted
+++ resolved
@@ -24,13 +24,11 @@
 from shapely.affinity import translate
 
 from flood_adapt.adapter.interface.hazard_adapter import IHazardAdapter
-<<<<<<< HEAD
+
 from flood_adapt.adapter.run_sfincs import execute_sfincs
-from flood_adapt.misc.config import Settings
-=======
+
 from flood_adapt.config.config import Settings
 from flood_adapt.config.site import Site
->>>>>>> fc85e868
 from flood_adapt.misc.log import FloodAdaptLogging
 from flood_adapt.misc.path_builder import (
     ObjectDir,
@@ -204,25 +202,8 @@
             True if the model ran successfully, False otherwise.
 
         """
-<<<<<<< HEAD
         run_success = execute_sfincs(path)
         if not run_success:
-=======
-        with cd(path):
-            self.logger.info(f"Running SFINCS in {path}")
-            process = subprocess.run(
-                str(Settings().sfincs_path),
-                stdout=subprocess.PIPE,
-                stderr=subprocess.PIPE,
-                text=True,
-            )
-            self.sfincs_logger.info(process.stdout)
-            self.logger.debug(process.stdout)
-
-        self._cleanup_simulation_folder(path)
-
-        if process.returncode != 0:
->>>>>>> fc85e868
             if Settings().delete_crashed_runs:
                 # Remove all files in the simulation folder except for the log files
                 for subdir, dirs, files in os.walk(path, topdown=False):
