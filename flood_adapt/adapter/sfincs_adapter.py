--- conflicted
+++ resolved
@@ -1451,12 +1451,8 @@
         dem_conversion = us.UnitfulLength(value=1.0, units=demfile_units).convert(
             us.UnitTypesLength("meters")
         )
-<<<<<<< HEAD
-        dem = dem_conversion * self.sf_model.data_catalog.get_rasterdataset(demfile)
+        dem = dem_conversion * self._model.data_catalog.get_rasterdataset(demfile)
         dem = dem.rio.reproject(self.sf_model.crs)
-=======
-        dem = dem_conversion * self._model.data_catalog.get_rasterdataset(demfile)
->>>>>>> ab2e771d
 
         # determine conversion factor for output floodmap
         floodmap_units = self.site.attrs.sfincs.floodmap_units
