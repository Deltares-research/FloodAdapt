import logging
import math
import os
import shutil
import subprocess
from pathlib import Path
from typing import Any, Optional, Union

import geopandas as gpd
import pandas as pd
import tomli
import tomli_w
import tomllib
from fiat_toolbox import FiatColumns, get_fiat_columns
from fiat_toolbox.equity.equity import Equity
from fiat_toolbox.infographics.infographics_factory import InforgraphicFactory
from fiat_toolbox.metrics_writer.fiat_write_metrics_file import MetricsFileWriter
from fiat_toolbox.metrics_writer.fiat_write_return_period_threshold import (
    ExceedanceProbabilityCalculator,
)
from fiat_toolbox.spatial_output.aggregation_areas import AggregationAreas
from fiat_toolbox.spatial_output.footprints import Footprints
from fiat_toolbox.utils import extract_variables, matches_pattern, replace_pattern
from hydromt_fiat.fiat import FiatModel

from flood_adapt.adapter.docker import FIAT_CONTAINER, HAS_DOCKER
from flood_adapt.adapter.interface.impact_adapter import IImpactAdapter
from flood_adapt.config.fiat import FiatConfigModel
from flood_adapt.config.impacts import FloodmapType
from flood_adapt.misc.log import FloodAdaptLogging
from flood_adapt.misc.path_builder import (
    ObjectDir,
)
from flood_adapt.misc.utils import cd, resolve_filepath
from flood_adapt.objects.events.events import Mode
from flood_adapt.objects.forcing import unit_system as us
from flood_adapt.objects.measures.measures import (
    Buyout,
    Elevate,
    FloodProof,
    Measure,
    MeasureType,
)
from flood_adapt.objects.projections.projections import Projection
from flood_adapt.objects.scenarios.scenarios import Scenario

# Define naming structure for saved files
_IMPACT_COLUMNS = FiatColumns(
    object_id="Object ID",
    object_name="Object Name",
    primary_object_type="Primary Object Type",
    secondary_object_type="Secondary Object Type",
    extraction_method="Extraction Method",
    ground_floor_height="Ground Floor Height",
    ground_elevation="Ground Elevation",
    damage_function="Damage Function: {name}",
    max_potential_damage="Max Potential Damage: {name}",
    aggregation_label="Aggregation Label: {name}",
    inundation_depth="Inundation Depth",
    inundation_depth_rp="Inundation Depth ({years}Y)",
    reduction_factor="Reduction Factor",
    reduction_factor_rp="Reduction Factor ({years}Y)",
    damage="Damage: {name}",
    damage_rp="Damage: {name} ({years}Y)",
    total_damage="Total Damage",
    total_damage_rp="Total Damage ({years}Y)",
    risk_ead="Risk (EAD)",
    segment_length="Segment Length",
)

# Define column naming of FIAT model
_FIAT_COLUMNS: FiatColumns = get_fiat_columns(
    fiat_version="0.2.1"
)  # columns of FIAT # TODO add version from config

logger = FloodAdaptLogging.getLogger("FiatAdapter")


class FiatAdapter(IImpactAdapter):
    """
    ImpactAdapter for Delft-FIAT.

    It includes:
    - preprocessing methods for adding measures, projections and hazards
    - executing method for running a Delft-FIAT simulation
    - postprocessing methods for saving impact results
    """

    # TODO deal with all the relative paths for the files used
    # TODO IImpactAdapter and general Adapter class should NOT use the database

    _model: Optional[FiatModel] = None
    config: Optional[FiatConfigModel] = None
    exe_path: Optional[os.PathLike] = None
    fiat_columns: FiatColumns
    impact_columns: FiatColumns

    def __init__(
        self,
        model_root: Path,
        config: Optional[FiatConfigModel] = None,
        exe_path: Optional[os.PathLike] = None,
        delete_crashed_runs: bool = True,
        config_base_path: Optional[os.PathLike] = None,
    ) -> None:
        # TODO should exe_path and delete_crashed_runs be part of the config?
        # Load FIAT template
        self.config = config
        self.config_base_path = config_base_path
        self.exe_path = exe_path
        self.delete_crashed_runs = delete_crashed_runs
        self._model_root = model_root.resolve().as_posix()
        self.fiat_columns = _FIAT_COLUMNS
        self.impact_columns = _IMPACT_COLUMNS  # columns of FA impact output

    @property
    def model(self) -> FiatModel:
        """Lazily load and cache the FiatModel."""
        if self._model is None:
            self._model = FiatModel(root=self._model_root, mode="r")
            self._model.read()
        return self._model

    @property
    def model_root(self):
        return Path(self.model.root)

    @property
    def damage_types(self):
        """Get the damage types that are present in the exposure."""
        types = []
        for col in self.model.exposure.exposure_db.columns:
            if matches_pattern(col, self.fiat_columns.damage_function):
                name = extract_variables(col, self.fiat_columns.damage_function)["name"]
                types.append(name)
        return types

    def read(self, path: Path) -> None:
        """Read the fiat model from the current model root."""
        if Path(self.model.root).resolve() != Path(path).resolve():
            self.model.set_root(root=path.as_posix(), mode="r")
        self.model.read()

    def write(self, path_out: Union[str, os.PathLike], overwrite: bool = True) -> None:
        """Write the fiat model configuration to a directory."""
        if not isinstance(path_out, Path):
            path_out = Path(path_out).resolve()

        if not path_out.exists():
            path_out.mkdir(parents=True)

        write_mode = "w+" if overwrite else "w"
        with cd(path_out):
            self.model.set_root(root=path_out.as_posix(), mode=write_mode)
            self.model.write()

    def close_files(self):
        """Close all open files and clean up file handles."""
        loggers = [logger]
        if self._model is not None:
            loggers.append(self._model.logger)

        for _logger in loggers:
            if hasattr(_logger, "handlers"):
                for handler in _logger.handlers:
                    if isinstance(handler, logging.FileHandler):
                        handler.close()
                        _logger.removeHandler(handler)

    def __enter__(self) -> "FiatAdapter":
        return self

    def __exit__(self, exc_type, exc_value, traceback) -> bool:
        self.close_files()
        return False

    def has_run(self, scenario: Scenario) -> bool:
        # TODO this should include a check for all output files , and then maybe save them as output paths and types
        """
        Check if the impact results file for the given scenario exists.

        Parameters
        ----------
        scenario : Scenario
            The scenario for which to check the FIAT results.

        Returns
        -------
        bool
            True if the FIAT results file exists, False otherwise.
        """
        impacts_path = self.database.get_impacts_path(scenario_name=scenario.name)
        fiat_results_path = impacts_path.joinpath(
            f"Impacts_detailed_{scenario.name}.csv"
        )
        return fiat_results_path.exists()

    def delete_model(self):
        """
        Delete the Delft-FIAT simulation folder.

        This method attempts to delete the directory specified by `self.model_root`.

        Raises
        ------
            OSError: If the directory cannot be deleted.
        """
        self.close_files()
        if self.model_root.exists():
            logger.info(f"Deleting {self.model_root}")
            shutil.rmtree(self.model_root, ignore_errors=True)

    def fiat_completed(self) -> bool:
        """Check if fiat has run as expected.

        Returns
        -------
        boolean
            True if fiat has run, False if something went wrong
        """
        log_file = self.model_root.joinpath(
            self.model.config["output"]["path"], "fiat.log"
        )
        if not log_file.exists():
            return False
        try:
            with open(log_file, "r", encoding="cp1252") as f:
                return "Geom calculation are done!" in f.read()
        except Exception as e:
            logger.error(f"Error while checking if FIAT has run: {e}")
            return False

    def preprocess(self, scenario: Scenario) -> None:
        """
        Preprocess the FIAT-model given a scenario by setting up projections, measures, and hazards, and then saves any changes made to disk.

        Args:
            scenario (Scenario): The scenario to preprocess, which includes projection,
                                  strategy, and hazard.

        Returns
        -------
            None
        """
        logger.info("Pre-processing Delft-FIAT model")
        # Projection
        projection = self.database.projections.get(scenario.projection)
        self.add_projection(projection)

        # Measures
        strategy = self.database.strategies.get(scenario.strategy)
        for measure in strategy.get_impact_measures():
            self.add_measure(measure)

        # Hazard
        floodmap = self.database.get_floodmap(scenario.name)
        var = "risk_maps" if floodmap.mode == Mode.risk else "zsmax"
        is_risk = floodmap.mode == Mode.risk
        self.set_hazard(
            map_fn=floodmap.paths,
            map_type=floodmap.map_type,
            var=var,
            is_risk=is_risk,
            units=us.UnitTypesLength.meters,
        )

        # Save any changes made to disk as well
        output_path = (
            self.database.get_impacts_path(scenario_name=scenario.name) / "fiat_model"
        )
        self.write(path_out=output_path)

    def run(self, scenario) -> None:
        """
        Execute the full process for a given scenario, including preprocessing, executing the simulation, and postprocessing steps.

        Args:
            scenario: An object containing the scenario data.

        Returns
        -------
            None
        """
        sim_path = (
            self.database.get_impacts_path(scenario_name=scenario.name) / "fiat_model"
        )

        self.preprocess(scenario)
        self.execute(sim_path)
        self.postprocess(scenario)

    def execute(
        self,
        path: Path,
        *,
        strict: bool = True,
        exe_path: Path | None = None,
        delete_crashed_runs: bool | None = None,
        **kwargs: Any,
    ) -> bool:
        """
        Execute the FIAT model.

        Parameters
        ----------
        path : Optional[os.PathLike], optional
            The path to the model directory. If not provided, defaults to `self.model_root`.
        exe_path : Optional[os.PathLike], optional
            The path to the FIAT executable. If not provided, defaults to `self.exe_path`.
        delete_crashed_runs : Optional[bool], optional
            Whether to delete files from crashed runs. If not provided, defaults to `self.delete_crashed_runs`.
        strict : bool, optional
            Whether to raise an error if the FIAT model fails to run. Defaults to True.

        Returns
        -------
        bool
            True if the FIAT model run successfully, False otherwise.

        Raises
        ------
        ValueError
            If `exe_path` is not provided and `self.exe_path` is None.
        RuntimeError
            If the FIAT model fails to run and `strict` is True.
        """
        FiatAdapter._ensure_correct_hash_spacing_in_csv(path)
        FiatAdapter._normalize_paths_in_toml(path / "settings.toml")

        if HAS_DOCKER:
            success = FIAT_CONTAINER.run(path)
        else:
            if exe_path is None:
                if self.exe_path is None:
                    raise ValueError(
                        "'exe_path' needs to be provided either when calling FiatAdapter.execute() or during initialization of the FiatAdapter object."
                    )
            exe_path = self.exe_path
            with cd(path):
                fiat_log = path / "fiat.log"
                with FloodAdaptLogging.to_file(file_path=fiat_log):
                    logger.info(f"Running FIAT in {path}")
                    process = subprocess.run(
                        args=[
                            Path(exe_path).resolve().as_posix(),
                            "run",
                            "settings.toml",
                        ],
                        stdout=subprocess.PIPE,
                        stderr=subprocess.PIPE,
                        text=True,
                    )
                    logger.debug(process.stdout)
                    success = process.returncode == 0

        # cleanup
        if delete_crashed_runs is None:
            delete_crashed_runs = self.delete_crashed_runs

        if not success:
            if delete_crashed_runs:
                # Remove all files in the simulation folder except for the log files
                for subdir, dirs, files in os.walk(path, topdown=False):
                    for file in files:
                        if not file.endswith(".log"):
                            os.remove(os.path.join(subdir, file))

                    if not os.listdir(subdir):
                        shutil.rmtree(subdir, ignore_errors=True)

            if strict:
                raise RuntimeError(f"FIAT model failed to run in {path}.")
            else:
                logger.error(f"FIAT model failed to run in {path}.")

        if success:
            self.read_outputs()

        return success

    def read_outputs(self) -> None:
        """
        Read the output FIAT CSV file specified in the model configuration and stores the data in the `outputs` attribute.

        Attributes
        ----------
        outputs : dict
            A dictionary containing the following keys:
            - "path" : Path
                The path to the output directory.
            - "table" : DataFrame
                The contents of the output CSV file.
        """
        # Get output path
        outputs_path = self.model_root.joinpath(self.model.config["output"]["path"])

        # Get all csvs and concatenate them in a single table
        csv_outputs_df = []
        for output_csv in self.model.config["output"]["csv"]:
            csv_path = outputs_path.joinpath(
                self.model.config["output"]["csv"][output_csv]
            )
            output_csv_df = pd.read_csv(csv_path)
            csv_outputs_df.append(output_csv_df)
        output_csv = pd.concat(csv_outputs_df)

        # Store them
        self.outputs = {}
        self.outputs["path"] = outputs_path
        self.outputs["table"] = output_csv

    def _get_aggr_ind(self, aggr_label: str):
        """
        Retrieve the index of the aggregation configuration that matches the given label.

        Parameters
        ----------
        aggr_label : str
            The label of the aggregation to find.

        Returns
        -------
        int
            The index of the aggregation configuration that matches the given label.

        Raises
        ------
        IndexError
            If no aggregation with the given label is found.
        """
        ind = [
            i
            for i, aggr in enumerate(self.config.aggregation)
            if aggr.name == aggr_label
        ][0]

        return ind

    def postprocess(self, scenario):
        """
        Post-process the results of the Delft-FIAT simulation for a given scenario.

        Parameters
        ----------
        scenario : Scenario
            The scenario object containing all relevant data and configurations.

        Raises
        ------
        RuntimeError
            If the Delft-FIAT simulation did not run successfully.

        Post-processing steps include:
        - Reading the outputs of the Delft-FIAT simulation.
        - Adding exceedance probabilities for risk mode scenarios.
        - Saving detailed impacts per object to a CSV file.
        - Creating infometrics files based on different metric configurations.
        - Generating infographic files if configured.
        - Calculating equity-based damages for risk mode scenarios.
        - Saving aggregated metrics to shapefiles.
        - Merging points data to building footprints.
        - Creating a roads spatial file if configured.
        - Deleting the simulation folder if the site configuration is set to not keep the simulation.

        Logging
        -------
        Logs the start and completion of the post-processing steps.
        """
        if not self.fiat_completed():
            raise RuntimeError("Delft-FIAT did not run successfully!")

        logger.info("Post-processing Delft-FIAT results")

        if not self.outputs:
            self.read_outputs()
        mode = self.database.events.get(scenario.event).mode

        # Define scenario output path
        impacts_output_path = self.database.get_impacts_path(
            scenario_name=scenario.name
        )

        # Create column mapping to update column names
        name_translation = {}
        for col in self.outputs["table"].columns:  # iterate through output columns
            for field in list(self.impact_columns.model_fields):  # check for each field
                fiat_col = getattr(self.fiat_columns, field)
                if matches_pattern(col, fiat_col):
                    impact_col = getattr(self.impact_columns, field)
                    new_col = replace_pattern(col, fiat_col, impact_col)
                    if (
                        ".0Y" in new_col
                    ):  # TODO for now quick fix to account for float RP years, while metrics have integers
                        new_col = new_col.replace(".0Y", "Y")
                    name_translation[col] = new_col  # save mapping
        self.name_mapping = name_translation

        # Rename save outputs
        self.outputs["table"] = self.outputs["table"].rename(columns=self.name_mapping)

        # Save impacts per object
        fiat_results_path = impacts_output_path.joinpath(
            f"Impacts_detailed_{scenario.name}.csv"
        )
        self.outputs["table"].to_csv(fiat_results_path, index=False)

        # Add exceedance probabilities if needed (only for risk)
        if mode == Mode.risk:
            # Get config path
            # TODO check where this configs should be read from
            config_path = self.database.static_path.joinpath(
                "templates", "infometrics", "metrics_additional_risk_configs.toml"
            )
            with open(config_path, mode="rb") as fp:
                config = tomli.load(fp)["flood_exceedance"]
            self.add_exceedance_probability(
                column=config[
                    "column"
                ],  # TODO check how to the correct version of column
                threshold=config["threshold"],
                period=config["period"],
            )

        # Create the infometrics files
        if mode == Mode.risk:
            ext = "_risk"
        else:
            ext = ""

        # Get options for metric configurations
        metric_types = ["mandatory", "additional"]  # these are checked always

        if self.config.infographics:  # if infographics are created
            metric_types += ["infographic"]

        metric_config_paths = [
            self.database.static_path.joinpath(
                "templates", "infometrics", f"{name}_metrics_config{ext}.toml"
            )
            for name in metric_types
        ]

        # Specify the metrics output path
        metrics_outputs_path = impacts_output_path.parent.joinpath(
            f"Infometrics_{scenario.name}.csv"
        )
        self.create_infometrics(metric_config_paths, metrics_outputs_path)

        # Get paths of created aggregated infometrics
        aggr_metrics_paths = list(
            metrics_outputs_path.parent.glob(f"{metrics_outputs_path.stem}_*.csv")
        )

        # Create the infographic files
        if self.config.infographics:
            config_base_path = self.database.static_path.joinpath(
                "templates", "Infographics"
            )
            self.create_infographics(
                name=scenario.name,
                output_base_path=impacts_output_path.parent,
                config_base_path=config_base_path,
                metrics_path=metrics_outputs_path,
                mode=mode,
            )

        # Calculate equity based damages
        if mode == Mode.risk:
            for file in aggr_metrics_paths:
                # Load metrics
                aggr_label = file.stem.split(f"{metrics_outputs_path.stem}_")[-1]
                self.add_equity(aggr_label=aggr_label, metrics_path=file)

        # Save aggregated metrics to shapefiles
        for file in aggr_metrics_paths:
            aggr_label = file.stem.split(f"{metrics_outputs_path.stem}_")[-1]
            output_path = impacts_output_path.joinpath(
                f"Impacts_aggregated_{scenario.name}_{aggr_label}.gpkg"
            )
            self.save_aggregation_spatial(
                aggr_label=aggr_label, metrics_path=file, output_path=output_path
            )

        # Merge points data to building footprints
        self.save_building_footprints(
            output_path=impacts_output_path.joinpath(
                f"Impacts_building_footprints_{scenario.name}.gpkg"
            )
        )

        # Create a roads spatial file
        if self.config.roads_file_name:
            self.save_roads(
                output_path=impacts_output_path.joinpath(
                    f"Impacts_roads_{scenario.name}.gpkg"
                )
            )

        logger.info("Delft-FIAT post-processing complete!")

        # If site config is set to not keep FIAT simulation, delete folder
        if not self.config.save_simulation:
            self.delete_model()

    def add_measure(self, measure: Measure):
        """
        Add and apply a specific impact measure to the properties of the FIAT model.

        Parameters
        ----------
        measure : Measure
            The impact measure to be applied. It can be of type Elevate, FloodProof, or Buyout.

        Notes
        -----
        The method logs the application of the measure and calls the appropriate method based on the measure type:
            - Elevate: Calls elevate_properties(measure)
            - FloodProof: Calls floodproof_properties(measure)
            - Buyout: Calls buyout_properties(measure)

            If the measure type is unsupported, a warning is logged.
        """
        logger.info(f"Applying impact measure '{measure.name}'")
        if isinstance(measure, Elevate):
            self.elevate_properties(measure)
        elif isinstance(measure, FloodProof):
            self.floodproof_properties(measure)
        elif isinstance(measure, Buyout):
            self.buyout_properties(measure)
        else:
            logger.warning(
                f"Skipping unsupported measure type {measure.__class__.__name__}"
            )

    def add_projection(self, projection: Projection):
        """
        Add the socioeconomic changes part of a projection to the FIAT model.

        Parameters
        ----------
        projection : Projection
            The projection object containing socioeconomic changes to be applied.

        Notes
        -----
        - Economic growth is applied to all existing buildings if specified.
        - New population growth areas are added if specified, taking into account
        economic growth.
        - Population growth is applied to existing objects if specified.
        """
        logger.info(
            f"Applying socioeconomic changes from projection '{projection.name}'"
        )
        socio_economic_change = projection.socio_economic_change

        ids_all_buildings = self.get_all_building_ids()

        # Implement socioeconomic changes if needed
        # First apply economic growth to existing objects
        if not math.isclose(socio_economic_change.economic_growth, 0, abs_tol=1e-6):
            self.apply_economic_growth(
                economic_growth=socio_economic_change.economic_growth,
                ids=ids_all_buildings,  #
            )

        # Then the new population growth area is added if provided
        # In the new areas, the economic growth is taken into account!
        # Order matters since for the pop growth new, we only want the economic growth!
        if not math.isclose(
            socio_economic_change.population_growth_new, 0, abs_tol=1e-6
        ):
            # Get path of new development area geometry
            area_path = resolve_filepath(
                object_dir=ObjectDir.projection,
                obj_name=projection.name,
                path=socio_economic_change.new_development_shapefile,
            )

            # Get DEM location for assigning elevation to new areas
            dem = (
                self.database.static_path
                / "dem"
                / self.database.site.sfincs.dem.filename
            )
            # Call adapter method to add the new areas
            self.apply_population_growth_new(
                population_growth=socio_economic_change.population_growth_new,
                ground_floor_height=socio_economic_change.new_development_elevation.value,
                elevation_type=socio_economic_change.new_development_elevation.type,
                area_path=area_path,
                ground_elevation=dem,
            )

        # Then apply population growth to existing objects
        if not math.isclose(
            socio_economic_change.population_growth_existing, 0, abs_tol=1e-6
        ):
            self.apply_population_growth_existing(
                population_growth=socio_economic_change.population_growth_existing,
                ids=ids_all_buildings,
            )

    def set_hazard(
        self,
        map_fn: list[Path],
        map_type: FloodmapType,
        var: str,
        is_risk: bool = False,
        units: str = us.UnitTypesLength.meters,
    ) -> None:
        """
        Set the hazard map and type for the FIAT model.

        Parameters
        ----------
        map_fn : str
            The filename of the hazard map.
        map_type : FloodmapType
            The type of the flood map.
        var : str
            The variable name in the hazard map.
        is_risk : bool, optional
            Flag indicating if the map is a risk output. Defaults to False.
        units : str, optional
            The units of the hazard map. Defaults to us.UnitTypesLength.meters.
        """
        # Add the floodmap data to a data catalog with the unit conversion
        wl_current_units = us.UnitfulLength(value=1.0, units=units)
        conversion_factor = wl_current_units.convert(self.model.exposure.unit)
        if isinstance(map_fn, list):
            floodmap_paths = [Path(p).as_posix() for p in map_fn]
        else:
            floodmap_paths = Path(map_fn).as_posix()

        logger.info(f"Setting hazard to the {map_type.value} map {floodmap_paths}")
        self.model.setup_hazard(
<<<<<<< HEAD
            map_fn=floodmap_paths,
=======
            map_fn=[Path(p).as_posix() for p in map_fn],
>>>>>>> f3171eba
            map_type=map_type.value,
            rp=None,
            crs=None,  # change this in new version (maybe to str(floodmap.crs.split(':')[1]))
            nodata=-999,  # change this in new version
            var=var,
            chunks="auto",
            risk_output=is_risk,
            unit_conversion_factor=conversion_factor,
        )

    # PROJECTIONS

    def apply_economic_growth(
        self, economic_growth: float, ids: Optional[list] = None
    ) -> None:
        """
        Apply economic growth to the FIAT-Model by adjusting the maximum potential damage values in the exposure database.

        This method updates the max potential damage values in the exposure database by
        applying a given economic growth rate. It can optionally filter the updates to
        specific objects identified by their IDs.

        Parameters
        ----------
        economic_growth : float
            The economic growth rate to apply, expressed as a percentage.
        ids : Optional[list], default=None
            A list of object IDs to which the economic growth should be applied. If None, the growth is applied to all buildings.
        """
        logger.info(f"Applying economic growth of {economic_growth} %.")
        # Get columns that include max damage
        damage_cols = [
            c
            for c in self.model.exposure.exposure_db.columns
            if matches_pattern(c, self.fiat_columns.max_potential_damage)
        ]

        # Get objects that are buildings (using site info)
        buildings_rows = ~self.model.exposure.exposure_db[
            self.fiat_columns.primary_object_type
        ].isin(self.config.non_building_names)

        # If ids are given use that as an additional filter
        if ids:
            buildings_rows = buildings_rows & self.model.exposure.exposure_db[
                self.fiat_columns.object_id
            ].isin(ids)

        # Update columns using economic growth value
        updated_max_pot_damage = self.model.exposure.exposure_db.copy()
        updated_max_pot_damage.loc[buildings_rows, damage_cols] *= (
            1.0 + economic_growth / 100.0
        )

        # update fiat model
        self.model.exposure.update_max_potential_damage(
            updated_max_potential_damages=updated_max_pot_damage
        )

    def apply_population_growth_existing(
        self, population_growth: float, ids: Optional[list[str]] = None
    ) -> None:
        """
        Apply population growth to the FIAT-Model by adjusting the existing max potential damage values for buildings.

        This method updates the max potential damage values in the exposure database by
        applying a given population growth rate. It can optionally filter the updates to
        specific objects identified by their IDs.

        Parameters
        ----------
        population_growth : float
            The population growth rate as a percentage.
        ids : Optional[list[str]]
            A list of object IDs to filter the updates. If None, the updates are applied to all buildings.
        """
        logger.info(f"Applying population growth of {population_growth} %.")
        # Get columns that include max damage
        damage_cols = [
            c
            for c in self.model.exposure.exposure_db.columns
            if matches_pattern(c, self.fiat_columns.max_potential_damage)
        ]

        # Get objects that are buildings (using site info)
        buildings_rows = ~self.model.exposure.exposure_db[
            self.fiat_columns.primary_object_type
        ].isin(self.config.non_building_names)

        # If ids are given use that as an additional filter
        if ids:
            buildings_rows = buildings_rows & self.model.exposure.exposure_db[
                self.fiat_columns.object_id
            ].isin(ids)

        # Update columns using economic growth value
        updated_max_pot_damage = self.model.exposure.exposure_db.copy()
        updated_max_pot_damage.loc[buildings_rows, damage_cols] *= (
            1.0 + population_growth / 100.0
        )

        # update fiat model
        self.model.exposure.update_max_potential_damage(
            updated_max_potential_damages=updated_max_pot_damage
        )

    def apply_population_growth_new(
        self,
        population_growth: float,
        ground_floor_height: float,
        elevation_type: str,
        area_path: str,
        ground_elevation: Union[None, str, Path] = None,
    ) -> None:
        """
        Apply population growth in a new area by adding new objects in the model.

        Parameters
        ----------
        population_growth : float
            The percentage of population growth to apply.
        ground_floor_height : float
            The height of the ground floor.
        elevation_type : str
            The type of elevation reference to use. Must be either 'floodmap' or 'datum'.
        area_path : str
            The path to the area file.
        ground_elevation : Union[None, str, Path], optional
            The ground elevation reference. Default is None.

        Raises
        ------
        ValueError
            If `elevation_type` is 'floodmap' and base flood elevation (bfe) map is not provided.
            If `elevation_type` is not 'floodmap' or 'datum'.
        """
        logger.info(
            f"Applying population growth of {population_growth} %, by creating a new development area using the geometries from {area_path} and a ground floor height of {ground_floor_height} {self.model.exposure.unit} above '{elevation_type}'."
        )
        # Get reference type to align with hydromt
        if elevation_type == "floodmap":
            if not self.config.bfe:
                raise ValueError(
                    "Base flood elevation (bfe) map is required to use 'floodmap' as reference."
                )
            kwargs = {
                "elevation_reference": "geom",
                "path_ref": self.database.static_path.joinpath(self.config.bfe.geom),
                "attr_ref": self.config.bfe.field_name,
            }
        elif elevation_type == "datum":
            kwargs = {"elevation_reference": "datum"}
        else:
            raise ValueError("elevation type can only be one of 'floodmap' or 'datum'")
        # Get aggregation areas info
        aggregation_areas = [
            self.database.static_path.joinpath(aggr.file)
            for aggr in self.config.aggregation
        ]
        attribute_names = [aggr.field_name for aggr in self.config.aggregation]
        label_names = [
            self.fiat_columns.aggregation_label.format(name=aggr.name)
            for aggr in self.config.aggregation
        ]
        new_dev_geom_name = Path(self.config.new_development_file_name).stem
        # Ensure new_devs geom is in the correct CRS
        new_dev_geom = gpd.read_file(area_path)
        if new_dev_geom.crs != self.model.exposure.crs:
            logger.warning(
                f"New development area geometries are in {new_dev_geom.crs}, but the model is in {self.model.exposure.crs}. Reprojecting geometries."
            )
            new_dev_geom = new_dev_geom.to_crs(self.model.exposure.crs)
        # Replace file with the reprojected one
        os.remove(area_path)
        new_dev_geom.to_file(area_path)
        # Use hydromt function
        self.model.exposure.setup_new_composite_areas(
            percent_growth=population_growth,
            geom_file=Path(area_path),
            ground_floor_height=ground_floor_height,
            damage_types=self.damage_types,
            vulnerability=self.model.vulnerability,
            ground_elevation=ground_elevation,
            aggregation_area_fn=aggregation_areas,
            attribute_names=attribute_names,
            label_names=label_names,
            geom_name=new_dev_geom_name,
            **kwargs,
        )

    # MEASURES
    @staticmethod
    def _get_area_name(measure: Measure):
        """
        Determine the area name based on the selection type of the measure.

        Parameters
        ----------
        measure : Measure
            An instance of Measure containing attributes that define the selection type and area.

        Returns
        -------
        str
            The name of the area. It returns the aggregation area name if the selection type is "aggregation_area",
            the polygon file name if the selection type is "polygon", and "all" for any other selection type.
        """
        if measure.selection_type == "aggregation_area":
            area = measure.aggregation_area_name
        elif measure.selection_type == "polygon":
            area = measure.polygon_file
        else:
            area = "all"
        return area

    def elevate_properties(self, elevate: Elevate) -> None:
        """
        Elevate the ground floor height of properties based on the provided Elevate measure.

        Parameters
        ----------
        elevate : Elevate
            The Elevate measure containing the elevation details.

        Raises
        ------
        ValueError
            If the elevation type is 'floodmap' and the base flood elevation (bfe) map is not provided.
            If the elevation type is not 'floodmap' or 'datum'.
        """
        area = self._get_area_name(elevate)
        logger.info(
            f"Elevating '{elevate.property_type}' type properties in '{area}' by {elevate.elevation} relative to '{elevate.elevation.type}'."
        )
        # If ids are given use that as an additional filter
        objectids = self.get_object_ids(elevate)

        # Get reference type to align with hydromt
        if elevate.elevation.type == "floodmap":
            if not self.config.bfe:
                raise ValueError(
                    "Base flood elevation (bfe) map is required to use 'floodmap' as reference."
                )
            if self.config.bfe.table:
                path_ref = self.config_base_path.joinpath(self.config.bfe.table)
                height_reference = "table"
            else:
                path_ref = self.config_base_path.joinpath(self.config.bfe.geom)
                height_reference = "geom"
            # Use hydromt function
            self.model.exposure.raise_ground_floor_height(
                raise_by=elevate.elevation.value,
                objectids=objectids,
                height_reference=height_reference,
                path_ref=path_ref,
                attr_ref=self.config.bfe.field_name,
            )

        elif elevate.elevation.type == "datum":
            # Use hydromt function
            self.model.exposure.raise_ground_floor_height(
                raise_by=elevate.elevation.value,
                objectids=objectids,
                height_reference="datum",
            )
        else:
            raise ValueError("elevation type can only be one of 'floodmap' or 'datum'")

    def buyout_properties(self, buyout: Buyout) -> None:
        """
        Apply the buyout measure to the properties by setting their maximum potential damage to zero.

        Parameters
        ----------
        buyout : Buyout
            The Buyout measure containing the details of the properties to be bought out.

        """
        area = self._get_area_name(buyout)
        logger.info(f"Buying-out '{buyout.property_type}' type properties in '{area}'.")
        # Get columns that include max damage
        damage_cols = [
            c
            for c in self.model.exposure.exposure_db.columns
            if matches_pattern(c, self.fiat_columns.max_potential_damage)
        ]

        # Get objects that are buildings (using site info)
        buildings_rows = ~self.model.exposure.exposure_db[
            self.fiat_columns.primary_object_type
        ].isin(self.config.non_building_names)

        # Get rows that are affected
        objectids = self.get_object_ids(buyout)
        rows = (
            self.model.exposure.exposure_db[self.fiat_columns.object_id].isin(objectids)
            & buildings_rows
        )

        # Update columns
        updated_max_pot_damage = self.model.exposure.exposure_db.copy()
        updated_max_pot_damage.loc[rows, damage_cols] *= 0

        # update fiat model
        self.model.exposure.update_max_potential_damage(
            updated_max_potential_damages=updated_max_pot_damage
        )

    def floodproof_properties(self, floodproof: FloodProof) -> None:
        """
        Apply floodproofing measures to the properties by truncating the damage function.

        Parameters
        ----------
        floodproof : FloodProof
            The FloodProof measure containing the details of the properties to be floodproofed.
        """
        area = self._get_area_name(floodproof)
        logger.info(
            f"Flood-proofing '{floodproof.property_type}' type properties in '{area}' by {floodproof.elevation}."
        )
        # If ids are given use that as an additional filter
        objectids = self.get_object_ids(floodproof)

        # Use hydromt function
        self.model.exposure.truncate_damage_function(
            objectids=objectids,
            floodproof_to=floodproof.elevation.value,
            damage_function_types=self.damage_types,
            vulnerability=self.model.vulnerability,
        )

    # STATIC METHODS

    def get_buildings(self) -> gpd.GeoDataFrame:
        """
        Retrieve the building geometries from the FIAT model's exposure database.

        Returns
        -------
        gpd.GeoDataFrame
            A GeoDataFrame containing the geometries of all buildings in the FIAT model.

        Raises
        ------
        ValueError
            If the FIAT model does not have an exposure database initialized.
        """
        if self.model.exposure is None:
            raise ValueError(
                "FIAT model does not have exposure, make sure your model has been initialized."
            )
        gdf_0 = self.model.exposure.select_objects(
            primary_object_type="ALL",
            non_building_names=self.config.non_building_names,
            return_gdf=True,
        )
        # Rename columns
        name_translation = {}
        for col in gdf_0.columns:  # iterate through output columns
            for field in list(self.impact_columns.model_fields):  # check for each field
                fiat_col = getattr(self.fiat_columns, field)
                if matches_pattern(col, fiat_col):
                    impact_col = getattr(self.impact_columns, field)
                    new_col = replace_pattern(col, fiat_col, impact_col)
                    name_translation[col] = new_col  # save mapping
        gdf = gdf_0.rename(columns=name_translation)
        return gdf

    def get_property_types(self) -> list:
        """
        Retrieve the list of property types from the FIAT model's exposure database.

        Returns
        -------
        list
            A list of property types available in the FIAT model.

        Raises
        ------
        ValueError
            If no property types are found in the FIAT model.
        """
        types = self.model.exposure.get_primary_object_type()
        if types is None:
            raise ValueError("No property types found in the FIAT model.")
        types.append("all")  # Add "all" type for using as identifier

        names = self.config.non_building_names
        if names:
            for name in names:
                if name in types:
                    types.remove(name)

        return types

    def get_all_building_ids(self):
        """
        Retrieve the IDs of all buildings in the FIAT model.

        Returns
        -------
        list
            A list of IDs for all buildings in the FIAT model.
        """
        # Get ids of existing buildings
        ids = self.model.exposure.get_object_ids(
            "all", non_building_names=self.config.non_building_names
        )
        return ids

    def get_object_ids(self, measure: Measure) -> list[Any]:
        """
        Retrieve the object IDs for a given impact measure.

        Parameters
        ----------
        measure : Measure
            The impact measure for which to retrieve object IDs.

        Returns
        -------
        list[Any]
            A list of object IDs that match the criteria of the given measure.

        Raises
        ------
        ValueError
            If the measure type is not an impact measure.
        """
        if not MeasureType.is_impact(measure.type):
            raise ValueError(
                f"Measure type {measure.type} is not an impact measure. "
                "Can only retrieve object ids for impact measures."
            )

        # check if polygon file is used, then get the absolute path
        if measure.polygon_file:
            polygon_file = resolve_filepath(
                object_dir=ObjectDir.measure,
                obj_name=measure.name,
                path=measure.polygon_file,
            ).as_posix()
        else:
            polygon_file = None

        # use the hydromt-fiat method to the ids
        ids = self.model.exposure.get_object_ids(
            selection_type=measure.selection_type,
            property_type=measure.property_type,
            non_building_names=self.config.non_building_names,
            aggregation=measure.aggregation_area_type,
            aggregation_area_name=measure.aggregation_area_name,
            polygon_file=polygon_file,
        )

        return ids

    # POST-PROCESSING METHODS

    def add_exceedance_probability(
        self, column: str, threshold: float, period: int
    ) -> pd.DataFrame:
        """Calculate exceedance probabilities and append them to the results table.

        Parameters
        ----------
        column : str
            The name of the column to calculate exceedance probabilities for.
        threshold : float
            The threshold value for exceedance probability calculation.
        period : int
            The return period for exceedance probability calculation.

        Returns
        -------
        pd.DataFrame
            The updated results table with exceedance probabilities appended.
        """
        logger.info("Calculating exceedance probabilities")
        fiat_results_df = ExceedanceProbabilityCalculator(column).append_probability(
            self.outputs["table"], threshold, period
        )
        self.outputs["table"] = fiat_results_df
        return self.outputs["table"]

    def create_infometrics(
        self, metric_config_paths: list[os.PathLike], metrics_output_path: os.PathLike
    ) -> None:
        """
        Create infometrics files based on the provided metric configuration paths.

        Parameters
        ----------
        metric_config_paths : list[os.PathLike]
            A list of paths to the metric configuration files.
        metrics_output_path : os.PathLike
            The path where the metrics output file will be saved.

        Raises
        ------
        FileNotFoundError
            If a mandatory metric configuration file does not exist.
        """
        # Get the metrics configuration
        logger.info("Calculating infometrics")

        # Write the metrics to file
        # Check if type of metric configuration is available
        for metric_file in metric_config_paths:
            if metric_file.exists():
                metrics_writer = MetricsFileWriter(
                    metric_file,
                    aggregation_label_fmt=self.impact_columns.aggregation_label,
                )

                metrics_writer.parse_metrics_to_file(
                    df_results=self.outputs["table"],
                    metrics_path=metrics_output_path,
                    write_aggregate=None,
                )

                metrics_writer.parse_metrics_to_file(
                    df_results=self.outputs["table"],
                    metrics_path=metrics_output_path,
                    write_aggregate="all",
                )
            else:
                if "mandatory" in metric_file.name.lower():
                    raise FileNotFoundError(
                        f"Mandatory metric configuration file {metric_file} does not exist!"
                    )

    def create_infographics(
        self,
        name: str,
        output_base_path: os.PathLike,
        config_base_path: os.PathLike,
        metrics_path: os.PathLike,
        mode: Mode = Mode.single_event,
    ):
        """Create infographic files based on the provided metrics and configuration.

        Parameters
        ----------
        name : str
            The name of the scenario.
        output_base_path : os.PathLike
            The base path where the output files will be saved.
        config_base_path : os.PathLike
            The base path where the configuration files are located.
        metrics_path : os.PathLike
            The path to the metrics file.
        mode : Mode, optional
            The mode of the infographic, by default Mode.single_event.
        """
        logger.info("Creating infographics")

        # Check if infographics config file exists
        if mode == Mode.risk:
            config_path = config_base_path.joinpath("config_risk_charts.toml")
            if not config_path.exists():
                logger.warning(
                    "Risk infographic cannot be created, since 'config_risk_charts.toml' is not available"
                )
                return

        # Get the infographic
        InforgraphicFactory.create_infographic_file_writer(
            infographic_mode=mode,
            scenario_name=name,
            metrics_full_path=metrics_path,
            config_base_path=config_base_path,
            output_base_path=output_base_path,
        ).write_infographics_to_file()

    def add_equity(
        self,
        aggr_label: str,
        metrics_path: os.PathLike,
        damage_column_pattern: str = "TotalDamageRP{rp}",
        gamma: float = 1.2,
    ):
        """Calculate equity-based damages for a given aggregation label.

        Parameters
        ----------
        aggr_label : str
            The label of the aggregation area.
        metrics_path : os.PathLike
            The path to the metrics file.
        damage_column_pattern : str, optional
            The pattern for the damage column names, by default "TotalDamageRP{rp}".
        gamma : float, optional
            The equity weight parameter, by default 1.2
        """
        # TODO gamma in configuration file?

        ind = self._get_aggr_ind(aggr_label)
        # TODO check what happens if aggr_label not in config

        if self.config.aggregation[ind].equity is None:
            logger.warning(
                f"Cannot calculate equity weighted risk for aggregation label: {aggr_label}, because equity inputs are not available."
            )
            return

        logger.info(
            f"Calculating equity weighted risk for aggregation label: {aggr_label} "
        )
        metrics = pd.read_csv(metrics_path)
        # Create Equity object
        equity = Equity(
            census_table=self.config_base_path.joinpath(
                self.config.aggregation[ind].equity.census_data
            ),
            damages_table=metrics,
            aggregation_label=self.config.aggregation[ind].field_name,
            percapitaincome_label=self.config.aggregation[
                ind
            ].equity.percapitaincome_label,
            totalpopulation_label=self.config.aggregation[
                ind
            ].equity.totalpopulation_label,
            damage_column_pattern=damage_column_pattern,
        )
        # Calculate equity
        df_equity = equity.equity_calculation(gamma)
        # Merge with metrics tables and resave
        metrics_new = metrics.merge(
            df_equity,
            left_on=metrics.columns[0],
            right_on=self.config.aggregation[ind].field_name,
            how="left",
        )
        del metrics_new[self.config.aggregation[ind].field_name]
        metrics_new = metrics_new.set_index(metrics_new.columns[0])
        metrics_new.loc["Description", ["EW", "EWEAD", "EWCEAD"]] = [
            "Equity weight",
            "Equity weighted  expected annual damage",
            "Equity weighted certainty equivalent  annual damage",
        ]
        metrics_new.loc["Show In Metrics Table", ["EW", "EWEAD", "EWCEAD"]] = [
            True,
            True,
            True,
        ]
        metrics_new.loc["Show In Metrics Map", ["EW", "EWEAD", "EWCEAD"]] = [
            False,
            True,
            False,
        ]
        metrics_new.loc["Long Name", ["EW", "EWEAD", "EWCEAD"]] = [
            "Equity weight",
            "Equity weighted  expected annual damage",
            "Equity weighted certainty equivalent  annual damage",
        ]
        metrics_new.index.name = None
        metrics_new.to_csv(metrics_path)

    def save_aggregation_spatial(
        self, aggr_label: str, metrics_path: os.PathLike, output_path: os.PathLike
    ):
        """
        Save aggregated metrics to a spatial file.

        Parameters
        ----------
        aggr_label : str
            The label of the aggregation area.
        metrics_path : os.PathLike
            The path to the metrics file.
        output_path : os.PathLike
            The path where the output spatial file will be saved.
        """
        logger.info(f"Saving impacts for aggregation areas type: '{aggr_label}'")

        metrics = pd.read_csv(metrics_path)

        # Load aggregation areas
        ind = self._get_aggr_ind(aggr_label)

        aggr_areas_path = self.config_base_path.joinpath(
            self.config.aggregation[ind].file
        )

        aggr_areas = gpd.read_file(aggr_areas_path, engine="pyogrio")

        # Save file
        AggregationAreas.write_spatial_file(
            metrics,
            aggr_areas,
            output_path,
            id_name=self.config.aggregation[ind].field_name,
            file_format="geopackage",
        )

    def save_building_footprints(self, output_path: os.PathLike):
        """
        Aggregate impacts at a building footprint level and then saves to an output file.

        Parameters
        ----------
        output_path : os.PathLike
            The path where the output spatial file will be saved.

        Raises
        ------
        ValueError
            If no building footprints are provided in the configuration.
        """
        logger.info("Calculating impacts at a building footprint scale")

        # Read the existing building points
        buildings = self.model.exposure.select_objects(
            primary_object_type="ALL",
            non_building_names=self.config.non_building_names,
            return_gdf=True,
        )

        # Change names
        buildings = buildings[[self.fiat_columns.object_id, "geometry"]]
        buildings = buildings.rename(
            columns={self.fiat_columns.object_id: self.impact_columns.object_id}
        )

        # Get all results per building
        fiat_results_df = gpd.GeoDataFrame(
            self.outputs["table"].merge(
                buildings,
                on=self.impact_columns.object_id,
                how="inner",
            )
        )

        # Check which footprint case we have
        # If FIAT has points and external footprints are provided
        if self.config.building_footprints:
            method = "external_footprints"
            # Get footprints file
            footprints_path = self.config_base_path.joinpath(
                self.config.building_footprints
            )
            # Read building footprints
            footprints_gdf = gpd.read_file(footprints_path, engine="pyogrio")
            field_name = "BF_FID"
        # If FIAT has footprints already
        elif all(buildings.geometry.geom_type.isin(["Polygon", "MultiPolygon"])):
            method = "internal_footprints"
            footprints_gdf = buildings[[self.impact_columns.object_id, "geometry"]]
            field_name = self.impact_columns.object_id
        # If FIAT has points and no external footprints are available
        else:
            method = "no_footprints"

        # Based on case follow different workflow
        if method in ["external_footprints", "internal_footprints"]:
            footprints = Footprints(
                footprints=footprints_gdf,
                fiat_columns=self.impact_columns,
                field_name=field_name,
            )
            footprints.aggregate(fiat_results_df)
        elif method == "no_footprints":
            footprints = Footprints(fiat_columns=self.impact_columns)
            footprints.set_point_data(fiat_results_df)

        # Normalize damages
        footprints.calc_normalized_damages()

        # Save footprint
        footprints.write(output_path)

    def save_roads(self, output_path: os.PathLike):
        """
        Save the impacts on roads to a spatial file.

        Parameters
        ----------
        output_path : os.PathLike
            The path where the output spatial file will be saved.
        """
        logger.info("Calculating road impacts")
        # Read roads spatial file
        roads = gpd.read_file(
            self.outputs["path"].joinpath(self.config.roads_file_name)
        )
        roads = roads.rename(columns=self.name_mapping)
        # Get columns to use
        aggr_cols = [
            name
            for name in self.outputs["table"].columns
            if self.impact_columns.aggregation_label in name
        ]
        inun_cols = [
            name
            for name in roads.columns
            if self.impact_columns.inundation_depth in name
        ]
        # Merge data
        roads = roads[[self.impact_columns.object_id, "geometry"] + inun_cols].merge(
            self.outputs["table"][
                [self.impact_columns.object_id, self.impact_columns.primary_object_type]
                + aggr_cols
            ],
            on=self.impact_columns.object_id,
        )
        # Save as geopackage
        roads.to_file(output_path, driver="GPKG")

    @staticmethod
    def _ensure_correct_hash_spacing_in_csv(
        model_root: Path, hash_spacing: int = 1
    ) -> None:
        """
        Ensure that the CSV file has the correct number of spaces between hashes.

        When writing csv files, FIAT does not add spaces between the hashes and the line, which leads to errors on linux.


        Parameters
        ----------
        file_path : Path
            The path to the model root.
        hash_spacing : int, optional
            The number of spaces between hashes, by default 1.
        """
        for dirpath, _, filenames in os.walk(model_root):
            for filename in filenames:
                if not filename.lower().endswith(".csv"):
                    continue
                file_path = os.path.join(dirpath, filename)

                with open(file_path, "r") as file:
                    lines = file.readlines()

                with open(file_path, "w") as file:
                    for line in lines:
                        if line.startswith("#"):
                            line = "#" + " " * hash_spacing + line.lstrip("#")
                        file.write(line)

    @staticmethod
    def _normalize_paths_in_toml(toml_path: Path) -> None:
        r"""
        Normalize Windows-style paths in a TOML file by replacing '\\' with '/'.

        Parameters
        ----------
        toml_path : Path
            Path to the TOML file to clean up.
        """
        toml_path = Path(toml_path)
        if not toml_path.exists():
            raise FileNotFoundError(f"TOML file not found: {toml_path}")

        with open(toml_path, "rb") as f:
            data = tomllib.load(f)

        def _normalize(obj):
            if isinstance(obj, dict):
                return {k: _normalize(v) for k, v in obj.items()}
            elif isinstance(obj, list):
                return [_normalize(v) for v in obj]
            elif isinstance(obj, str):
                # Only replace if it looks like a path
                if "\\" in obj:
                    return obj.replace("\\", "/")
                return obj
            else:
                return obj

        normalized = _normalize(data)

        # Write back the cleaned TOML
        with open(toml_path, "wb") as f:
            tomli_w.dump(normalized, f)

    def _delete_simulation_folder(self, scn: Scenario):
        """
        Delete the Delft-FIAT simulation folder for a given scenario.

        Parameters
        ----------
        scn : Scenario
            The scenario for which the simulation folder should be deleted.

        Raises
        ------
        OSError
            If the directory cannot be deleted.
        """
        simulation_path = (
            self.database.scenarios.output_path / scn.name / "Impacts" / "fiat_model"
        )
        if simulation_path.exists():
            self.close_files()
            shutil.rmtree(simulation_path, ignore_errors=True)
            logger.info(f"Deleted Delft-FIAT simulation folder: {simulation_path}")<|MERGE_RESOLUTION|>--- conflicted
+++ resolved
@@ -728,17 +728,13 @@
         wl_current_units = us.UnitfulLength(value=1.0, units=units)
         conversion_factor = wl_current_units.convert(self.model.exposure.unit)
         if isinstance(map_fn, list):
-            floodmap_paths = [Path(p).as_posix() for p in map_fn]
+            floodmap_paths = [Path(p) for p in map_fn]
         else:
-            floodmap_paths = Path(map_fn).as_posix()
+            floodmap_paths = [Path(map_fn)]
 
         logger.info(f"Setting hazard to the {map_type.value} map {floodmap_paths}")
         self.model.setup_hazard(
-<<<<<<< HEAD
-            map_fn=floodmap_paths,
-=======
-            map_fn=[Path(p).as_posix() for p in map_fn],
->>>>>>> f3171eba
+            map_fn=[p.as_posix() for p in floodmap_paths],
             map_type=map_type.value,
             rp=None,
             crs=None,  # change this in new version (maybe to str(floodmap.crs.split(':')[1]))
