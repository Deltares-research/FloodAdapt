import logging
import math
import os
import shutil
import subprocess
from pathlib import Path
from typing import Any, Optional, Union

import geopandas as gpd
import pandas as pd
import tomli
from fiat_toolbox import FiatColumns, get_fiat_columns
from fiat_toolbox.equity.equity import Equity
from fiat_toolbox.infographics.infographics_factory import InforgraphicFactory
from fiat_toolbox.metrics_writer.fiat_write_metrics_file import MetricsFileWriter
from fiat_toolbox.metrics_writer.fiat_write_return_period_threshold import (
    ExceedanceProbabilityCalculator,
)
from fiat_toolbox.spatial_output.aggregation_areas import AggregationAreas
from fiat_toolbox.spatial_output.footprints import Footprints
from fiat_toolbox.utils import extract_variables, matches_pattern, replace_pattern
from hydromt_fiat.fiat import FiatModel

from flood_adapt import unit_system as us
from flood_adapt.adapter.interface.impact_adapter import IImpactAdapter
from flood_adapt.misc.log import FloodAdaptLogging
from flood_adapt.object_model.hazard.floodmap import FloodMap
from flood_adapt.object_model.hazard.interface.events import Mode
from flood_adapt.object_model.impact.measure.buyout import Buyout
from flood_adapt.object_model.impact.measure.elevate import Elevate
from flood_adapt.object_model.impact.measure.floodproof import FloodProof
from flood_adapt.object_model.interface.config.fiat import FiatConfigModel
from flood_adapt.object_model.interface.config.sfincs import FloodmapType
from flood_adapt.object_model.interface.measures import (
    IMeasure,
    MeasureType,
)
from flood_adapt.object_model.interface.path_builder import (
    ObjectDir,
)
from flood_adapt.object_model.interface.projections import IProjection
from flood_adapt.object_model.interface.scenarios import IScenario
from flood_adapt.object_model.utils import cd, resolve_filepath

# Define naming structure for saved files
_IMPACT_COLUMNS = FiatColumns(
    object_id="Object ID",
    object_name="Object Name",
    primary_object_type="Primary Object Type",
    secondary_object_type="Secondary Object Type",
    extraction_method="Extraction Method",
    ground_floor_height="Ground Floor Height",
    ground_elevation="Ground Elevation",
    damage_function="Damage Function: {name}",
    max_potential_damage="Max Potential Damage: {name}",
    aggregation_label="Aggregation Label: {name}",
    inundation_depth="Inundation Depth",
    inundation_depth_rp="Inundation Depth ({years}Y)",
    reduction_factor="Reduction Factor",
    reduction_factor_rp="Reduction Factor ({years}Y)",
    damage="Damage: {name}",
    damage_rp="Damage: {name} ({years}Y)",
    total_damage="Total Damage",
    total_damage_rp="Total Damage ({years}Y)",
    risk_ead="Risk (EAD)",
    segment_length="Segment Length",
)

# Define column naming of FIAT model
_FIAT_COLUMNS: FiatColumns = get_fiat_columns(
    fiat_version="0.2.1"
)  # columns of FIAT # TODO add version from config


class FiatAdapter(IImpactAdapter):
    """
    ImpactAdapter for Delft-FIAT.

    It includes:
    - preprocessing methods for adding measures, projections and hazards
    - executing method for running a Delft-FIAT simulation
    - postprocessing methods for saving impact results
    """

    # TODO deal with all the relative paths for the files used
    # TODO IImpactAdapter and general Adapter class should NOT use the database

    _model: FiatModel  # hydroMT-FIAT model
    config: Optional[FiatConfigModel] = None
    exe_path: Optional[os.PathLike] = None
    fiat_columns: FiatColumns
    impact_columns: FiatColumns

    def __init__(
        self,
        model_root: Path,
        config: Optional[FiatConfigModel] = None,
        exe_path: Optional[os.PathLike] = None,
        delete_crashed_runs: bool = True,
        config_base_path: Optional[os.PathLike] = None,
    ) -> None:
        # TODO should exe_path and delete_crashed_runs be part of the config?
        # Load FIAT template
        self.logger = FloodAdaptLogging.getLogger("FiatAdapter")
        self.config = config
        self.config_base_path = config_base_path
        self.exe_path = exe_path
        self.delete_crashed_runs = delete_crashed_runs
        self._model = FiatModel(root=str(model_root.resolve()), mode="r")
        self._model.read()
        self.fiat_columns = _FIAT_COLUMNS
        self.impact_columns = _IMPACT_COLUMNS  # columns of FA impact output

    @property
    def model_root(self):
        return Path(self._model.root)

    @property
    def damage_types(self):
        """Get the damage types that are present in the exposure."""
        types = []
        for col in self._model.exposure.exposure_db.columns:
            if matches_pattern(col, self.fiat_columns.damage_function):
                name = extract_variables(col, self.fiat_columns.damage_function)["name"]
                types.append(name)
        return types

    def read(self, path: Path) -> None:
        """Read the fiat model from the current model root."""
        if Path(self._model.root).resolve() != Path(path).resolve():
            self._model.set_root(root=str(path), mode="r")
        self._model.read()

    def write(self, path_out: Union[str, os.PathLike], overwrite: bool = True) -> None:
        """Write the fiat model configuration to a directory."""
        if not isinstance(path_out, Path):
            path_out = Path(path_out).resolve()

        if not path_out.exists():
            path_out.mkdir(parents=True)

        write_mode = "w+" if overwrite else "w"
        with cd(path_out):
            self._model.set_root(root=str(path_out), mode=write_mode)
            self._model.write()

    def close_files(self):
        """Close all open files and clean up file handles."""
        if hasattr(self.logger, "handlers"):
            for handler in self.logger.handlers:
                if isinstance(handler, logging.FileHandler):
                    handler.close()
                    self.logger.removeHandler(handler)

    def __enter__(self) -> "FiatAdapter":
        return self

    def __exit__(self, exc_type, exc_value, traceback) -> bool:
        self.close_files()
        return False

    def has_run(self, scenario: IScenario, database) -> bool:
        # TODO this should include a check for all output files , and then maybe save them as output paths and types
        """
        Check if the impact results file for the given scenario exists.

        Parameters
        ----------
        scenario : IScenario
            The scenario for which to check the FIAT results.

        Returns
        -------
        bool
            True if the FIAT results file exists, False otherwise.
        """
        fiat_results_path = (
            database.scenarios.output_path
            / scenario.attrs.name
            / "Impacts"
            / f"Impacts_detailed_{scenario.attrs.name}.csv"
        )
        return fiat_results_path.exists()

    def delete_model(self):
        """
        Delete the Delft-FIAT simulation folder.

        This method attempts to delete the directory specified by `self.model_root`.

        Raises
        ------
            OSError: If the directory cannot be deleted.
        """
        self.logger.info("Deleting Delft-FIAT simulation folder")
        try:
            shutil.rmtree(self.model_root)
        except OSError as e_info:
            self.logger.warning(f"{e_info}\nCould not delete {self.model_root}.")

    def fiat_completed(self) -> bool:
        """Check if fiat has run as expected.

        Returns
        -------
        boolean
            True if fiat has run, False if something went wrong
        """
        log_file = self.model_root.joinpath(
            self._model.config["output"]["path"], "fiat.log"
        )
        if not log_file.exists():
            return False
        try:
            with open(log_file, "r", encoding="cp1252") as f:
                return "Geom calculation are done!" in f.read()
        except Exception as e:
            self.logger.error(f"Error while checking if FIAT has run: {e}")
            return False

    def preprocess(self, scenario: IScenario) -> None:
        """
        Preprocess the FIAT-model given a scenario by setting up projections, measures, and hazards, and then saves any changes made to disk.

        Args:
            scenario (IScenario): The scenario to preprocess, which includes projection,
                                  strategy, and hazard.

        Returns
        -------
            None
        """
        self.logger.info("Pre-processing Delft-FIAT model")

        # Projection
        self.add_projection(scenario.projection)

        # Measures
        for measure in scenario.strategy.get_impact_strategy().measures:
            self.add_measure(measure)

        floodmap = FloodMap(
            scenario_name=scenario.attrs.name, database=scenario.database
        )

        # Hazard
<<<<<<< HEAD
        var = "risk_maps" if self.floodmap.mode == Mode.risk else "zsmax"
        is_risk = self.floodmap.mode == Mode.risk
=======
        var = "zsmax" if floodmap.mode == Mode.risk else "risk_maps"
        is_risk = floodmap.mode == Mode.risk
>>>>>>> 78b9752f
        self.set_hazard(
            map_fn=self.floodmap.path,
            map_type=self.floodmap.type,
            var=var,
            is_risk=is_risk,
            units=us.UnitTypesLength.meters,
        )

        # Save any changes made to disk as well
        self.write(path_out=self.output_path)

<<<<<<< HEAD
    def run(self, scenario: IScenario, database, **kwargs) -> None:
=======
    def run(self, scenario: IScenario) -> None:
>>>>>>> 78b9752f
        """
        Execute the full process for a given scenario, including preprocessing, executing the simulation, and postprocessing steps.

        Args:
            scenario: An object containing the scenario data.

        Returns
        -------
            None
        """
        self.database = database
        self.output_path: Path = (
            database.scenarios.output_path
            / scenario.attrs.name
            / "Impacts"
            / "fiat_model"
        )
        self.floodmap: FloodMap = database.scenarios.get_floodmap(scenario.attrs.name)
        self.dem = (
            self.database.static_path
            / "dem"
            / self.database.site.attrs.sfincs.dem.filename
        )

        try:
            self.preprocess(scenario)
            self.execute(path=self.output_path)
            self.postprocess(scenario)
        finally:
            del self.database
            del self.output_path
            del self.floodmap
            del self.dem

    def execute(
        self,
        path: Optional[os.PathLike] = None,
        exe_path: Optional[os.PathLike] = None,
        delete_crashed_runs: Optional[bool] = None,
        strict=True,
    ) -> bool:
        """
        Execute the FIAT model.

        Parameters
        ----------
        path : Optional[os.PathLike], optional
            The path to the model directory. If not provided, defaults to `self.model_root`.
        exe_path : Optional[os.PathLike], optional
            The path to the FIAT executable. If not provided, defaults to `self.exe_path`.
        delete_crashed_runs : Optional[bool], optional
            Whether to delete files from crashed runs. If not provided, defaults to `self.delete_crashed_runs`.
        strict : bool, optional
            Whether to raise an error if the FIAT model fails to run. Defaults to True.

        Returns
        -------
        bool
            True if the FIAT model run successfully, False otherwise.

        Raises
        ------
        ValueError
            If `exe_path` is not provided and `self.exe_path` is None.
        RuntimeError
            If the FIAT model fails to run and `strict` is True.
        """
        if path is None:
            path = self.model_root
        if exe_path is None:
            if self.exe_path is None:
                raise ValueError(
                    "'exe_path' needs to be provided either when calling FiatAdapter.execute() or during initialization of the FiatAdapter object."
                )
            exe_path = self.exe_path
        if delete_crashed_runs is None:
            delete_crashed_runs = self.delete_crashed_runs
        path = Path(path)
        fiat_log = path / "fiat.log"
        with cd(path):
            with FloodAdaptLogging.to_file(file_path=fiat_log):
                self.logger.info(f"Running FIAT in {path}")
                process = subprocess.run(
                    f'"{Path(exe_path).as_posix()}" run settings.toml',
                    stdout=subprocess.PIPE,
                    stderr=subprocess.PIPE,
                    text=True,
                )
                self.logger.debug(process.stdout)

        if process.returncode != 0:
            if delete_crashed_runs:
                # Remove all files in the simulation folder except for the log files
                for subdir, dirs, files in os.walk(path, topdown=False):
                    for file in files:
                        if not file.endswith(".log"):
                            os.remove(os.path.join(subdir, file))

                    if not os.listdir(subdir):
                        os.rmdir(subdir)

            if strict:
                raise RuntimeError(f"FIAT model failed to run in {path}.")
            else:
                self.logger.error(f"FIAT model failed to run in {path}.")

        if process.returncode == 0:
            self.read_outputs()

        return process.returncode == 0

    def read_outputs(self) -> None:
        """
        Read the output FIAT CSV file specified in the model configuration and stores the data in the `outputs` attribute.

        Attributes
        ----------
        outputs : dict
            A dictionary containing the following keys:
            - "path" : Path
                The path to the output directory.
            - "table" : DataFrame
                The contents of the output CSV file.
        """
        # Get output path
        outputs_path = self.model_root.joinpath(self._model.config["output"]["path"])

        # Get all csvs and concatenate them in a single table
        csv_outputs_df = []
        for output_csv in self._model.config["output"]["csv"]:
            csv_path = outputs_path.joinpath(
                self._model.config["output"]["csv"][output_csv]
            )
            output_csv_df = pd.read_csv(csv_path)
            csv_outputs_df.append(output_csv_df)
        output_csv = pd.concat(csv_outputs_df)

        # Store them
        self.outputs = {}
        self.outputs["path"] = outputs_path
        self.outputs["table"] = output_csv

    def _get_aggr_ind(self, aggr_label: str):
        """
        Retrieve the index of the aggregation configuration that matches the given label.

        Parameters
        ----------
        aggr_label : str
            The label of the aggregation to find.

        Returns
        -------
        int
            The index of the aggregation configuration that matches the given label.

        Raises
        ------
        IndexError
            If no aggregation with the given label is found.
        """
        ind = [
            i
            for i, aggr in enumerate(self.config.aggregation)
            if aggr.name == aggr_label
        ][0]

        return ind

    def postprocess(self, scenario):
        """
        Post-process the results of the Delft-FIAT simulation for a given scenario.

        Parameters
        ----------
        scenario : Scenario
            The scenario object containing all relevant data and configurations.

        Raises
        ------
        RuntimeError
            If the Delft-FIAT simulation did not run successfully.

        Post-processing steps include:
        - Reading the outputs of the Delft-FIAT simulation.
        - Adding exceedance probabilities for risk mode scenarios.
        - Saving detailed impacts per object to a CSV file.
        - Creating infometrics files based on different metric configurations.
        - Generating infographic files if configured.
        - Calculating equity-based damages for risk mode scenarios.
        - Saving aggregated metrics to shapefiles.
        - Merging points data to building footprints.
        - Creating a roads spatial file if configured.
        - Deleting the simulation folder if the site configuration is set to not keep the simulation.

        Logging
        -------
        Logs the start and completion of the post-processing steps.
        """
        if not self.fiat_completed():
            raise RuntimeError("Delft-FIAT did not run successfully!")

        self.logger.info("Post-processing Delft-FIAT results")

        if not self.outputs:
            self.read_outputs()

        mode = scenario.event.attrs.mode

        # Define scenario output path
        scenario_output_path = self.output_path
        impacts_output_path = self.output_path.parent

        # Create column mapping to update column names
        name_translation = {}
        for col in self.outputs["table"].columns:  # iterate through output columns
            for field in list(self.impact_columns.model_fields):  # check for each field
                fiat_col = getattr(self.fiat_columns, field)
                if matches_pattern(col, fiat_col):
                    impact_col = getattr(self.impact_columns, field)
                    new_col = replace_pattern(col, fiat_col, impact_col)
                    if (
                        ".0Y" in new_col
                    ):  # TODO for now quick fix to account for float RP years, while metrics have integers
                        new_col = new_col.replace(".0Y", "Y")
                    name_translation[col] = new_col  # save mapping
        self.name_mapping = name_translation

        # Rename save outputs
        self.outputs["table"] = self.outputs["table"].rename(columns=self.name_mapping)

        # Save impacts per object
        fiat_results_path = impacts_output_path.joinpath(
            f"Impacts_detailed_{scenario.attrs.name}.csv"
        )
        self.outputs["table"].to_csv(fiat_results_path, index=False)

        # Add exceedance probabilities if needed (only for risk)
        if mode == Mode.risk:
            # Get config path
            # TODO check where this configs should be read from
            config_path = self.database.static_path.joinpath(
                "templates", "infometrics", "metrics_additional_risk_configs.toml"
            )
            with open(config_path, mode="rb") as fp:
                config = tomli.load(fp)["flood_exceedance"]
            self.add_exceedance_probability(
                column=config[
                    "column"
                ],  # TODO check how to the correct version of column
                threshold=config["threshold"],
                period=config["period"],
            )

        # Create the infometrics files
        if mode == Mode.risk:
            ext = "_risk"
        else:
            ext = ""

        # Get options for metric configurations
        metric_types = ["mandatory", "additional"]  # these are checked always

        if self.config.infographics:  # if infographics are created
            metric_types += ["infographic"]

        metric_config_paths = [
            self.database.static_path.joinpath(
                "templates", "infometrics", f"{name}_metrics_config{ext}.toml"
            )
            for name in metric_types
        ]

        # Specify the metrics output path
        metrics_outputs_path = scenario_output_path.joinpath(
            f"Infometrics_{scenario.attrs.name}.csv"
        )
        self.create_infometrics(metric_config_paths, metrics_outputs_path)

        # Get paths of created aggregated infometrics
        aggr_metrics_paths = list(
            metrics_outputs_path.parent.glob(f"{metrics_outputs_path.stem}_*.csv")
        )

        # Create the infographic files
        if self.config.infographics:
            config_base_path = self.database.static_path.joinpath(
                "templates", "Infographics"
            )
            self.create_infographics(
                name=scenario.attrs.name,
                output_base_path=scenario_output_path,
                config_base_path=config_base_path,
                metrics_path=metrics_outputs_path,
                mode=mode,
            )

        # Calculate equity based damages
        if mode == Mode.risk:
            for file in aggr_metrics_paths:
                # Load metrics
                aggr_label = file.stem.split(f"{metrics_outputs_path.stem}_")[-1]
                self.add_equity(aggr_label=aggr_label, metrics_path=file)

        # Save aggregated metrics to shapefiles
        for file in aggr_metrics_paths:
            aggr_label = file.stem.split(f"{metrics_outputs_path.stem}_")[-1]
            output_path = impacts_output_path.joinpath(
                f"Impacts_aggregated_{scenario.attrs.name}_{aggr_label}.gpkg"
            )
            self.save_aggregation_spatial(
                aggr_label=aggr_label, metrics_path=file, output_path=output_path
            )

        # Merge points data to building footprints
        self.save_building_footprints(
            output_path=impacts_output_path.joinpath(
                f"Impacts_building_footprints_{scenario.attrs.name}.gpkg"
            )
        )

        # Create a roads spatial file
        if self.config.roads_file_name:
            self.save_roads(
                output_path=impacts_output_path.joinpath(
                    f"Impacts_roads_{scenario.attrs.name}.gpkg"
                )
            )

        self.logger.info("Delft-FIAT post-processing complete!")

        # If site config is set to not keep FIAT simulation, delete folder
        if not self.config.save_simulation:
            self.delete_model()

    def add_measure(self, measure: IMeasure):
        """
        Add and apply a specific impact measure to the properties of the FIAT model.

        Parameters
        ----------
        measure : IMeasure
            The impact measure to be applied. It can be of type Elevate, FloodProof, or Buyout.

        The method logs the application of the measure and calls the appropriate method based on the measure type:
        - Elevate: Calls elevate_properties(measure)
        - FloodProof: Calls floodproof_properties(measure)
        - Buyout: Calls buyout_properties(measure)

        If the measure type is unsupported, a warning is logged.
        """
        self.logger.info(f"Applying impact measure '{measure.attrs.name}'")
        if isinstance(measure, Elevate):
            self.elevate_properties(measure)
        elif isinstance(measure, FloodProof):
            self.floodproof_properties(measure)
        elif isinstance(measure, Buyout):
            self.buyout_properties(measure)
        else:
            self.logger.warning(
                f"Skipping unsupported measure type {measure.__class__.__name__}"
            )

    def add_projection(self, projection: IProjection):
        """
        Add the socioeconomic changes part of a projection to the FIAT model.

        Parameters
        ----------
        projection : Projection
            The projection object containing socioeconomic changes to be applied.

        Notes
        -----
        - Economic growth is applied to all existing buildings if specified.
        - New population growth areas are added if specified, taking into account
        economic growth.
        - Population growth is applied to existing objects if specified.
        """
        self.logger.info(
            f"Applying socioeconomic changes from projection '{projection.attrs.name}'"
        )
        socio_economic_change = projection.get_socio_economic_change()

        ids_all_buildings = self.get_all_building_ids()

        # Implement socioeconomic changes if needed
        # First apply economic growth to existing objects
        if not math.isclose(socio_economic_change.attrs.economic_growth, 0):
            self.apply_economic_growth(
                economic_growth=socio_economic_change.attrs.economic_growth,
                ids=ids_all_buildings,  #
            )

        # Then the new population growth area is added if provided
        # In the new areas, the economic growth is taken into account!
        # Order matters since for the pop growth new, we only want the economic growth!
        if not math.isclose(socio_economic_change.attrs.population_growth_new, 0):
            # Get path of new development area geometry
            area_path = resolve_filepath(
                object_dir=ObjectDir.projection,
                obj_name=projection.attrs.name,
                path=socio_economic_change.attrs.new_development_shapefile,
            )

            # Call adapter method to add the new areas
            self.apply_population_growth_new(
                population_growth=socio_economic_change.attrs.population_growth_new,
                ground_floor_height=socio_economic_change.attrs.new_development_elevation.value,
                elevation_type=socio_economic_change.attrs.new_development_elevation.type,
                area_path=area_path,
                ground_elevation=self.dem,
            )

        # Then apply population growth to existing objects
        if not math.isclose(socio_economic_change.attrs.population_growth_existing, 0):
            self.apply_population_growth_existing(
                population_growth=socio_economic_change.attrs.population_growth_existing,
                ids=ids_all_buildings,
            )

    def set_hazard(
        self,
        map_fn: Union[os.PathLike, list[os.PathLike]],
        map_type: FloodmapType,
        var: str,
        is_risk: bool = False,
        units: us.UnitTypesLength = us.UnitTypesLength.meters,
    ) -> None:
        """
        Set the hazard map and type for the FIAT model.

        Parameters
        ----------
        map_fn : str
            The filename of the hazard map.
        map_type : FloodMapType
            The type of the flood map.
        var : str
            The variable name in the hazard map.
        is_risk : bool, optional
            Flag indicating if the map is a risk output. Defaults to False.
        units : us.UnitTypesLength, optional
            The units of the hazard map. Defaults to us.UnitTypesLength.meters.
        """
        self.logger.info(f"Setting hazard to the {map_type} map {map_fn}")
        # Add the floodmap data to a data catalog with the unit conversion
        wl_current_units = us.UnitfulLength(value=1.0, units=units)
        conversion_factor = wl_current_units.convert(self._model.exposure.unit)

        self._model.setup_hazard(
            map_fn=map_fn,
            map_type=map_type,
            rp=None,
            crs=None,  # change this in new version (maybe to str(floodmap.crs.split(':')[1]))
            nodata=-999,  # change this in new version
            var=var,
            chunks="auto",
            risk_output=is_risk,
            unit_conversion_factor=conversion_factor,
        )

    # PROJECTIONS

    def apply_economic_growth(
        self, economic_growth: float, ids: Optional[list] = None
    ) -> None:
        """
        Apply economic growth to the FIAT-Model by adjusting the maximum potential damage values in the exposure database.

        This method updates the max potential damage values in the exposure database by
        applying a given economic growth rate. It can optionally filter the updates to
        specific objects identified by their IDs.

        Parameters
        ----------
        economic_growth : float
            The economic growth rate to apply, expressed as a percentage.
        ids : Optional[list], default=None
            A list of object IDs to which the economic growth should be applied. If None, the growth is applied to all buildings.
        """
        self.logger.info(f"Applying economic growth of {economic_growth} %.")
        # Get columns that include max damage
        damage_cols = [
            c
            for c in self._model.exposure.exposure_db.columns
            if matches_pattern(c, self.fiat_columns.max_potential_damage)
        ]

        # Get objects that are buildings (using site info)
        buildings_rows = ~self._model.exposure.exposure_db[
            self.fiat_columns.primary_object_type
        ].isin(self.config.non_building_names)

        # If ids are given use that as an additional filter
        if ids:
            buildings_rows = buildings_rows & self._model.exposure.exposure_db[
                self.fiat_columns.object_id
            ].isin(ids)

        # Update columns using economic growth value
        updated_max_pot_damage = self._model.exposure.exposure_db.copy()
        updated_max_pot_damage.loc[buildings_rows, damage_cols] *= (
            1.0 + economic_growth / 100.0
        )

        # update fiat model
        self._model.exposure.update_max_potential_damage(
            updated_max_potential_damages=updated_max_pot_damage
        )

    def apply_population_growth_existing(
        self, population_growth: float, ids: Optional[list[str]] = None
    ) -> None:
        """
        Apply population growth to the FIAT-Model by adjusting the existing max potential damage values for buildings.

        This method updates the max potential damage values in the exposure database by
        applying a given population growth rate. It can optionally filter the updates to
        specific objects identified by their IDs.

        Parameters
        ----------
        population_growth : float
            The population growth rate as a percentage.
        ids : Optional[list[str]]
            A list of object IDs to filter the updates. If None, the updates are applied to all buildings.
        """
        self.logger.info(f"Applying population growth of {population_growth} %.")
        # Get columns that include max damage
        damage_cols = [
            c
            for c in self._model.exposure.exposure_db.columns
            if matches_pattern(c, self.fiat_columns.max_potential_damage)
        ]

        # Get objects that are buildings (using site info)
        buildings_rows = ~self._model.exposure.exposure_db[
            self.fiat_columns.primary_object_type
        ].isin(self.config.non_building_names)

        # If ids are given use that as an additional filter
        if ids:
            buildings_rows = buildings_rows & self._model.exposure.exposure_db[
                self.fiat_columns.object_id
            ].isin(ids)

        # Update columns using economic growth value
        updated_max_pot_damage = self._model.exposure.exposure_db.copy()
        updated_max_pot_damage.loc[buildings_rows, damage_cols] *= (
            1.0 + population_growth / 100.0
        )

        # update fiat model
        self._model.exposure.update_max_potential_damage(
            updated_max_potential_damages=updated_max_pot_damage
        )

    def apply_population_growth_new(
        self,
        population_growth: float,
        ground_floor_height: float,
        elevation_type: str,
        area_path: str,
        ground_elevation: Union[None, str, Path] = None,
    ) -> None:
        """
        Apply population growth in a new area by adding new objects in the model.

        Parameters
        ----------
        population_growth : float
            The percentage of population growth to apply.
        ground_floor_height : float
            The height of the ground floor.
        elevation_type : str
            The type of elevation reference to use. Must be either 'floodmap' or 'datum'.
        area_path : str
            The path to the area file.
        ground_elevation : Union[None, str, Path], optional
            The ground elevation reference. Default is None.

        Raises
        ------
        ValueError
            If `elevation_type` is 'floodmap' and base flood elevation (bfe) map is not provided.
            If `elevation_type` is not 'floodmap' or 'datum'.
        """
        self.logger.info(
            f"Applying population growth of {population_growth} %, by creating a new development area using the geometries from {area_path} and a ground floor height of {ground_floor_height} {self._model.exposure.unit} above '{elevation_type}'."
        )
        # Get reference type to align with hydromt
        if elevation_type == "floodmap":
            if not self.config.bfe:
                raise ValueError(
                    "Base flood elevation (bfe) map is required to use 'floodmap' as reference."
                )
            kwargs = {
                "elevation_reference": "geom",
                "path_ref": self.database.static_path.joinpath(self.config.bfe.geom),
                "attr_ref": self.config.bfe.field_name,
            }
        elif elevation_type == "datum":
            kwargs = {"elevation_reference": "datum"}
        else:
            raise ValueError("elevation type can only be one of 'floodmap' or 'datum'")
        # Get aggregation areas info
        aggregation_areas = [
            self.database.static_path.joinpath(aggr.file)
            for aggr in self.config.aggregation
        ]
        attribute_names = [aggr.field_name for aggr in self.config.aggregation]
        label_names = [
            self.fiat_columns.aggregation_label.format(name=aggr.name)
            for aggr in self.config.aggregation
        ]
        new_dev_geom_name = Path(self.config.new_development_file_name).stem
        # Use hydromt function
        self._model.exposure.setup_new_composite_areas(
            percent_growth=population_growth,
            geom_file=Path(area_path),
            ground_floor_height=ground_floor_height,
            damage_types=self.damage_types,
            vulnerability=self._model.vulnerability,
            ground_elevation=ground_elevation,
            aggregation_area_fn=aggregation_areas,
            attribute_names=attribute_names,
            label_names=label_names,
            geom_name=new_dev_geom_name,
            **kwargs,
        )

    # MEASURES
    @staticmethod
    def _get_area_name(measure: IMeasure):
        """
        Determine the area name based on the selection type of the measure.

        Parameters
        ----------
        measure : IMeasure
            An instance of IMeasure containing attributes that define the selection type and area.

        Returns
        -------
        str
            The name of the area. It returns the aggregation area name if the selection type is "aggregation_area",
            the polygon file name if the selection type is "polygon", and "all" for any other selection type.
        """
        if measure.attrs.selection_type == "aggregation_area":
            area = measure.attrs.aggregation_area_name
        elif measure.attrs.selection_type == "polygon":
            area = measure.attrs.polygon_file
        else:
            area = "all"
        return area

    def elevate_properties(self, elevate: Elevate) -> None:
        """
        Elevate the ground floor height of properties based on the provided Elevate measure.

        Parameters
        ----------
        elevate : Elevate
            The Elevate measure containing the elevation details.

        Raises
        ------
        ValueError
            If the elevation type is 'floodmap' and the base flood elevation (bfe) map is not provided.
            If the elevation type is not 'floodmap' or 'datum'.
        """
        area = self._get_area_name(elevate)
        self.logger.info(
            f"Elevating '{elevate.attrs.property_type}' type properties in '{area}' by {elevate.attrs.elevation} relative to '{elevate.attrs.elevation.type}'."
        )
        # If ids are given use that as an additional filter
        objectids = self.get_object_ids(elevate)

        # Get reference type to align with hydromt
        if elevate.attrs.elevation.type == "floodmap":
            if not self.config.bfe:
                raise ValueError(
                    "Base flood elevation (bfe) map is required to use 'floodmap' as reference."
                )
            if self.config.bfe.table:
                path_ref = self.config_base_path.joinpath(self.config.bfe.table)
                height_reference = "table"
            else:
                path_ref = self.config_base_path.joinpath(self.config.bfe.geom)
                height_reference = "geom"
            # Use hydromt function
            self._model.exposure.raise_ground_floor_height(
                raise_by=elevate.attrs.elevation.value,
                objectids=objectids,
                height_reference=height_reference,
                path_ref=path_ref,
                attr_ref=self.config.bfe.field_name,
            )

        elif elevate.attrs.elevation.type == "datum":
            # Use hydromt function
            self._model.exposure.raise_ground_floor_height(
                raise_by=elevate.attrs.elevation.value,
                objectids=objectids,
                height_reference="datum",
            )
        else:
            raise ValueError("elevation type can only be one of 'floodmap' or 'datum'")

    def buyout_properties(self, buyout: Buyout) -> None:
        """
        Apply the buyout measure to the properties by setting their maximum potential damage to zero.

        Parameters
        ----------
        buyout : Buyout
            The Buyout measure containing the details of the properties to be bought out.

        """
        area = self._get_area_name(buyout)
        self.logger.info(
            f"Buying-out '{buyout.attrs.property_type}' type properties in '{area}'."
        )
        # Get columns that include max damage
        damage_cols = [
            c
            for c in self._model.exposure.exposure_db.columns
            if matches_pattern(c, self.fiat_columns.max_potential_damage)
        ]

        # Get objects that are buildings (using site info)
        buildings_rows = ~self._model.exposure.exposure_db[
            self.fiat_columns.primary_object_type
        ].isin(self.config.non_building_names)

        # Get rows that are affected
        objectids = self.get_object_ids(buyout)
        rows = (
            self._model.exposure.exposure_db[self.fiat_columns.object_id].isin(
                objectids
            )
            & buildings_rows
        )

        # Update columns
        updated_max_pot_damage = self._model.exposure.exposure_db.copy()
        updated_max_pot_damage.loc[rows, damage_cols] *= 0

        # update fiat model
        self._model.exposure.update_max_potential_damage(
            updated_max_potential_damages=updated_max_pot_damage
        )

    def floodproof_properties(self, floodproof: FloodProof) -> None:
        """
        Apply floodproofing measures to the properties by truncating the damage function.

        Parameters
        ----------
        floodproof : FloodProof
            The FloodProof measure containing the details of the properties to be floodproofed.
        """
        area = self._get_area_name(floodproof)
        self.logger.info(
            f"Flood-proofing '{floodproof.attrs.property_type}' type properties in '{area}' by {floodproof.attrs.elevation}."
        )
        # If ids are given use that as an additional filter
        objectids = self.get_object_ids(floodproof)

        # Use hydromt function
        self._model.exposure.truncate_damage_function(
            objectids=objectids,
            floodproof_to=floodproof.attrs.elevation.value,
            damage_function_types=self.damage_types,
            vulnerability=self._model.vulnerability,
        )

    # STATIC METHODS

    def get_buildings(self) -> gpd.GeoDataFrame:
        """
        Retrieve the building geometries from the FIAT model's exposure database.

        Returns
        -------
        gpd.GeoDataFrame
            A GeoDataFrame containing the geometries of all buildings in the FIAT model.

        Raises
        ------
        ValueError
            If the FIAT model does not have an exposure database initialized.
        """
        if self._model.exposure is None:
            raise ValueError(
                "FIAT model does not have exposure, make sure your model has been initialized."
            )
        gdf_0 = self._model.exposure.select_objects(
            primary_object_type="ALL",
            non_building_names=self.config.non_building_names,
            return_gdf=True,
        )
        # Rename columns
        name_translation = {}
        for col in gdf_0.columns:  # iterate through output columns
            for field in list(self.impact_columns.model_fields):  # check for each field
                fiat_col = getattr(self.fiat_columns, field)
                if matches_pattern(col, fiat_col):
                    impact_col = getattr(self.impact_columns, field)
                    new_col = replace_pattern(col, fiat_col, impact_col)
                    name_translation[col] = new_col  # save mapping
        gdf = gdf_0.rename(columns=name_translation)
        return gdf

    def get_property_types(self) -> list:
        """
        Retrieve the list of property types from the FIAT model's exposure database.

        Returns
        -------
        list
            A list of property types available in the FIAT model.

        Raises
        ------
        ValueError
            If no property types are found in the FIAT model.
        """
        types = self._model.exposure.get_primary_object_type()
        if types is None:
            raise ValueError("No property types found in the FIAT model.")
        types.append("all")  # Add "all" type for using as identifier

        names = self.config.non_building_names
        if names:
            for name in names:
                if name in types:
                    types.remove(name)

        return types

    def get_all_building_ids(self):
        """
        Retrieve the IDs of all buildings in the FIAT model.

        Returns
        -------
        list
            A list of IDs for all buildings in the FIAT model.
        """
        # Get ids of existing buildings
        ids = self._model.exposure.get_object_ids(
            "all", non_building_names=self.config.non_building_names
        )
        return ids

    def get_object_ids(self, measure: IMeasure) -> list[Any]:
        """
        Retrieve the object IDs for a given impact measure.

        Parameters
        ----------
        measure : IMeasure
            The impact measure for which to retrieve object IDs.

        Returns
        -------
        list[Any]
            A list of object IDs that match the criteria of the given measure.

        Raises
        ------
        ValueError
            If the measure type is not an impact measure.
        """
        if not MeasureType.is_impact(measure.attrs.type):
            raise ValueError(
                f"Measure type {measure.attrs.type} is not an impact measure. "
                "Can only retrieve object ids for impact measures."
            )

        # check if polygon file is used, then get the absolute path
        if measure.attrs.polygon_file:
            polygon_file = resolve_filepath(
                object_dir=ObjectDir.measure,
                obj_name=measure.attrs.name,
                path=measure.attrs.polygon_file,
            )
        else:
            polygon_file = None

        # use the hydromt-fiat method to the ids
        ids = self._model.exposure.get_object_ids(
            selection_type=measure.attrs.selection_type,
            property_type=measure.attrs.property_type,
            non_building_names=self.config.non_building_names,
            aggregation=measure.attrs.aggregation_area_type,
            aggregation_area_name=measure.attrs.aggregation_area_name,
            polygon_file=str(polygon_file),
        )

        return ids

    # POST-PROCESSING METHODS

    def add_exceedance_probability(
        self, column: str, threshold: float, period: int
    ) -> pd.DataFrame:
        """Calculate exceedance probabilities and append them to the results table.

        Parameters
        ----------
        column : str
            The name of the column to calculate exceedance probabilities for.
        threshold : float
            The threshold value for exceedance probability calculation.
        period : int
            The return period for exceedance probability calculation.

        Returns
        -------
        pd.DataFrame
            The updated results table with exceedance probabilities appended.
        """
        self.logger.info("Calculating exceedance probabilities")
        fiat_results_df = ExceedanceProbabilityCalculator(column).append_probability(
            self.outputs["table"], threshold, period
        )
        self.outputs["table"] = fiat_results_df
        return self.outputs["table"]

    def create_infometrics(
        self, metric_config_paths: list[os.PathLike], metrics_output_path: os.PathLike
    ) -> None:
        """
        Create infometrics files based on the provided metric configuration paths.

        Parameters
        ----------
        metric_config_paths : list[os.PathLike]
            A list of paths to the metric configuration files.
        metrics_output_path : os.PathLike
            The path where the metrics output file will be saved.

        Raises
        ------
        FileNotFoundError
            If a mandatory metric configuration file does not exist.
        """
        # Get the metrics configuration
        self.logger.info("Calculating infometrics")

        # Write the metrics to file
        # Check if type of metric configuration is available
        for metric_file in metric_config_paths:
            if metric_file.exists():
                metrics_writer = MetricsFileWriter(
                    metric_file,
                    aggregation_label_fmt=self.impact_columns.aggregation_label,
                )

                metrics_writer.parse_metrics_to_file(
                    df_results=self.outputs["table"],
                    metrics_path=metrics_output_path,
                    write_aggregate=None,
                )

                metrics_writer.parse_metrics_to_file(
                    df_results=self.outputs["table"],
                    metrics_path=metrics_output_path,
                    write_aggregate="all",
                )
            else:
                if "mandatory" in metric_file.name.lower():
                    raise FileNotFoundError(
                        f"Mandatory metric configuration file {metric_file} does not exist!"
                    )

    def create_infographics(
        self,
        name: str,
        output_base_path: os.PathLike,
        config_base_path: os.PathLike,
        metrics_path: os.PathLike,
        mode: Mode = Mode.single_event,
    ):
        """Create infographic files based on the provided metrics and configuration.

        Parameters
        ----------
        name : str
            The name of the scenario.
        output_base_path : os.PathLike
            The base path where the output files will be saved.
        config_base_path : os.PathLike
            The base path where the configuration files are located.
        metrics_path : os.PathLike
            The path to the metrics file.
        mode : Mode, optional
            The mode of the infographic, by default Mode.single_event.
        """
        self.logger.info("Creating infographics")

        # Check if infographics config file exists
        if mode == Mode.risk:
            config_path = config_base_path.joinpath("config_risk_charts.toml")
            if not config_path.exists():
                self.logger.warning(
                    "Risk infographic cannot be created, since 'config_risk_charts.toml' is not available"
                )
                return

        # Get the infographic
        InforgraphicFactory.create_infographic_file_writer(
            infographic_mode=mode,
            scenario_name=name,
            metrics_full_path=metrics_path,
            config_base_path=config_base_path,
            output_base_path=output_base_path,
        ).write_infographics_to_file()

    def add_equity(
        self,
        aggr_label: str,
        metrics_path: os.PathLike,
        damage_column_pattern: str = "TotalDamageRP{rp}",
        gamma: float = 1.2,
    ):
        """Calculate equity-based damages for a given aggregation label.

        Parameters
        ----------
        aggr_label : str
            The label of the aggregation area.
        metrics_path : os.PathLike
            The path to the metrics file.
        damage_column_pattern : str, optional
            The pattern for the damage column names, by default "TotalDamageRP{rp}".
        gamma : float, optional
            The equity weight parameter, by default 1.2
        """
        # TODO gamma in configuration file?

        ind = self._get_aggr_ind(aggr_label)
        # TODO check what happens if aggr_label not in config

        if self.config.aggregation[ind].equity is None:
            self.logger.warning(
                f"Cannot calculate equity weighted risk for aggregation label: {aggr_label}, because equity inputs are not available."
            )
            return

        self.logger.info(
            f"Calculating equity weighted risk for aggregation label: {aggr_label} "
        )
        metrics = pd.read_csv(metrics_path)
        # Create Equity object
        equity = Equity(
            census_table=self.config_base_path.joinpath(
                self.config.aggregation[ind].equity.census_data
            ),
            damages_table=metrics,
            aggregation_label=self.config.aggregation[ind].field_name,
            percapitaincome_label=self.config.aggregation[
                ind
            ].equity.percapitaincome_label,
            totalpopulation_label=self.config.aggregation[
                ind
            ].equity.totalpopulation_label,
            damage_column_pattern=damage_column_pattern,
        )
        # Calculate equity
        df_equity = equity.equity_calculation(gamma)
        # Merge with metrics tables and resave
        metrics_new = metrics.merge(
            df_equity,
            left_on=metrics.columns[0],
            right_on=self.config.aggregation[ind].field_name,
            how="left",
        )
        del metrics_new[self.config.aggregation[ind].field_name]
        metrics_new = metrics_new.set_index(metrics_new.columns[0])
        metrics_new.loc["Description", ["EW", "EWEAD", "EWCEAD"]] = [
            "Equity weight",
            "Equity weighted  expected annual damage",
            "Equity weighted certainty equivalent  annual damage",
        ]
        metrics_new.loc["Show In Metrics Table", ["EW", "EWEAD", "EWCEAD"]] = [
            True,
            True,
            True,
        ]
        metrics_new.loc["Long Name", ["EW", "EWEAD", "EWCEAD"]] = [
            "Equity weight",
            "Equity weighted  expected annual damage",
            "Equity weighted certainty equivalent  annual damage",
        ]
        metrics_new.index.name = None
        metrics_new.to_csv(metrics_path)

    def save_aggregation_spatial(
        self, aggr_label: str, metrics_path: os.PathLike, output_path: os.PathLike
    ):
        """
        Save aggregated metrics to a spatial file.

        Parameters
        ----------
        aggr_label : str
            The label of the aggregation area.
        metrics_path : os.PathLike
            The path to the metrics file.
        output_path : os.PathLike
            The path where the output spatial file will be saved.
        """
        self.logger.info(f"Saving impacts for aggregation areas type: '{aggr_label}'")

        metrics = pd.read_csv(metrics_path)

        # Load aggregation areas
        ind = self._get_aggr_ind(aggr_label)

        aggr_areas_path = self.config_base_path.joinpath(
            self.config.aggregation[ind].file
        )

        aggr_areas = gpd.read_file(aggr_areas_path, engine="pyogrio")

        # Save file
        AggregationAreas.write_spatial_file(
            metrics,
            aggr_areas,
            output_path,
            id_name=self.config.aggregation[ind].field_name,
            file_format="geopackage",
        )

    def save_building_footprints(self, output_path: os.PathLike):
        """
        Aggregate impacts at a building footprint level and then saves to an output file.

        Parameters
        ----------
        output_path : os.PathLike
            The path where the output spatial file will be saved.

        Raises
        ------
        ValueError
            If no building footprints are provided in the configuration.
        """
        self.logger.info("Calculating impacts at a building footprint scale")

        # Get footprints file paths from site.toml
        # TODO ensure that if this does not happen we get same file name output from FIAT?
        # Check if there is a footprint file given
        if not self.config.building_footprints:
            raise ValueError("No building footprints are provided.")

        # Get footprints file
        footprints_path = self.config_base_path.joinpath(
            self.config.building_footprints
        )
        # Read building footprints
        footprints_gdf = gpd.read_file(footprints_path, engine="pyogrio")
        footprints = Footprints(
            footprints=footprints_gdf, fiat_columns=self.impact_columns
        )

        # Read files
        # TODO Will it save time if we load this footprints once when the database is initialized?

        # Read the existing building points
        buildings = self._model.exposure.select_objects(
            primary_object_type="ALL",
            non_building_names=self.config.non_building_names,
            return_gdf=True,
        )

        # Change names
        buildings = buildings[[self.fiat_columns.object_id, "geometry"]]
        buildings = buildings.rename(
            columns={self.fiat_columns.object_id: self.impact_columns.object_id}
        )

        fiat_results_df = gpd.GeoDataFrame(
            self.outputs["table"].merge(
                buildings,
                on=self.impact_columns.object_id,
                how="inner",
            )
        )

        footprints.aggregate(fiat_results_df)
        footprints.calc_normalized_damages()

        # Save footprint
        footprints.write(output_path)

    def save_roads(self, output_path: os.PathLike):
        """
        Save the impacts on roads to a spatial file.

        Parameters
        ----------
        output_path : os.PathLike
            The path where the output spatial file will be saved.
        """
        self.logger.info("Calculating road impacts")
        # Read roads spatial file
        roads = gpd.read_file(
            self.outputs["path"].joinpath(self.config.roads_file_name)
        )
        roads = roads.rename(columns=self.name_mapping)
        # Get columns to use
        aggr_cols = [
            name
            for name in self.outputs["table"].columns
            if self.impact_columns.aggregation_label in name
        ]
        inun_cols = [
            name
            for name in roads.columns
            if self.impact_columns.inundation_depth in name
        ]
        # Merge data
        roads = roads[[self.impact_columns.object_id, "geometry"] + inun_cols].merge(
            self.outputs["table"][
                [self.impact_columns.object_id, self.impact_columns.primary_object_type]
                + aggr_cols
            ],
            on=self.impact_columns.object_id,
        )
        # Save as geopackage
        roads.to_file(output_path, driver="GPKG")<|MERGE_RESOLUTION|>--- conflicted
+++ resolved
@@ -239,18 +239,9 @@
         for measure in scenario.strategy.get_impact_strategy().measures:
             self.add_measure(measure)
 
-        floodmap = FloodMap(
-            scenario_name=scenario.attrs.name, database=scenario.database
-        )
-
         # Hazard
-<<<<<<< HEAD
-        var = "risk_maps" if self.floodmap.mode == Mode.risk else "zsmax"
+        var = "zsmax" if self.floodmap.mode == Mode.risk else "risk_maps"
         is_risk = self.floodmap.mode == Mode.risk
-=======
-        var = "zsmax" if floodmap.mode == Mode.risk else "risk_maps"
-        is_risk = floodmap.mode == Mode.risk
->>>>>>> 78b9752f
         self.set_hazard(
             map_fn=self.floodmap.path,
             map_type=self.floodmap.type,
@@ -262,11 +253,7 @@
         # Save any changes made to disk as well
         self.write(path_out=self.output_path)
 
-<<<<<<< HEAD
     def run(self, scenario: IScenario, database, **kwargs) -> None:
-=======
-    def run(self, scenario: IScenario) -> None:
->>>>>>> 78b9752f
         """
         Execute the full process for a given scenario, including preprocessing, executing the simulation, and postprocessing steps.
 
