--- conflicted
+++ resolved
@@ -29,7 +29,6 @@
 )
 from flood_adapt.object_model.hazard.floodmap import FloodMap, FloodMapType
 from flood_adapt.object_model.hazard.interface.events import Mode
-from flood_adapt.object_model.interface.config.site import Site
 from flood_adapt.object_model.interface.measures import (
     IMeasure,
     MeasureType,
@@ -37,13 +36,9 @@
 from flood_adapt.object_model.interface.path_builder import (
     ObjectDir,
 )
-<<<<<<< HEAD
 from flood_adapt.object_model.interface.scenarios import IScenario
 from flood_adapt.object_model.interface.site import FiatModel
 from flood_adapt.object_model.utils import cd, resolve_filepath
-=======
-from flood_adapt.object_model.utils import resolve_filepath
->>>>>>> 11b24622
 
 
 class FiatAdapter(IImpactAdapter):
@@ -56,7 +51,6 @@
     - postprocessing methods for saving impact results
     """
 
-<<<<<<< HEAD
     _model: HydroMtFiatModel  # hydroMT-FIAT model
     config: Optional[FiatModel] = None  # Site model
     exe_path: Optional[os.PathLike] = None
@@ -103,38 +97,6 @@
 
         self._model.set_root(root=str(path_out), mode=write_mode)
         self._model.write()
-=======
-    def __init__(self, model_root: str, database_path: str) -> None:
-        """Load FIAT model based on a root directory."""
-        # Load FIAT template
-        self.logger = FloodAdaptLogging.getLogger(__name__, level=logging.INFO)
-        self.fiat_model = FiatModel(root=model_root, mode="r")
-        self.fiat_model.read()
-
-        # Get site information
-        self.site = Site.load_file(
-            Path(database_path) / "static" / "config" / "site.toml"
-        )
-        if self.site.attrs.fiat.config.bfe:
-            self.bfe = {}
-            # Get base flood elevation path and variable name
-            # if table is given use that, else use the map
-            if self.site.attrs.fiat.config.bfe.table:
-                self.bfe["mode"] = "table"
-                self.bfe["table"] = (
-                    Path(database_path)
-                    / "static"
-                    / self.site.attrs.fiat.config.bfe.table
-                )
-            else:
-                self.bfe["mode"] = "geom"
-            # Map is always needed!
-            self.bfe["geom"] = (
-                Path(database_path) / "static" / self.site.attrs.fiat.config.bfe.geom
-            )
-
-            self.bfe["name"] = self.site.attrs.fiat.config.bfe.field_name
->>>>>>> 11b24622
 
     def close_files(self):
         """Close all open files and clean up file handles."""
@@ -460,15 +422,9 @@
         ]
 
         # Get objects that are buildings (using site info)
-<<<<<<< HEAD
-        buildings_rows = ~self._model.exposure.exposure_db["Primary Object Type"].isin(
-            self._site.attrs.fiat.non_building_names
-        )
-=======
         buildings_rows = ~self.fiat_model.exposure.exposure_db[
             "Primary Object Type"
         ].isin(self.site.attrs.fiat.config.non_building_names)
->>>>>>> 11b24622
 
         # If ids are given use that as an additional filter
         if ids:
@@ -510,15 +466,9 @@
         ]
 
         # Get objects that are buildings (using site info)
-<<<<<<< HEAD
-        buildings_rows = ~self._model.exposure.exposure_db["Primary Object Type"].isin(
-            self._site.attrs.fiat.non_building_names
-        )
-=======
         buildings_rows = ~self.fiat_model.exposure.exposure_db[
             "Primary Object Type"
         ].isin(self.site.attrs.fiat.config.non_building_names)
->>>>>>> 11b24622
 
         # If ids are given use that as an additional filter
         if ids:
@@ -664,15 +614,9 @@
         ]
 
         # Get objects that are buildings (using site info)
-<<<<<<< HEAD
-        buildings_rows = ~self._model.exposure.exposure_db["Primary Object Type"].isin(
-            self._site.attrs.fiat.non_building_names
-        )
-=======
         buildings_rows = ~self.fiat_model.exposure.exposure_db[
             "Primary Object Type"
         ].isin(self.site.attrs.fiat.config.non_building_names)
->>>>>>> 11b24622
 
         # Get rows that are affected
         objectids = get_object_ids(buyout, self._model)
@@ -727,11 +671,7 @@
             )
         return self._model.exposure.select_objects(
             primary_object_type="ALL",
-<<<<<<< HEAD
-            non_building_names=self._site.attrs.fiat.non_building_names,
-=======
             non_building_names=self.site.attrs.fiat.config.non_building_names,
->>>>>>> 11b24622
             return_gdf=True,
         )
 
@@ -746,11 +686,7 @@
             raise ValueError("No property types found in the FIAT model.")
         types.append("all")  # Add "all" type for using as identifier
 
-<<<<<<< HEAD
-        names = self._site.attrs.fiat.non_building_names
-=======
         names = self.site.attrs.fiat.config.non_building_names
->>>>>>> 11b24622
         if names:
             for name in names:
                 if name in types:
@@ -789,11 +725,7 @@
         ids = self._model.exposure.get_object_ids(
             selection_type=measure.attrs.selection_type,
             property_type=measure.attrs.property_type,
-<<<<<<< HEAD
-            non_building_names=self._site.attrs.fiat.non_building_names,
-=======
             non_building_names=self.site.attrs.fiat.config.non_building_names,
->>>>>>> 11b24622
             aggregation=measure.attrs.aggregation_area_type,
             aggregation_area_name=measure.attrs.aggregation_area_name,
             polygon_file=str(polygon_file),
