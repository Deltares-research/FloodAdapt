--- conflicted
+++ resolved
@@ -735,11 +735,7 @@
 
         logger.info(f"Setting hazard to the {map_type.value} map {floodmap_paths}")
         self.model.setup_hazard(
-<<<<<<< HEAD
             map_fn=floodmap_paths,
-=======
-            map_fn=map_fn,
->>>>>>> 6034583d
             map_type=map_type.value,
             rp=None,
             crs=None,  # change this in new version (maybe to str(floodmap.crs.split(':')[1]))
