--- conflicted
+++ resolved
@@ -49,14 +49,8 @@
         self.set_impact_strategy(scenario.strategy)
         self.set_hazard(scenario, database, self.results_path.joinpath("Flooding"))
         # Get site config
-<<<<<<< HEAD
-        self.static_path = Path(self.database_input_path).parent / "static"
-        site_toml_path = self.static_path / "site" / "site.toml"
-        self.site_info = Site.load_file(site_toml_path)
-=======
         self.site_toml_path = self.database.static_path / "site" / "site.toml"
         self.site_info = database.site
->>>>>>> 029f26c2
         # Define results path
         self.impacts_path = self.results_path.joinpath("Impacts")
         self.fiat_path = self.impacts_path.joinpath("fiat_model")
