--- conflicted
+++ resolved
@@ -59,10 +59,6 @@
 
     def infographic(
         self,
-<<<<<<< HEAD
-        scenario: ScenarioModel,
-=======
->>>>>>> 1e11a816
     ) -> None:  # should use scenario and scenario.input_path in the future
         self.has_run_impact = (
             True  # TODO remove when this has been added through the Fiat adapter
@@ -74,12 +70,8 @@
             r"p:/11207949-dhs-phaseii-floodadapt/FloodAdapt/Test_data/database/charleston/output/results"
         )  # replace with above outside of pytest
 
-<<<<<<< HEAD
-        name = scenario.attrs.name
-=======
         # name = self.scenario.name
         name = "current_kingtide2021_no_measures"  # TODO: remove when using with API
->>>>>>> 1e11a816
         if self.has_run_impact:
             csv_file = database_output_path.joinpath(name, f"{name}_results.csv")
             df = pd.read_csv(csv_file)
@@ -93,12 +85,9 @@
                 ],
                 axis=1,
             )
-<<<<<<< HEAD
-=======
             df["Relative Structure Damage"] = (
                 df["Structure Damage Event"] / df["Max Potential Damage: Structure"]
             )
->>>>>>> 1e11a816
             df["Damage Level"] = np.where(
                 df["Relative Damage"] > 0.3, "Severe  (>30%)", "Moderate (<30%)"
             )
@@ -108,31 +97,6 @@
             df["Damage Level"] = np.where(
                 np.isnan(df["Relative Damage"]), "NaN", df["Damage Level"]
             )
-<<<<<<< HEAD
-            df_sorted = df.sort_values("Relative Damage", ascending=False)
-            fig = px.pie(
-                df_sorted,
-                values="Relative Damage",
-                names="Damage Level",
-                # color_discrete_map={
-                #     "None (0%)": "rgb(255,255,255)",
-                #     "Minor (<5%)": "rgb(248,203,173)",
-                #     "Moderate  (<30%)": "rgb(242,155,96)",
-                #     "Severe  (>30%)": "rgb(155,72,55)"
-                # },
-                color_discrete_sequence=px.colors.sequential.RdBu,
-                category_orders={
-                    "Damage Level": [
-                        "Severe  (>30%)",
-                        "Minor (<5%)",
-                        "Moderate  (<30%)",
-                    ]
-                },
-                hole=0.6,
-            )
-
-            fig.update_traces(marker={"line": {"color": "#000000", "width": 2}})
-=======
             df["FEMA"] = np.where(
                 df["Inundation Depth Event Structure"] != 0, "Affected", np.nan
             )
@@ -167,7 +131,6 @@
                     "line": {"color": "#000000", "width": 2},
                 },
             )
->>>>>>> 1e11a816
 
             fig.add_layout_image(
                 {
@@ -175,19 +138,13 @@
                     "sizex": 0.3,
                     "sizey": 0.3,
                     "x": 0.5,
-<<<<<<< HEAD
-                    "y": 0.5,
-=======
                     "y": 0.55,
->>>>>>> 1e11a816
                     "xanchor": "center",
                     "yanchor": "middle",
                     "visible": True,
                 }
             )
 
-<<<<<<< HEAD
-=======
             fig.add_annotation(
                 x=0.5,
                 y=0.3,
@@ -196,17 +153,12 @@
                 showarrow=False,
             )
 
->>>>>>> 1e11a816
             fig.update_layout(
                 autosize=True,
                 height=700,
                 width=700,
                 margin={"r": 20, "l": 50, "b": 20, "t": 20},
-<<<<<<< HEAD
-                title=("Severity of damages to buildings"),
-=======
                 # title=("FEMA Flood Damage Categories"),
->>>>>>> 1e11a816
             )
 
             # write html to results folder
