--- conflicted
+++ resolved
@@ -15,7 +15,6 @@
 from fiat_toolbox.spatial_output.aggregation_areas import AggregationAreas
 from fiat_toolbox.spatial_output.points_to_footprint import PointsToFootprints
 
-import flood_adapt.config as FloodAdapt_config
 from flood_adapt.integrator.fiat_adapter import FiatAdapter
 from flood_adapt.integrator.interface.direct_impact_adapter_factory import (
     DirectImpactAdapterFactory,
@@ -64,7 +63,6 @@
         self.site_info = Site.load_file(self.site_toml_path)
         # Define results path
         self.impacts_path = self.results_path.joinpath("Impacts")
-<<<<<<< HEAD
         self.has_run = self.has_run_check()
         # Set adapter
         Adapter = DirectImpactAdapterFactory.get_adapter(
@@ -77,28 +75,8 @@
             config=self.site_info.attrs.direct_impacts,
         )
 
-    def has_run_check(self):
+    def has_run_check(self) -> bool:
         """Checks if direct impacts model has finished
-=======
-        self.fiat_path = self.impacts_path.joinpath("fiat_model")
-        self.has_run = self.has_run_check()
-
-    def has_run_check(self) -> bool:
-        """Checks if the direct impact has been run.
-
-        Returns
-        -------
-        bool
-            _description_
-        """
-
-        check = self.impacts_path.joinpath(f"Impacts_detailed_{self.name}.csv").exists()
-
-        return check
-
-    def fiat_has_run_check(self) -> bool:
-        """Checks if fiat has run as expected
->>>>>>> 6f4f73d0
 
         Returns
         -------
@@ -183,29 +161,11 @@
     def postprocess_models(self):
         logging.info(f"Post-processing {self.adapter.name} model...")
         # Preprocess all impact model input
-<<<<<<< HEAD
         start_time = time.time()
         self.postprocess()
         end_time = time.time()
         print(
             f"{self.adapter.name} postprocessing took {str(round(end_time - start_time, 2))} seconds"
-=======
-        self.postprocess_fiat()
-        logging.info("Impact models post-processing complete!")
-
-    def preprocess_fiat(self):
-        """Updates FIAT model based on scenario information and then runs the FIAT model"""
-
-        # Check if hazard is already run
-        if not self.hazard.has_run:
-            raise ValueError(
-                "Hazard for this scenario has not been run yet! FIAT cannot be initiated."
-            )
-
-        # Get the location of the FIAT template model
-        template_path = (
-            self.database_input_path.parent / "static" / "templates" / "fiat"
->>>>>>> 6f4f73d0
         )
 
     def preprocess(self):
@@ -300,34 +260,8 @@
         self.adapter.set_hazard(self.hazard)
 
         # Save the updated FIAT model
-<<<<<<< HEAD
         self.adapter.model.set_root(self.adapter.model_path)
         self.adapter.model.write()
-=======
-        fa.fiat_model.set_root(self.fiat_path)
-        fa.fiat_model.write()
-
-        del fa
-
-    def run_fiat(self):
-        if not FloodAdapt_config.get_system_folder():
-            raise ValueError(
-                """
-                SYSTEM_FOLDER environment variable is not set. Set it by calling FloodAdapt_config.set_system_folder() and provide the path.
-                The path should be a directory containing folders with the model executables
-                """
-            )
-        fiat_exec = FloodAdapt_config.get_system_folder() / "fiat" / "fiat.exe"
-
-        with cd(self.fiat_path):
-            with open(self.fiat_path.joinpath("fiat.log"), "a") as log_handler:
-                process = subprocess.run(
-                    f'"{fiat_exec}" run settings.toml',
-                    stdout=log_handler,
-                    check=True,
-                    shell=True,
-                )
->>>>>>> 6f4f73d0
 
         self.adapter.close_model()
 
@@ -372,16 +306,11 @@
         logging.info("Post-processing complete!")
 
         # If site config is set to not keep FIAT simulation, then delete folder
-<<<<<<< HEAD
-        # if not self.site_info.attrs.direct_impacts.save_simulation:
-        # shutil.rmtree(self.fiat_path)
-=======
-        if not self.site_info.attrs.fiat.save_simulation:
+        if not self.site_info.attrs.direct_impacts.save_simulation:
             try:
                 shutil.rmtree(self.fiat_path)
             except OSError as e_info:
                 logging.warning(f"{e_info}\nCould not delete {self.fiat_path}.")
->>>>>>> 6f4f73d0
 
     def _create_roads(self, fiat_results_df):
         logging.info("Saving road impacts...")
