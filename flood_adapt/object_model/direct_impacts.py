--- conflicted
+++ resolved
@@ -313,82 +313,6 @@
                 file_format="geopackage",
             )
 
-<<<<<<< HEAD
-            return process.returncode
-
-    def postprocess_fiat(self):
-        fiat_results_path = self.database_input_path.parent.joinpath(
-            "output",
-            "results",
-            f"{self.name}",
-            "fiat_model",
-            "output",
-            "output.csv",
-        )
-        # Create the infometrics files
-        self._create_infometrics(fiat_results_path)
-
-        # Create the infographic files
-        # TODO correct infographic creation for risk mode
-        if self.hazard.event_mode != "risk":
-            self._create_infographics()
-
-        # Aggregate results to regions
-        self._create_aggregation()
-
-        # Create equity
-        self._create_equity()
-
-        # Merge points data to building footprints
-        self._create_footprints(fiat_results_path)
-
-    def _create_equity(self):
-        pass
-
-    def _create_aggregation(self):
-        # Define where aggregated results are saved
-        output_fold = self.database_input_path.parent.joinpath(
-            "output", "results", f"{self.name}"
-        )
-        # Get metrics tables
-        metrics_fold = self.database_input_path.parent.joinpath("output", "infometrics")
-        # Get aggregation area file paths from site.toml
-        site_toml = (
-            Path(self.database_input_path).parent / "static" / "site" / "site.toml"
-        )
-        site_info = Site.load_file(site_toml)
-        # loop through metrics aggregated files
-        for file in metrics_fold.glob(f"{self.name}_metrics_*.*"):
-            # Load metrics
-            metrics = pd.read_csv(file)
-            # Load aggregation areas
-            aggr_label = file.stem.split("_metrics_")[-1]
-            ind = [
-                i
-                for i, n in enumerate(site_info.attrs.fiat.aggregation)
-                if n.name == aggr_label
-            ][0]
-            aggr_areas_path = Path(
-                self.database_input_path.parent
-                / "static"
-                / "site"
-                / site_info.attrs.fiat.aggregation[ind].file
-            )
-
-            aggr_areas = gpd.read_file(aggr_areas_path, engine="pyogrio")
-            # Define output path
-            outpath = output_fold.joinpath(f"aggregated_damages_{aggr_label}.gpkg")
-            # Save file
-            AggregationAreas.write_spatial_file(
-                metrics,
-                aggr_areas,
-                outpath,
-                id_name=site_info.attrs.fiat.aggregation[ind].field_name,
-                file_format="geopackage",
-            )
-
-=======
->>>>>>> 536afda6
     def _create_footprints(self, fiat_results_path):
         # Get footprints file paths from site.toml
         site_toml = (
