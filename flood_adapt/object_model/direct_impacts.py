import logging
import shutil
import subprocess
import time
from pathlib import Path

import geopandas as gpd
import pandas as pd
from fiat_toolbox.equity.equity import Equity
from fiat_toolbox.infographics.infographics_factory import InforgraphicFactory
from fiat_toolbox.metrics_writer.fiat_write_metrics_file import MetricsFileWriter
from fiat_toolbox.spatial_output.aggregation_areas import AggregationAreas
from fiat_toolbox.spatial_output.points_to_footprint import PointsToFootprints

from flood_adapt.integrator.fiat_adapter import FiatAdapter
from flood_adapt.object_model.direct_impact.impact_strategy import ImpactStrategy
from flood_adapt.object_model.direct_impact.socio_economic_change import (
    SocioEconomicChange,
)
from flood_adapt.object_model.hazard.hazard import Hazard, ScenarioModel
from flood_adapt.object_model.projection import Projection
from flood_adapt.object_model.site import Site

# from flood_adapt.object_model.scenario import ScenarioModel
from flood_adapt.object_model.strategy import Strategy
from flood_adapt.object_model.utils import cd


class DirectImpacts:
    """Class holding all information related to the direct impacts of the scenario.
    Includes methods to run the impact model or check if it has already been run.
    """

    name: str
    database_input_path: Path
    socio_economic_change: SocioEconomicChange
    impact_strategy: ImpactStrategy
    hazard: Hazard
    has_run: bool = False

    def __init__(
        self, scenario: ScenarioModel, database_input_path: Path, results_path: Path
    ) -> None:
        self.name = scenario.name
        self.database_input_path = database_input_path
        self.scenario = scenario
        self.results_path = results_path
        self.set_socio_economic_change(scenario.projection)
        self.set_impact_strategy(scenario.strategy)
<<<<<<< HEAD
        self.set_hazard(
            scenario, database_input_path, self.results_path.joinpath("Flooding")
=======
        self.set_hazard(scenario, database_input_path)
        # Get site config
        self.site_toml_path = (
            Path(self.database_input_path).parent / "static" / "site" / "site.toml"
        )
        self.site_info = Site.load_file(self.site_toml_path)
        # Define results path
        self.results_path = (
            self.database_input_path.parent
            / "output"
            / "results"
            / self.scenario.name
            / "fiat_model"
>>>>>>> 784d7c11
        )
        # Define results path
        self.fiat_path = self.results_path.joinpath("Impacts", "fiat_model")
        self.has_run = self.fiat_has_run_check()

    def fiat_has_run_check(self):
        """Checks if fiat has run as expected

        Returns
        -------
        boolean
            True if fiat has run, False if something went wrong
        """
        fiat_path = self.fiat_path
        log_file = fiat_path.joinpath("output", "fiat.log")
        if log_file.exists():
            with open(log_file) as f:
                if "All done!" in f.read():
                    return True
                else:
                    return False
        else:
            return False

    def set_socio_economic_change(self, projection: str) -> None:
        """Sets the SocioEconomicChange object of the scenario.

        Parameters
        ----------
        projection : str
            Name of the projection used in the scenario
        """
        projection_path = (
            self.database_input_path / "Projections" / projection / f"{projection}.toml"
        )
        self.socio_economic_change = Projection.load_file(
            projection_path
        ).get_socio_economic_change()

    def set_impact_strategy(self, strategy: str) -> None:
        """Sets the ImpactStrategy object of the scenario.

        Parameters
        ----------
        strategy : str
            Name of the strategy used in the scenario
        """
        strategy_path = (
            self.database_input_path / "Strategies" / strategy / f"{strategy}.toml"
        )
        self.impact_strategy = Strategy.load_file(strategy_path).get_impact_strategy()

    def set_hazard(
        self, scenario: ScenarioModel, database_input_path: Path, results_dir: Path
    ) -> None:
        """Sets the Hazard object of the scenario.

        Parameters
        ----------
        scenario : str
            Name of the scenario
        """
        self.hazard = Hazard(scenario, database_input_path, results_dir)

    def preprocess_models(self):
        logging.info("Preparing impact models...")
        # Preprocess all impact model input
        start_time = time.time()
        self.preprocess_fiat()
        end_time = time.time()
        print(f"FIAT preprocessing took {str(round(end_time - start_time, 2))} seconds")

    def run_models(self):
        logging.info("Running impact models...")
        start_time = time.time()
        return_code = self.run_fiat()
        end_time = time.time()
        print(f"Running FIAT took {str(round(end_time - start_time, 2))} seconds")

        # Indicator that direct impacts have run
        if return_code == 0:
            self.__setattr__("has_run", True)

    def postprocess_models(self):
        logging.info("Post-processing impact models...")
        # Preprocess all impact model input
        self.postprocess_fiat()

    def preprocess_fiat(self):
        """Updates FIAT model based on scenario information and then runs the FIAT model"""

        # Check if hazard is already run
        if not self.hazard.has_run:
            raise ValueError(
                "Hazard for this scenario has not been run yet! FIAT cannot be initiated."
            )

        # Get the location of the FIAT template model
        template_path = (
            self.database_input_path.parent / "static" / "templates" / "fiat"
        )

        # Read FIAT template with FIAT adapter
        fa = FiatAdapter(
            model_root=template_path, database_path=self.database_input_path.parent
        )

        # If path for results does not yet exist, make it
        if not self.fiat_path.is_dir():
            self.fiat_path.mkdir(parents=True)
        else:
            shutil.rmtree(self.fiat_path)

        # Get ids of existing objects
        ids_existing = fa.fiat_model.exposure.exposure_db["Object ID"].to_list()

        # Implement socioeconomic changes if needed
        # First apply economic growth to existing objects
        if self.socio_economic_change.attrs.economic_growth != 0:
            fa.apply_economic_growth(
                economic_growth=self.socio_economic_change.attrs.economic_growth,
                ids=ids_existing,
            )

        # Then we create the new population growth area if provided
        # In that area only the economic growth is taken into account
        # Order matters since for the pop growth new, we only want the economic growth!
        if self.socio_economic_change.attrs.population_growth_new != 0:
            # Get path of new development area geometry
            area_path = (
                self.database_input_path
                / "projections"
                / self.scenario.projection
                / self.socio_economic_change.attrs.new_development_shapefile
            )

            fa.apply_population_growth_new(
                population_growth=self.socio_economic_change.attrs.population_growth_new,
                ground_floor_height=self.socio_economic_change.attrs.new_development_elevation.value,
                elevation_type=self.socio_economic_change.attrs.new_development_elevation.type,
                area_path=area_path,
            )

        # Last apply population growth to existing objects
        if self.socio_economic_change.attrs.population_growth_existing != 0:
            fa.apply_population_growth_existing(
                population_growth=self.socio_economic_change.attrs.population_growth_existing,
                ids=ids_existing,
            )

        # Then apply Impact Strategy by iterating trough the impact measures
        for measure in self.impact_strategy.measures:
            if measure.attrs.type == "elevate_properties":
                fa.elevate_properties(
                    elevate=measure,
                    ids=ids_existing,
                )
            elif measure.attrs.type == "buyout_properties":
                fa.buyout_properties(
                    buyout=measure,
                    ids=ids_existing,
                )
            elif measure.attrs.type == "floodproof_properties":
                fa.floodproof_properties(
                    floodproof=measure,
                    ids=ids_existing,
                )
            else:
                print("Impact measure type not recognized!")

        # setup hazard for fiat
        fa.set_hazard(self.hazard)

        # Save the updated FIAT model
        fa.fiat_model.set_root(self.fiat_path)
        fa.fiat_model.write()

    def run_fiat(self):
        fiat_exec = str(
            self.database_input_path.parents[2] / "system" / "fiat" / "fiat.exe"
        )
        with cd(self.fiat_path):
            with open(self.fiat_path.joinpath("fiat.log"), "a") as log_handler:
                process = subprocess.run(
                    f'"{fiat_exec}" run settings.toml',
                    stdout=log_handler,
                    check=True,
                    shell=True,
                )

            return process.returncode

    def postprocess_fiat(self):
        # Postprocess the FIAT results
        fiat_results_path = self.fiat_path.joinpath("output", "output.csv")
        
        # Create the infometrics files
        metrics_path = self._create_infometrics(fiat_results_path)

        # Create the infographic files
        self._create_infographics(self.hazard.event_mode, metrics_path)

        if self.hazard.event_mode == "risk":
            # Calculate equity based damages
            self._create_equity(metrics_path)

        # Aggregate results to regions
        self._create_aggregation()

        # Merge points data to building footprints
        self._create_footprints(fiat_results_path)

    def _create_equity(self, metrics_path):
        # Get metrics tables
        metrics_fold = metrics_path.parent
        # loop through metrics aggregated files
        for file in metrics_fold.glob(f"{self.name}_metrics_*.csv"):
            # Load metrics
            aggr_label = file.stem.split("_metrics_")[-1]
            ind = [
                i
                for i, aggr in enumerate(self.site_info.attrs.fiat.aggregation)
                if aggr.name == aggr_label
            ][0]
            if not self.site_info.attrs.fiat.aggregation[ind].equity:
                continue

            fiat_data = pd.read_csv(file)

            # Create Equity object
            equity = Equity(
                census_table=self.site_toml_path.parent.joinpath(
                    self.site_info.attrs.fiat.aggregation[ind].equity.census_data
                ),
                damages_table=fiat_data,
                aggregation_label=self.site_info.attrs.fiat.aggregation[ind].field_name,
                percapitalincome_label=self.site_info.attrs.fiat.aggregation[
                    ind
                ].equity.percapitalincome_label,
                totalpopulation_label=self.site_info.attrs.fiat.aggregation[
                    ind
                ].equity.totalpopulation_label,
                damage_column_pattern="TotalDamageRP{rp}",
            )
            # Calculate equity
            gamma = 1.2  # elasticity
            df_equity = equity.equity_calculation(gamma)
            # Merge with metrics tables and resave
            metrics_new = fiat_data.merge(
                df_equity,
                left_on=fiat_data.columns[0],
                right_on=self.site_info.attrs.fiat.aggregation[ind].field_name,
                how="left",
            )
            del metrics_new[self.site_info.attrs.fiat.aggregation[ind].field_name]
            metrics_new = metrics_new.set_index(metrics_new.columns[0])
            metrics_new.loc["Description", ["EW", "EWCEAD"]] = [
                "Equity weight",
                "Equity weighted certainty equivalent expected annual damage",
            ]
            metrics_new.loc["Show In Metrics Table", ["EW", "EWCEAD"]] = [True, True]
            metrics_new.loc["Long Name", ["EW", "EWCEAD"]] = [
                "Equity weight",
                "Equity weighted certainty equivalent expected annual damage",
            ]
            metrics_new.index.name = None
            metrics_new.to_csv(file)

    def _create_aggregation(self):
        logging.info("Create aggregations...")

        # Define where aggregated results are saved
        output_fold = self.database_input_path.parent.joinpath(
            "output", "results", f"{self.name}"
        )
        # Get metrics tables
        metrics_fold = self.database_input_path.parent.joinpath("output", "infometrics")

        # loop through metrics aggregated files
        for file in metrics_fold.glob(f"{self.name}_metrics_*.*"):
            # Load metrics
            metrics = pd.read_csv(file)
            # Load aggregation areas
            aggr_label = file.stem.split("_metrics_")[-1]
            ind = [
                i
                for i, n in enumerate(self.site_info.attrs.fiat.aggregation)
                if n.name == aggr_label
            ][0]
            aggr_areas_path = self.site_toml_path.parent.joinpath(
                self.site_info.attrs.fiat.aggregation[ind].file
            )

            aggr_areas = gpd.read_file(aggr_areas_path, engine="pyogrio")
            # Define output path
            outpath = output_fold.joinpath(f"aggregated_damages_{aggr_label}.gpkg")
            # Save file
            AggregationAreas.write_spatial_file(
                metrics,
                aggr_areas,
                outpath,
                id_name=self.site_info.attrs.fiat.aggregation[ind].field_name,
                file_format="geopackage",
            )

    def _create_footprints(self, fiat_results_path):
        logging.info("Create footprints...")

        # Get footprints file paths from site.toml
        # TODO ensure that if this does not happen we get same file name output from FIAT?
        # Check if there is a footprint file given
        if not self.site_info.attrs.fiat.building_footprints:
            raise ValueError("No building footprints are provided.")
        # Get footprints file
        footprints_path = self.site_toml_path.parent.joinpath(
            self.site_info.attrs.fiat.building_footprints
        )
        # Define where footprint results are saved
        outpath = self.database_input_path.parent.joinpath(
            "output", "results", f"{self.name}", "building_footprints.gpkg"
        )

        # Read files
        # TODO Will it save time if we load this footprints once when the database is initialized?
        footprints = gpd.read_file(footprints_path, engine="pyogrio")
        results = pd.read_csv(fiat_results_path)
        # Step to ensure that results is not a Geodataframe
        if "geometry" in results.columns:
            del results["geometry"]
        # Save file
        PointsToFootprints.write_footprint_file(footprints, results, outpath)

    def _create_infometrics(self, fiat_results_path) -> Path:
        # Get the metrics configuration
        logging.info("Creating infometrics...")

        if self.hazard.event_mode == "risk":
            ext = "_risk"
        else:
            ext = ""

        metrics_config_path = self.database_input_path.parent.joinpath(
            "static",
            "templates",
            "infometrics",
            f"metrics_config{ext}.toml",
        )

        # Specify the metrics output path
        metrics_outputs_path = self.database_input_path.parent.joinpath(
            "output", 
            "Scenarios", 
            self.name,
            f"Infometrics_{self.name}.csv",
        )

        # Get the results dataframe
        df = pd.read_csv(fiat_results_path)

        # Write the metrics to file
        metrics_writer = MetricsFileWriter(metrics_config_path)

        metrics_writer.parse_metrics_to_file(
            df_results=df, metrics_path=metrics_outputs_path, write_aggregate=None
        )

        metrics_writer.parse_metrics_to_file(
            df_results=df, metrics_path=metrics_outputs_path, write_aggregate="all"
        )

        return metrics_outputs_path

    def _create_infographics(self, mode, metrics_path):
        logging.info("Creating infographics...")

        # Get the infographic
        database_path = Path(self.database_input_path).parent
        config_path = database_path.joinpath("static", "templates", "infographics")
        output_path = database_path.joinpath("output", "Scenarios", self.name)
        InforgraphicFactory.create_infographic_file_writer(
            infographic_mode=mode,
            scenario_name=self.name,
            metrics_full_path=metrics_path,
            config_base_path=config_path,
            output_base_path=output_path,
        ).write_infographics_to_file()<|MERGE_RESOLUTION|>--- conflicted
+++ resolved
@@ -47,25 +47,14 @@
         self.results_path = results_path
         self.set_socio_economic_change(scenario.projection)
         self.set_impact_strategy(scenario.strategy)
-<<<<<<< HEAD
         self.set_hazard(
             scenario, database_input_path, self.results_path.joinpath("Flooding")
-=======
-        self.set_hazard(scenario, database_input_path)
+        )
         # Get site config
         self.site_toml_path = (
             Path(self.database_input_path).parent / "static" / "site" / "site.toml"
         )
         self.site_info = Site.load_file(self.site_toml_path)
-        # Define results path
-        self.results_path = (
-            self.database_input_path.parent
-            / "output"
-            / "results"
-            / self.scenario.name
-            / "fiat_model"
->>>>>>> 784d7c11
-        )
         # Define results path
         self.fiat_path = self.results_path.joinpath("Impacts", "fiat_model")
         self.has_run = self.fiat_has_run_check()
