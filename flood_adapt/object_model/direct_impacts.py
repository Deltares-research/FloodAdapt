import logging
import shutil
import subprocess
import time
from pathlib import Path

import geopandas as gpd
import pandas as pd
from fiat_toolbox.infographics.infographics import InfographicsParser
from fiat_toolbox.metrics_writer.fiat_write_metrics_file import MetricsFileWriter
from fiat_toolbox.spatial_output.aggregation_areas import AggregationAreas
from fiat_toolbox.spatial_output.points_to_footprint import PointsToFootprints

from flood_adapt.integrator.fiat_adapter import FiatAdapter
from flood_adapt.object_model.direct_impact.impact_strategy import ImpactStrategy
from flood_adapt.object_model.direct_impact.socio_economic_change import (
    SocioEconomicChange,
)
from flood_adapt.object_model.hazard.hazard import Hazard, ScenarioModel
from flood_adapt.object_model.projection import Projection
from flood_adapt.object_model.site import Site

# from flood_adapt.object_model.scenario import ScenarioModel
from flood_adapt.object_model.strategy import Strategy
from flood_adapt.object_model.utils import cd


class DirectImpacts:
    """Class holding all information related to the direct impacts of the scenario.
    Includes methods to run the impact model or check if it has already been run.
    """

    name: str
    database_input_path: Path
    socio_economic_change: SocioEconomicChange
    impact_strategy: ImpactStrategy
    hazard: Hazard
    has_run: bool = False

    def __init__(self, scenario: ScenarioModel, database_input_path: Path) -> None:
        self.name = scenario.name
        self.database_input_path = database_input_path
        self.scenario = scenario
        self.set_socio_economic_change(scenario.projection)
        self.set_impact_strategy(scenario.strategy)
        self.set_hazard(scenario, database_input_path)
        # Define results path
        self.results_path = (
            self.database_input_path.parent
            / "output"
            / "results"
            / self.scenario.name
            / "fiat_model"
        )
        self.has_run = self.fiat_has_run_check()

    def fiat_has_run_check(self):
        """Checks if fiat has run as expected

        Returns
        -------
        boolean
            True if fiat has run, False if something went wrong
        """
        fiat_path = self.results_path
        log_file = fiat_path.joinpath("output", "fiat.log")
        if log_file.exists():
            with open(log_file) as f:
                if "All done!" in f.read():
                    return True
                else:
                    return False
        else:
            return False

    def set_socio_economic_change(self, projection: str) -> None:
        """Sets the SocioEconomicChange object of the scenario.

        Parameters
        ----------
        projection : str
            Name of the projection used in the scenario
        """
        projection_path = (
            self.database_input_path / "Projections" / projection / f"{projection}.toml"
        )
        self.socio_economic_change = Projection.load_file(
            projection_path
        ).get_socio_economic_change()

    def set_impact_strategy(self, strategy: str) -> None:
        """Sets the ImpactStrategy object of the scenario.

        Parameters
        ----------
        strategy : str
            Name of the strategy used in the scenario
        """
        strategy_path = (
            self.database_input_path / "Strategies" / strategy / f"{strategy}.toml"
        )
        self.impact_strategy = Strategy.load_file(strategy_path).get_impact_strategy()

    def set_hazard(self, scenario: ScenarioModel, database_input_path: Path) -> None:
        """Sets the Hazard object of the scenario.

        Parameters
        ----------
        scenario : str
            Name of the scenario
        """
        self.hazard = Hazard(scenario, database_input_path)

<<<<<<< HEAD
    def preprocess_models(self):
        logging.info("Preparing impact models...")
        # Preprocess all impact model input
=======
    def run_models(self):
        start_time = time.time()
>>>>>>> 56dea272
        self.preprocess_fiat()
        end_time = time.time()
        print(f"FIAT preprocessing took {str(round(end_time - start_time, 2))} seconds")

<<<<<<< HEAD
    def run_models(self):
        logging.info("Running impact models...")
=======
        start_time = time.time()
>>>>>>> 56dea272
        return_code = self.run_fiat()
        end_time = time.time()
        print(f"Running FIAT took {str(round(end_time - start_time, 2))} seconds")

        # Indicator that direct impacts have run
        if return_code == 0:
            self.__setattr__("has_run", True)

    def postprocess_models(self):
        logging.info("Post-processing impact models...")
        # Preprocess all impact model input
        self.postprocess_fiat()

    def preprocess_fiat(self):
        """Updates FIAT model based on scenario information and then runs the FIAT model"""

        # Check if hazard is already run
        if not self.hazard.has_run:
            raise ValueError(
                "Hazard for this scenario has not been run yet! FIAT cannot be initiated."
            )

        # Get the location of the FIAT template model
        template_path = (
            self.database_input_path.parent / "static" / "templates" / "fiat"
        )

        # Read FIAT template with FIAT adapter
        fa = FiatAdapter(
            model_root=template_path, database_path=self.database_input_path.parent
        )

        # If path for results does not yet exist, make it
        if not self.results_path.is_dir():
            self.results_path.mkdir(parents=True)
        else:
            shutil.rmtree(self.results_path)

        # Get ids of existing objects
        ids_existing = fa.fiat_model.exposure.exposure_db["Object ID"].to_list()

        # Implement socioeconomic changes if needed
        # First apply economic growth to existing objects
        if self.socio_economic_change.attrs.economic_growth != 0:
            fa.apply_economic_growth(
                economic_growth=self.socio_economic_change.attrs.economic_growth,
                ids=ids_existing,
            )

        # Then we create the new population growth area if provided
        # In that area only the economic growth is taken into account
        # Order matters since for the pop growth new, we only want the economic growth!
        if self.socio_economic_change.attrs.population_growth_new != 0:
            # Get path of new development area geometry
            area_path = (
                self.database_input_path
                / "projections"
                / self.scenario.projection
                / self.socio_economic_change.attrs.new_development_shapefile
            )

            fa.apply_population_growth_new(
                population_growth=self.socio_economic_change.attrs.population_growth_new,
                ground_floor_height=self.socio_economic_change.attrs.new_development_elevation.value,
                elevation_type=self.socio_economic_change.attrs.new_development_elevation.type,
                area_path=area_path,
            )

        # Last apply population growth to existing objects
        if self.socio_economic_change.attrs.population_growth_existing != 0:
            fa.apply_population_growth_existing(
                population_growth=self.socio_economic_change.attrs.population_growth_existing,
                ids=ids_existing,
            )

        # Then apply Impact Strategy by iterating trough the impact measures
        for measure in self.impact_strategy.measures:
            if measure.attrs.type == "elevate_properties":
                fa.elevate_properties(
                    elevate=measure,
                    ids=ids_existing,
                )
            elif measure.attrs.type == "buyout_properties":
                fa.buyout_properties(
                    buyout=measure,
                    ids=ids_existing,
                )
            elif measure.attrs.type == "floodproof_properties":
                fa.floodproof_properties(
                    floodproof=measure,
                    ids=ids_existing,
                )
            else:
                print("Impact measure type not recognized!")

        # setup hazard for fiat
        fa.set_hazard(self.hazard)

        # Save the updated FIAT model
        fa.fiat_model.set_root(self.results_path)
        fa.fiat_model.write()

    def run_fiat(self):
        fiat_exec = str(
            self.database_input_path.parents[2] / "system" / "fiat" / "fiat.exe"
        )

        with cd(self.results_path):
            process = subprocess.run(
                f'"{fiat_exec}" run settings.toml',
                stdout=subprocess.PIPE,
                check=True,
                shell=True,
            )

            return process.returncode

    def postprocess_fiat(self):
        fiat_results_path = self.database_input_path.parent.joinpath(
            "output",
            "results",
            f"{self.name}",
            "fiat_model",
            "output",
            "output.csv",
        )
        # Create the infometrics files
        self._create_infometrics(fiat_results_path)

        # Create the infographic files
        # TODO correct infographic creation for risk mode
        if self.hazard.event_mode != "risk":
            self._create_infographics()

        # Aggregate results to regions
        self._create_aggregation()

        # Create equity
        self._create_equity()

        # Merge points data to building footprints
        self._create_footprints(fiat_results_path)

    def _create_equity(self):
        pass

    def _create_aggregation(self):
        # Define where aggregated results are saved
        output_fold = self.database_input_path.parent.joinpath(
            "output", "results", f"{self.name}"
        )
        # Get metrics tables
        metrics_fold = self.database_input_path.parent.joinpath("output", "infometrics")
        # Get aggregation area file paths from site.toml
        site_toml = (
            Path(self.database_input_path).parent / "static" / "site" / "site.toml"
        )
        site_info = Site.load_file(site_toml)
        # loop through metrics aggregated files
        for file in metrics_fold.glob(f"{self.name}_metrics_*.*"):
            # Load metrics
            metrics = pd.read_csv(file)
            # Load aggregation areas
            aggr_label = file.stem.split("_metrics_")[-1]
            ind = [
                i
                for i, n in enumerate(site_info.attrs.fiat.aggregation)
                if n.name == aggr_label
            ][0]
            aggr_areas_path = Path(
                self.database_input_path.parent
                / "static"
                / "site"
                / site_info.attrs.fiat.aggregation[ind].file
            )

            aggr_areas = gpd.read_file(aggr_areas_path, engine="pyogrio")
            # Define output path
            outpath = output_fold.joinpath(f"aggregated_damages_{aggr_label}.gpkg")
            # Save file
            AggregationAreas.write_spatial_file(
                metrics,
                aggr_areas,
                outpath,
                id_name=site_info.attrs.fiat.aggregation[ind].field_name,
                file_format="geopackage",
            )

    def _create_footprints(self, fiat_results_path):
        # Get footprints file paths from site.toml
        site_toml = (
            Path(self.database_input_path).parent / "static" / "site" / "site.toml"
        )
        site_info = Site.load_file(site_toml)
        # TODO ensure that if this does not happen we get same file name output from FIAT?
        # Check if there is a footprint file given
        if not site_info.attrs.fiat.building_footprints:
            return
        # Get footprints file
        footprints_path = (
            self.database_input_path.parent
            / "static"
            / "site"
            / site_info.attrs.fiat.building_footprints
        )
        # Define where footprint results are saved
        outpath = self.database_input_path.parent.joinpath(
            "output", "results", f"{self.name}", "building_footprints.gpkg"
        )

        # Read files
        # TODO Will it save time if we load this footprints once when the database is initialized?
        footprints = gpd.read_file(footprints_path, engine="pyogrio")
        results = pd.read_csv(fiat_results_path)

        # Save file
        PointsToFootprints.write_footprint_file(footprints, results, outpath)

    def _create_infometrics(self, fiat_results_path):
        # Get the metrics configuration
        if self.hazard.event_mode == "risk":
            ext = "_risk"
        else:
            ext = ""

        metrics_config_path = self.database_input_path.parent.joinpath(
            "static",
            "templates",
            "infometrics",
            f"metrics_config{ext}.toml",
        )

        # Specify the metrics output path
        metrics_outputs_path = self.database_input_path.parent.joinpath(
            "output",
            "infometrics",
            f"{self.name}_metrics.csv",
        )

        # Get the results dataframe
        df = pd.read_csv(fiat_results_path)

        # Write the metrics to file
        metrics_writer = MetricsFileWriter(metrics_config_path)

        metrics_writer.parse_metrics_to_file(
            df_results=df, metrics_path=metrics_outputs_path, write_aggregate=None
        )
        metrics_writer.parse_metrics_to_file(
            df_results=df, metrics_path=metrics_outputs_path, write_aggregate="all"
        )

    def _create_infographics(self):
        # Get the infographic
        InfographicsParser().write_infographics_to_file(
            scenario_name=self.name,
            database_path=Path(self.database_input_path).parent,
            keep_metrics_file=True,
        )<|MERGE_RESOLUTION|>--- conflicted
+++ resolved
@@ -111,24 +111,17 @@
         """
         self.hazard = Hazard(scenario, database_input_path)
 
-<<<<<<< HEAD
     def preprocess_models(self):
         logging.info("Preparing impact models...")
         # Preprocess all impact model input
-=======
-    def run_models(self):
         start_time = time.time()
->>>>>>> 56dea272
         self.preprocess_fiat()
         end_time = time.time()
         print(f"FIAT preprocessing took {str(round(end_time - start_time, 2))} seconds")
 
-<<<<<<< HEAD
     def run_models(self):
         logging.info("Running impact models...")
-=======
         start_time = time.time()
->>>>>>> 56dea272
         return_code = self.run_fiat()
         end_time = time.time()
         print(f"Running FIAT took {str(round(end_time - start_time, 2))} seconds")
