--- conflicted
+++ resolved
@@ -30,11 +30,7 @@
         ...
 
     @abstractmethod
-<<<<<<< HEAD
-    def interp_slr(self, slr_scenario: str, year: float) -> dict:
-=======
     def interp_slr(self, slr_scenario: str, year: float) -> float:
->>>>>>> 64a0dd70
         ...
 
     @abstractmethod
