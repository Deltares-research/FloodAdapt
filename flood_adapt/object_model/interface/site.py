--- conflicted
+++ resolved
@@ -66,18 +66,12 @@
 
     tide_harmonic_amplitude: UnitfulLength
     default_length_units: UnitTypesLength
-<<<<<<< HEAD
+    default_distance_units: UnitTypesLength
     default_area_units: UnitTypesArea
     default_volume_units: UnitTypesVolume
-    default_velocity_units = UnitTypesVelocity
-    default_discharge_units = UnitTypesDischarge
-    default_intensity_units = UnitTypesIntensity
-=======
-    default_distance_units: UnitTypesLength
     default_velocity_units: UnitTypesVelocity
     default_discharge_units: UnitTypesDischarge
     default_intensity_units: UnitTypesIntensity
->>>>>>> 78787445
 
 
 class RiskModel(BaseModel):
