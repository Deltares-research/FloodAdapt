--- conflicted
+++ resolved
@@ -39,12 +39,6 @@
     version: Optional[str]
     offshore_model: str
     overland_model: str
-<<<<<<< HEAD
-    datum_offshore_model: str
-    datum_overland_model: str
-    diff_datum_offshore_overland: UnitfulLength
-=======
->>>>>>> 2570629d
     ambient_air_pressure: float
     floodmap_units: UnitTypesLength
     save_simulation: bool
