--- conflicted
+++ resolved
@@ -64,10 +64,7 @@
 
     tide_harmonic_amplitude: UnitfulLength
     default_length_units: UnitTypesLength
-<<<<<<< HEAD
-=======
     default_distance_units: UnitTypesLength
->>>>>>> 506d46c1
     default_velocity_units: UnitTypesVelocity
     default_discharge_units: UnitTypesDischarge
     default_intensity_units: UnitTypesIntensity
