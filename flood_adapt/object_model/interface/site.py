--- conflicted
+++ resolved
@@ -263,13 +263,8 @@
     gui: GuiModel
     risk: RiskModel
     dem: DemModel
-<<<<<<< HEAD
     direct_impacts: DirectImpactsModel
     river: Optional[list[RiverModel]] = None
-=======
-    fiat: FiatModel
-    river: Optional[list[RiverModel]] = []
->>>>>>> 6f4f73d0
     obs_station: Optional[Obs_stationModel] = None
     obs_point: Optional[list[Obs_pointModel]] = []
     benefits: BenefitsModel
