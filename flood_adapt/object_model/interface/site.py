import os
from abc import ABC, abstractmethod
from enum import Enum
from typing import Any, Optional, Union

from pydantic import BaseModel

from flood_adapt.object_model.io.unitfulvalue import (
    UnitfulDischarge,
    UnitfulLength,
    UnitTypesArea,
    UnitTypesDirection,
    UnitTypesDischarge,
    UnitTypesIntensity,
    UnitTypesLength,
    UnitTypesVelocity,
    UnitTypesVolume,
)


class Cstype(str, Enum):
    """The accepted input for the variable cstype in Site."""

    projected = "projected"
    spherical = "spherical"


class Floodmap_type(str, Enum):
    """The accepted input for the variable floodmap in Site."""

    water_level = "water_level"
    water_depth = "water_depth"


class SfincsModel(BaseModel):
    """The accepted input for the variable sfincs in Site."""

    csname: str
    cstype: Cstype
    version: Optional[str] = ""
    offshore_model: str
    overland_model: str
    ambient_air_pressure: float
    floodmap_units: UnitTypesLength
    save_simulation: Optional[bool] = False


class VerticalReferenceModel(BaseModel):
    """The accepted input for the variable vertical_reference in Site."""

    name: str
    height: UnitfulLength


class WaterLevelReferenceModel(BaseModel):
    """The accepted input for the variable water_level in Site."""

    reference: VerticalReferenceModel
    localdatum: VerticalReferenceModel
    msl: VerticalReferenceModel
    other: Optional[list[VerticalReferenceModel]] = []  # only for plotting


class Cyclone_track_databaseModel(BaseModel):
    """The accepted input for the variable cyclone_track_database in Site."""

    file: str


class SlrModel(BaseModel):
    """The accepted input for the variable slr in Site."""

    vertical_offset: UnitfulLength
    relative_to_year: int


class DamageType(str, Enum):
    """The accepted input for the variable footprints_dmg_type."""

    absolute = "absolute"
    relative = "relative"


class MapboxLayersModel(BaseModel):
    """The configuration of the mapbox layers in the gui."""

    buildings_min_zoom_level: int = 13
    flood_map_depth_min: float
    flood_map_zbmax: float
    flood_map_bins: list[float]
    flood_map_colors: list[str]
    aggregation_dmg_bins: list[float]
    aggregation_dmg_colors: list[str]
    footprints_dmg_type: DamageType = "absolute"
    footprints_dmg_bins: list[float]
    footprints_dmg_colors: list[str]
    svi_bins: Optional[list[float]] = []
    svi_colors: Optional[list[str]] = []
    benefits_bins: list[float]
    benefits_colors: list[str]
    benefits_threshold: Optional[float] = None
    damage_decimals: Optional[int] = 0


class VisualizationLayersModel(BaseModel):
    """The configuration of the layers you might want to visualize in the gui."""

    default_bin_number: int
    default_colors: list[str]
    layer_names: list[str]
    layer_long_names: list[str]
    layer_paths: list[str]
    field_names: list[str]
    bins: Optional[list[list[float]]] = []
    colors: Optional[list[list[str]]] = []


class GuiModel(BaseModel):
    """The accepted input for the variable gui in Site."""

    tide_harmonic_amplitude: UnitfulLength
    default_length_units: UnitTypesLength
    default_distance_units: UnitTypesLength
    default_area_units: UnitTypesArea
    default_volume_units: UnitTypesVolume
    default_velocity_units: UnitTypesVelocity
    default_direction_units: UnitTypesDirection
    default_discharge_units: UnitTypesDischarge
    default_intensity_units: UnitTypesIntensity
    default_cumulative_units: UnitTypesLength
    mapbox_layers: MapboxLayersModel
    visualization_layers: VisualizationLayersModel


class RiskModel(BaseModel):
    """The accepted input for the variable risk in Site."""

    flooding_threshold: UnitfulLength
    return_periods: list


class DemModel(BaseModel):
    """The accepted input for the variable dem in Site."""

    filename: str
    units: UnitTypesLength


class EquityModel(BaseModel):
    census_data: str
    percapitaincome_label: Optional[str] = "PerCapitaIncome"
    totalpopulation_label: Optional[str] = "TotalPopulation"


class AggregationModel(BaseModel):
    name: str
    file: str
    field_name: str
    equity: Optional[EquityModel] = None


class BFEModel(BaseModel):
    geom: str
    table: Optional[str] = None
    field_name: str


class SVIModel(BaseModel):
    geom: str
    field_name: str


<<<<<<< HEAD
class DirectImpactsModel(BaseModel):
    """class describing the accepted input for the variable direct impacts in Site"""
=======
class FiatModel(BaseModel):
    """The accepted input for the variable fiat in Site."""
>>>>>>> e22938fd

    model: Optional[str] = "fiat"
    exposure_crs: str
    bfe: Optional[BFEModel] = None
    aggregation: list[AggregationModel]
    floodmap_type: Floodmap_type
    non_building_names: Optional[list[str]]
    damage_unit: Optional[str] = "$"
    building_footprints: Optional[str] = None
    roads_file_name: Optional[str] = None
    new_development_file_name: Optional[str] = None
    save_simulation: Optional[bool] = False
    svi: Optional[SVIModel] = None
    equity_gamma: Optional[float] = 1.2


class RiverModel(BaseModel):
    """Model that describes the accepted input for the variable river in Site."""

    name: str
    description: str
    mean_discharge: UnitfulDischarge
    x_coordinate: float
    y_coordinate: float


class Obs_stationModel(BaseModel):
    """The accepted input for the variable obs_station in Site.

    The obs_station is used for the download of tide gauge data, to be added to the hazard model as water level boundary condition.
    """

    name: Union[int, str]
    description: Optional[str] = ""
    ID: int
    file: Optional[str] = None  # for locally stored data
    lat: float
    lon: float
    mllw: Optional[UnitfulLength] = None
    mhhw: Optional[UnitfulLength] = None
    localdatum: Optional[UnitfulLength] = None
    msl: Optional[UnitfulLength] = None


class Obs_pointModel(BaseModel):
    """The accepted input for the variable obs_point in Site.

    obs_points is used to define output locations in the hazard model, which will be plotted in the user interface.
    """

    name: Union[int, str]
    description: Optional[str] = ""
    ID: Optional[int] = (
        None  # if the observation station is also a tide gauge, this ID should be the same as for obs_station
    )
    file: Optional[str] = None  # for locally stored data
    lat: float
    lon: float


class BenefitsModel(BaseModel):
    current_year: int
    current_projection: str
    baseline_strategy: str
    event_set: str


class SCSModel(BaseModel):
    """Class describing the accepted input for the variable scs.

    Includes the file with the non-dimensional SCS rainfall curves in the site folder and the SCS rainfall curve type.

    """

    file: str
    type: str


class StandardObjectModel(BaseModel):
    """The accepted input for the variable standard_object in Site."""

    events: Optional[list[str]] = []
    projections: Optional[list[str]] = []
    strategies: Optional[list[str]] = []


class SiteModel(BaseModel):
    """The expected variables and data types of attributes of the Site class."""

    name: str
    description: Optional[str] = ""
    lat: float
    lon: float
    sfincs: SfincsModel
    water_level: WaterLevelReferenceModel
    cyclone_track_database: Cyclone_track_databaseModel
    slr: SlrModel
    gui: GuiModel
    risk: RiskModel
    dem: DemModel
    direct_impacts: DirectImpactsModel
    river: Optional[list[RiverModel]] = None
    obs_station: Optional[Obs_stationModel] = None
    obs_point: Optional[list[Obs_pointModel]] = []
    benefits: BenefitsModel
    scs: Optional[SCSModel] = None  # optional for the US to use SCS rainfall curves

    standard_objects: Optional[StandardObjectModel] = (
        StandardObjectModel()
    )  # optional for the US to use standard objects


class ISite(ABC):
    _attrs: SiteModel

    @property
    @abstractmethod
    def attrs(self) -> SiteModel:
        """Get the site attributes as a dictionary.

        Returns
        -------
        SiteModel
            Pydantic model with the site attributes
        """
        ...

    @attrs.setter
    @abstractmethod
    def attrs(self, value: SiteModel):
        """Set the site attributes from a dictionary.

        Parameters
        ----------
        value : SiteModel
            Pydantic model with the site attributes
        """
        ...

    @staticmethod
    @abstractmethod
    def load_file(filepath: Union[str, os.PathLike]):
        """Get Site attributes from toml file."""
        ...

    @staticmethod
    @abstractmethod
    def load_dict(data: dict[str, Any]):
        """Get Site attributes from an object, e.g. when initialized from GUI."""
        ...

    @abstractmethod
    def save(self, filepath: Union[str, os.PathLike]):
        """Save Site attributes to a toml file."""
        ...<|MERGE_RESOLUTION|>--- conflicted
+++ resolved
@@ -170,13 +170,8 @@
     field_name: str
 
 
-<<<<<<< HEAD
 class DirectImpactsModel(BaseModel):
-    """class describing the accepted input for the variable direct impacts in Site"""
-=======
-class FiatModel(BaseModel):
-    """The accepted input for the variable fiat in Site."""
->>>>>>> e22938fd
+    """class describing the accepted input for the variable direct impacts in Site."""
 
     model: Optional[str] = "fiat"
     exposure_crs: str
