import os
from abc import ABC, abstractmethod
from enum import Enum
from typing import Any, Optional, Union

from pydantic import BaseModel

from flood_adapt.object_model.io.unitfulvalue import (
    UnitfulDischarge,
    UnitfulLength,
    UnitTypesDischarge,
    UnitTypesIntensity,
    UnitTypesLength,
    UnitTypesVelocity,
)


class Cstype(str, Enum):
    """class describing the accepted input for the variable cstype in Site"""

    projected = "projected"
    spherical = "spherical"


class Floodmap_type(str, Enum):
    """class describing the accepted input for the variable floodmap in Site"""

    water_level = "water_level"
    water_depth = "water_depth"


class SfincsModel(BaseModel):
    """class describing the accepted input for the variable sfincs in Site"""

    csname: str
    cstype: Cstype
    version: str
    offshore_model: str
    overland_model: str
    datum_offshore_model: str
    datum_overland_model: str
    diff_datum_offshore_overland: UnitfulLength
    tidal_components: str
    ambient_air_pressure: float
    floodmap_no_data_value: float
    floodmap_units: UnitTypesLength


class SlrModel(BaseModel):
    """class describing the accepted input for the variable slr in Site"""

    vertical_offset: UnitfulLength
    relative_to_year: int


class GuiModel(BaseModel):
    """class describing the accepted input for the variable gui in Site"""

    tide_harmonic_amplitude: UnitfulLength
    default_length_units: UnitTypesLength
    default_velocity_units = UnitTypesVelocity
    default_discharge_units = UnitTypesDischarge
    default_intensity_units = UnitTypesIntensity


class RiskModel(BaseModel):
    """class describing the accepted input for the variable risk in Site"""

    flooding_threshold: UnitfulLength
    return_periods: list


class DemModel(BaseModel):
    """class describing the accepted input for the variable dem in Site"""

    filename: str
    units: UnitTypesLength
    indexfilename: str


class AggregationModel(BaseModel):
    name: str
    file: str
    field_name: str


class FiatModel(BaseModel):
    """class describing the accepted input for the variable fiat in Site"""

    exposure_crs: str
    aggregation: list[AggregationModel]
    floodmap_type: Floodmap_type
    non_building_names: Optional[list[str]]
    damage_unit: Optional[str] = "USD"


class RiverModel(BaseModel):
    """class describing the accepted input for the variable river in Site"""

    # TODO: add functionality to use multiple rivers

    name: str
    long_name: str
    mean_discharge: UnitfulDischarge
    x_coordinate: float
    y_coordinate: float


class Obs_stationModel(BaseModel):
    """class describing the accepted input for the variable obs_station in Site"""

    name: Union[int, str]
    long_name: str
    ID: int
    lat: float
    lon: float
    mllw: UnitfulLength
    mhhw: UnitfulLength
    localdatum: UnitfulLength
    msl: UnitfulLength


<<<<<<< HEAD
class SCSModel(BaseModel):
    """class describing the accepted input for the variable scs, which included the file with
    the non-dimensional SCS rainfall curves in the site folder and the SCS rainfall curve type
    """

    file: str
    type: str
=======
class BenefitsModel(BaseModel):
    current_year: int
    current_projection: str
    baseline_strategy: str
    event_set: str
>>>>>>> ddd45982


class SiteModel(BaseModel):
    """BaseModel describing the expected variables and data types of attributes of the Site class"""

    name: str
    long_name: str
    lat: float
    lon: float
    sfincs: SfincsModel
    slr: SlrModel
    gui: GuiModel
    risk: RiskModel
    dem: DemModel
    fiat: FiatModel
    river: Optional[RiverModel]
    obs_station: Optional[Obs_stationModel]
<<<<<<< HEAD
    scs: Optional[SCSModel]
=======
    benefits: BenefitsModel
>>>>>>> ddd45982


class ISite(ABC):
    attrs: SiteModel

    @staticmethod
    @abstractmethod
    def load_file(filepath: Union[str, os.PathLike]):
        """get Site attributes from toml file"""
        ...

    @staticmethod
    @abstractmethod
    def load_dict(data: dict[str, Any]):
        """get Site attributes from an object, e.g. when initialized from GUI"""
        ...

    @abstractmethod
    def save(self, filepath: Union[str, os.PathLike]):
        """save Site attributes to a toml file"""<|MERGE_RESOLUTION|>--- conflicted
+++ resolved
@@ -120,7 +120,13 @@
     msl: UnitfulLength
 
 
-<<<<<<< HEAD
+class BenefitsModel(BaseModel):
+    current_year: int
+    current_projection: str
+    baseline_strategy: str
+    event_set: str
+
+
 class SCSModel(BaseModel):
     """class describing the accepted input for the variable scs, which included the file with
     the non-dimensional SCS rainfall curves in the site folder and the SCS rainfall curve type
@@ -128,13 +134,6 @@
 
     file: str
     type: str
-=======
-class BenefitsModel(BaseModel):
-    current_year: int
-    current_projection: str
-    baseline_strategy: str
-    event_set: str
->>>>>>> ddd45982
 
 
 class SiteModel(BaseModel):
@@ -152,11 +151,8 @@
     fiat: FiatModel
     river: Optional[RiverModel]
     obs_station: Optional[Obs_stationModel]
-<<<<<<< HEAD
+    benefits: BenefitsModel
     scs: Optional[SCSModel]
-=======
-    benefits: BenefitsModel
->>>>>>> ddd45982
 
 
 class ISite(ABC):
