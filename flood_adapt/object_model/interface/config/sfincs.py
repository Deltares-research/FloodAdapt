--- conflicted
+++ resolved
@@ -198,10 +198,7 @@
 
 
 class SlrScenariosModel(BaseModel):
-<<<<<<< HEAD
-    """The accepted input for the variable slr in Site."""
-=======
-    """The accepted input for the variable slr.scenarios.
+    """The accepted input for the variable slr_scenarios.
 
     Attributes
     ----------
@@ -210,27 +207,11 @@
     relative_to_year : int
         The year to which the sea level rise scenarios are relative.
     """
->>>>>>> 7b7015b3
 
     file: str
     relative_to_year: int
 
 
-<<<<<<< HEAD
-=======
-class SlrModel(BaseModel):
-    """The accepted input for the variable slr in Site.
-
-    Attributes
-    ----------
-    scenarios : Optional[SlrScenariosModel], default = None
-        The sea level rise scenarios. If None, the sea level rise scenarios are not specified.
-    """
-
-    scenarios: Optional[SlrScenariosModel] = None
-
-
->>>>>>> 7b7015b3
 class FloodModel(BaseModel):
     """The accepted input for the variable overland_model and offshore_model in Site.
 
