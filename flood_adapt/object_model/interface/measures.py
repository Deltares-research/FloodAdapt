import os
from abc import ABC, abstractmethod
from enum import Enum
from typing import Any, Optional, Union

from pydantic import BaseModel, validator

from flood_adapt.object_model.io.unitfulvalue import (
    UnitfulDischarge,
    UnitfulLength,
    UnitfulLengthRefValue,
    UnitfulVolume,
    UnitTypesLength,
    UnitTypesVolume,
)


class ImpactType(str, Enum):
    """Class describing the accepted input for the variable 'type' in ImpactMeasure"""

    elevate_properties = "elevate_properties"
    buyout_properties = "buyout_properties"
    floodproof_properties = "floodproof_properties"


class HazardType(str, Enum):
    """Class describing the accepted input for the variable 'type' in HazardMeasure"""

    floodwall = "floodwall"
    # levee = "levee" --> same functionality as floodwall
    pump = "pump"
    water_square = "water_square"
    greening = "greening"
    total_storage = "total_storage"


class SelectionType(str, Enum):
    """Class describing the accepted input for the variable 'selection_type' in ImpactMeasure"""

    aggregation_area = "aggregation_area"
    polygon = "polygon"
    polyline = "polyline"
    all = "all"


class MeasureModel(BaseModel):
    """BaseModel describing the expected variables and data types of attributes common to all measures"""

    name: str
    description: Optional[str] = ""
    type: Union[HazardType, ImpactType]


class HazardMeasureModel(MeasureModel):
    """BaseModel describing the expected variables and data types of attributes common to all impact measures"""

    type: HazardType
    polygon_file: Optional[str]
    selection_type: SelectionType


class ImpactMeasureModel(MeasureModel):
    """BaseModel describing the expected variables and data types of attributes common to all impact measures"""

    type: ImpactType
    selection_type: SelectionType
    aggregation_area_type: Optional[str]
    aggregation_area_name: Optional[str]
    polygon_file: Optional[str]
    property_type: str

    # TODO #94 pydantic validators do not currently work

    @validator("aggregation_area_name")
    def validate_aggregation_area_name(
        cls, aggregation_area_name: Optional[str], values: Any
    ) -> Optional[str]:
        if (
            values.get("selection_type") == SelectionType.aggregation_area
            and aggregation_area_name is None
        ):
            raise ValueError(
                "If `selection_type` is 'aggregation_area', then `aggregation_area_name` needs to be set."
            )
        return aggregation_area_name

    @validator("polygon_file")
    def validate_polygon_file(
        cls, polygon_file: Optional[str], values: Any
    ) -> Optional[str]:
        if (
            values.get("selection_type") == SelectionType.polygon
            and polygon_file is None
        ):
            raise ValueError(
                "If `selection_type` is 'polygon', then `polygon_file` needs to be set."
            )
        return polygon_file


class ElevateModel(ImpactMeasureModel):
    """BaseModel describing the expected variables and data types of the "elevate" impact measure"""

    elevation: UnitfulLengthRefValue


class BuyoutModel(ImpactMeasureModel):
    """BaseModel describing the expected variables and data types of the "buyout" impact measure"""

    ...  # Buyout has only the basic impact measure attributes


class FloodProofModel(ImpactMeasureModel):
    """BaseModel describing the expected variables and data types of the "floodproof" impact measure"""

    elevation: UnitfulLength


class FloodWallModel(HazardMeasureModel):
    """BaseModel describing the expected variables and data types of the "floodwall" hazard measure"""

    elevation: UnitfulLength


<<<<<<< HEAD
class PumpModel(HazardMeasureModel):
    """BaseModel describing the expected variables and data types of the "pump" hazard measure"""

    discharge: UnitfulDischarge
=======
class GreenInfrastructureModel(HazardMeasureModel):
    """BaseModel describing the expected variables and data types of the "green infrastructure" hazard measure"""

    volume: UnitfulVolume = UnitfulVolume(value=0.0, units=UnitTypesVolume.m3)
    height: UnitfulLength = UnitfulLength(value=0.0, units=UnitTypesLength.meters)
    aggregation_area_type: Optional[str]
    aggregation_area_name: Optional[str]
    percent_area: float = 100
>>>>>>> 05912487


class IMeasure(ABC):
    """This is a class for a FloodAdapt measure"""

    attrs: MeasureModel

    @staticmethod
    @abstractmethod
    def load_file(filepath: Union[str, os.PathLike]):
        """get Measure attributes from toml file"""
        ...

    @staticmethod
    @abstractmethod
    def load_dict(data: dict[str, Any], database_input_path: Union[str, os.PathLike]):
        """get Measure attributes from an object, e.g. when initialized from GUI"""
        ...

    @abstractmethod
    def save(self, filepath: Union[str, os.PathLike]):
        """save Measure attributes to a toml file"""


class IElevate(IMeasure):
    """This is a class for a FloodAdapt "elevate" measure"""

    attrs: ElevateModel


class IBuyout(IMeasure):
    """This is a class for a FloodAdapt "buyout" measure"""

    attrs: BuyoutModel


class IFloodProof(IMeasure):
    """This is a class for a FloodAdapt "floodproof" measure"""

    attrs: FloodProofModel


class IFloodWall(IMeasure):
    """This is a class for a FloodAdapt "floodwall" measure"""

    attrs: FloodWallModel


<<<<<<< HEAD
class IPump(IMeasure):
    """This is a class for a FloodAdapt "pump" measure"""

    attrs: PumpModel
=======
class IGreenInfrastructure(IMeasure):
    """This is a class for a FloodAdapt "green infrastrcutre" measure"""

    attrs: GreenInfrastructureModel
>>>>>>> 05912487
<|MERGE_RESOLUTION|>--- conflicted
+++ resolved
@@ -122,12 +122,12 @@
     elevation: UnitfulLength
 
 
-<<<<<<< HEAD
 class PumpModel(HazardMeasureModel):
     """BaseModel describing the expected variables and data types of the "pump" hazard measure"""
 
     discharge: UnitfulDischarge
-=======
+
+
 class GreenInfrastructureModel(HazardMeasureModel):
     """BaseModel describing the expected variables and data types of the "green infrastructure" hazard measure"""
 
@@ -136,7 +136,6 @@
     aggregation_area_type: Optional[str]
     aggregation_area_name: Optional[str]
     percent_area: float = 100
->>>>>>> 05912487
 
 
 class IMeasure(ABC):
@@ -185,14 +184,13 @@
     attrs: FloodWallModel
 
 
-<<<<<<< HEAD
 class IPump(IMeasure):
     """This is a class for a FloodAdapt "pump" measure"""
 
     attrs: PumpModel
-=======
+
+
 class IGreenInfrastructure(IMeasure):
     """This is a class for a FloodAdapt "green infrastrcutre" measure"""
 
-    attrs: GreenInfrastructureModel
->>>>>>> 05912487
+    attrs: GreenInfrastructureModel