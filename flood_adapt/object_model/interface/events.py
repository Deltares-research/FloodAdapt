import os
from abc import ABC, abstractmethod
from enum import Enum
from typing import Any, Optional, Union

from pydantic import BaseModel

from flood_adapt.object_model.io.unitfulvalue import (
    UnitfulDirection,
    UnitfulDischarge,
    UnitfulIntensity,
    UnitfulLength,
    UnitfulVelocity,
    UnitTypesLength,
)


class Mode(str, Enum):
    """class describing the accepted input for the variable mode in Event"""

    single_event = "single_event"
    risk = "risk"


class Template(str, Enum):
    """class describing the accepted input for the variable template in Event"""

    Synthetic = "Synthetic"
    Hurricane = "Historical_hurricane"
    Historical_nearshore = "Historical_nearshore"
    Historical_offshore = "Historical_offshore"


class Timing(str, Enum):
    """class describing the accepted input for the variable timng in Event"""

    historical = "historical"
    idealized = "idealized"


class WindSource(str, Enum):
    track = "track"
    map = "map"
    constant = "constant"
    none = "none"
    timeseries = "timeseries"


class RainfallSource(str, Enum):
    track = "track"
    map = "map"
    constant = "constant"
    none = "none"
    timeseries = "timeseries"
    shape = "shape"


class RiverSource(str, Enum):
    constant = "constant"
    timeseries = "timeseries"
    shape = "shape"


class ShapeType(str, Enum):
    gaussian = "gaussian"
    block = "block"
    triangle = "triangle"
    scs = "scs"


class WindModel(BaseModel):
    source: WindSource
    # constant
    constant_speed: Optional[UnitfulVelocity]
    constant_direction: Optional[UnitfulDirection]
    # timeseries
    timeseries_file: Optional[str]


class RainfallModel(BaseModel):
    source: RainfallSource
    # constant
    constant_intensity: Optional[UnitfulIntensity]
    # timeseries
    timeseries_file: Optional[str]
    # shape
    shape_type: Optional[ShapeType]
    cumulative: Optional[UnitfulLength]
    shape_duration: Optional[float]
    shape_peak_time: Optional[float]
    shape_start_time: Optional[float]
    shape_end_time: Optional[float]


class RiverModel(BaseModel):
    source: RiverSource
    # constant
    constant_discharge: Optional[UnitfulDischarge]
    # timeseries
    timeseries_file: Optional[str]
    # shape
    shape_type: Optional[ShapeType]
    base_discharge: Optional[UnitfulDischarge]
    shape_peak: Optional[UnitfulDischarge]
    shape_peak_time: Optional[float]
    shape_start_time: Optional[float]
    shape_end_time: Optional[float]


class TimeModel(BaseModel):
    """BaseModel describing the expected variables and data types for time parameters of synthetic model"""

    duration_before_t0: Optional[float]
    duration_after_t0: Optional[float]
    start_time: Optional[str] = "20200101 000000"
    end_time: Optional[str] = "20200103 000000"


class TideSource(str, Enum):
    harmonic = "harmonic"
    timeseries = "timeseries"
    model = "model"


class TideModel(BaseModel):
    """BaseModel describing the expected variables and data types for harmonic tide parameters of synthetic model"""

    source: TideSource
    harmonic_amplitude: Optional[UnitfulLength]


class SurgeSource(str, Enum):
    none = "none"
    shape = "shape"


class SurgeModel(BaseModel):
    """BaseModel describing the expected variables and data types for harmonic tide parameters of synthetic model"""

    source: SurgeSource
    shape_type: Optional[str] = "gaussian"
    shape_duration: Optional[float]
    shape_peak_time: Optional[float]
    shape_peak: Optional[UnitfulLength]


class EventModel(BaseModel):  # add WindModel etc as this is shared among all? templates
    """BaseModel describing the expected variables and data types of attributes common to all event types"""

    name: str
    long_name: str
    mode: Mode
    template: Template
    timing: Timing
    water_level_offset: UnitfulLength
    wind: WindModel
    rainfall: RainfallModel
    river: RiverModel
    time: TimeModel
    tide: TideModel
    surge: SurgeModel


<<<<<<< HEAD
class TranslationModel(BaseModel):
    """BaseModel describing the expected variables and data types for translation parameters of hurricane model"""

    eastwest_translation: UnitfulLength = UnitfulLength(
        value=0.0, units=UnitTypesLength.meters
    )
    northsouth_translation: UnitfulLength = UnitfulLength(
        value=0.0, units=UnitTypesLength.meters
    )


class EventSetModel(
    BaseModel
):  # add WindModel etc as this is shared among all? templates
=======
class EventSetModel(BaseModel):
>>>>>>> c3fddbe9
    """BaseModel describing the expected variables and data types of attributes common to a risk event that describes the probabilistic event set"""

    name: str
    long_name: str
    mode: Mode
    subevent_name: Optional[list[str]]
    frequency: Optional[list[float]]


class SyntheticModel(EventModel):  # add SurgeModel etc. that fit Synthetic event
    """BaseModel describing the expected variables and data types for parameters of Synthetic that extend the parent class Event"""


class HistoricalNearshoreModel(EventModel):
    """BaseModel describing the expected variables and data types for parameters of HistoricalNearshore that extend the parent class Event"""


class HistoricalOffshoreModel(EventModel):
    """BaseModel describing the expected variables and data types for parameters of HistoricalOffshore that extend the parent class Event"""


class HistoricalHurricaneModel(EventModel):
    """BaseModel describing the expected variables and data types for parameters of HistoricalHurricane that extend the parent class Event"""

    hurricane_translation: TranslationModel
    track_name: str


class IEvent(ABC):
    attrs: EventModel

    @staticmethod
    @abstractmethod
    def load_file(filepath: Union[str, os.PathLike]):
        """get Event attributes from toml file"""
        ...

    @staticmethod
    @abstractmethod
    def load_dict(data: dict[str, Any]):
        """get Event attributes from an object, e.g. when initialized from GUI"""
        ...

    @abstractmethod
    def save(self, filepath: Union[str, os.PathLike]):
        """save Event attributes to a toml file"""


class ISynthetic(IEvent):
    attrs: SyntheticModel


class IHistoricalNearshore(IEvent):
    attrs: HistoricalNearshoreModel


class IHistoricalOffshore(IEvent):
    attrs: HistoricalOffshoreModel


class IHistoricalHurricane(IEvent):
    attrs: HistoricalHurricaneModel<|MERGE_RESOLUTION|>--- conflicted
+++ resolved
@@ -161,24 +161,9 @@
     surge: SurgeModel
 
 
-<<<<<<< HEAD
-class TranslationModel(BaseModel):
-    """BaseModel describing the expected variables and data types for translation parameters of hurricane model"""
-
-    eastwest_translation: UnitfulLength = UnitfulLength(
-        value=0.0, units=UnitTypesLength.meters
-    )
-    northsouth_translation: UnitfulLength = UnitfulLength(
-        value=0.0, units=UnitTypesLength.meters
-    )
-
-
 class EventSetModel(
     BaseModel
 ):  # add WindModel etc as this is shared among all? templates
-=======
-class EventSetModel(BaseModel):
->>>>>>> c3fddbe9
     """BaseModel describing the expected variables and data types of attributes common to a risk event that describes the probabilistic event set"""
 
     name: str
