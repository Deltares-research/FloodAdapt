import os
from abc import ABC, abstractmethod
from enum import Enum
from typing import Any, Optional, Union

from pydantic import BaseModel

from flood_adapt.object_model.io.unitfulvalue import (
    UnitfulDirection,
    UnitfulDischarge,
    UnitfulIntensity,
    UnitfulLength,
    UnitfulVelocity,
)


class Mode(str, Enum):
    """class describing the accepted input for the variable mode in Event"""

    single_event = "single_event"
    risk = "risk"


class Template(str, Enum):
    """class describing the accepted input for the variable template in Event"""

    Synthetic = "Synthetic"
    Hurricane = "Historical_hurricane"
    Historical_nearshore = "Historical_nearshore"
    Historical_offshore = "Historical_offshore"


class Timing(str, Enum):
    """class describing the accepted input for the variable timng in Event"""

    historical = "historical"
    idealized = "idealized"


class WindSource(str, Enum):
    track = "track"
    map = "map"
    constant = "constant"
    none = "none"
    timeseries = "timeseries"


class RainfallSource(str, Enum):
    track = "track"
    map = "map"
    constant = "constant"
    none = "none"
    timeseries = "timeseries"
    shape = "shape"


class RiverSource(str, Enum):
    constant = "constant"
    timeseries = "timeseries"
    shape = "shape"


class ShapeType(str, Enum):
    gaussian = "gaussian"
    block = "block"
    triangle = "triangle"


class WindModel(BaseModel):
    source: WindSource
    # constant
    constant_speed: Optional[UnitfulVelocity]
    constant_direction: Optional[UnitfulDirection]
    # timeseries
    wind_timeseries_file: Optional[str]


class RainfallModel(BaseModel):
    source: RainfallSource
    # constant
    constant_intensity: Optional[UnitfulIntensity]
    # timeseries
    rainfall_timeseries_file: Optional[str]
    # shape
    shape_type: Optional[ShapeType]
    cumulative: Optional[UnitfulLength]
    shape_duration: Optional[float]
    shape_peak_time: Optional[float]
    shape_start_time: Optional[float]
    shape_end_time: Optional[float]


class RiverModel(BaseModel):
    source: RiverSource
    # constant
    constant_discharge: Optional[UnitfulDischarge]
    # shape
    shape_type: Optional[ShapeType]
    base_discharge: Optional[UnitfulDischarge]
    shape_peak: Optional[UnitfulDischarge]
    shape_peak_time: Optional[float]
    shape_start_time: Optional[float]
    shape_end_time: Optional[float]


class TimeModel(BaseModel):
    """BaseModel describing the expected variables and data types for time parameters of synthetic model"""

    duration_before_t0: Optional[float]
    duration_after_t0: Optional[float]
    start_time: Optional[str] = "20200101 000000"
    end_time: Optional[str] = "20200103 000000"


class TideSource(str, Enum):
    harmonic = "harmonic"
    timeseries = "timeseries"
    model = "model"


class TideModel(BaseModel):
    """BaseModel describing the expected variables and data types for harmonic tide parameters of synthetic model"""

    source: TideSource
    harmonic_amplitude: Optional[UnitfulLength]


class SurgeSource(str, Enum):
    none = "none"
    shape = "shape"


class SurgeModel(BaseModel):
    """BaseModel describing the expected variables and data types for harmonic tide parameters of synthetic model"""

    source: SurgeSource
    shape_type: Optional[str] = "gaussian"
    shape_duration: Optional[float]
    shape_peak_time: Optional[float]
    shape_peak: Optional[UnitfulLength]


class EventModel(BaseModel):  # add WindModel etc as this is shared among all? templates
    """BaseModel describing the expected variables and data types of attributes common to all event types"""

    name: str
    long_name: str
    mode: Mode
    template: Template
    timing: Timing
    water_level_offset: UnitfulLength
    wind: WindModel
    rainfall: RainfallModel
    river: RiverModel
    time: TimeModel
    tide: TideModel
    surge: SurgeModel

class TranslationModel(BaseModel):
    """BaseModel describing the expected variables and data types for translation parameters of hurricane model"""

    horizontal_translation: UnitfulLength
    vertical_translation: UnitfulLength

class EventSetModel(
    BaseModel
):  # add WindModel etc as this is shared among all? templates
    """BaseModel describing the expected variables and data types of attributes common to a risk event that describes the probabilistic event set"""

    name: str
    long_name: str
    mode: Mode
    subevent_name: list[str]
    frequency: list[float]


class SyntheticModel(EventModel):  # add SurgeModel etc. that fit Synthetic event
    """BaseModel describing the expected variables and data types for parameters of Synthetic that extend the parent class Event"""


class HistoricalNearshoreModel(EventModel):
    """BaseModel describing the expected variables and data types for parameters of HistoricalNearshore that extend the parent class Event"""


<<<<<<< HEAD
class HistoricalHurricaneModel(EventModel):
    """BaseModel describing the expected variables and data types for parameters of HistoricalHurricane that extend the parent class Event"""
    hurricane_translation: TranslationModel
    track_name: str
=======
class HistoricalOffshoreModel(EventModel):
    """BaseModel describing the expected variables and data types for parameters of HistoricalOffshore that extend the parent class Event"""
>>>>>>> 07168d69


class IEvent(ABC):
    attrs: EventModel

    @staticmethod
    @abstractmethod
    def load_file(filepath: Union[str, os.PathLike]):
        """get Event attributes from toml file"""
        ...

    @staticmethod
    @abstractmethod
    def load_dict(data: dict[str, Any]):
        """get Event attributes from an object, e.g. when initialized from GUI"""
        ...

    @abstractmethod
    def save(self, filepath: Union[str, os.PathLike]):
        """save Event attributes to a toml file"""


class ISynthetic(IEvent):
    attrs: SyntheticModel


class IHistoricalNearshore(IEvent):
    attrs: HistoricalNearshoreModel


<<<<<<< HEAD
class IHistoricalHurricane(IEvent):
    attrs: HistoricalHurricaneModel
=======
class IHistoricalOffshore(IEvent):
    attrs: HistoricalOffshoreModel
>>>>>>> 07168d69
<|MERGE_RESOLUTION|>--- conflicted
+++ resolved
@@ -182,15 +182,14 @@
     """BaseModel describing the expected variables and data types for parameters of HistoricalNearshore that extend the parent class Event"""
 
 
-<<<<<<< HEAD
+class HistoricalOffshoreModel(EventModel):
+    """BaseModel describing the expected variables and data types for parameters of HistoricalOffshore that extend the parent class Event"""
+
+
 class HistoricalHurricaneModel(EventModel):
     """BaseModel describing the expected variables and data types for parameters of HistoricalHurricane that extend the parent class Event"""
     hurricane_translation: TranslationModel
     track_name: str
-=======
-class HistoricalOffshoreModel(EventModel):
-    """BaseModel describing the expected variables and data types for parameters of HistoricalOffshore that extend the parent class Event"""
->>>>>>> 07168d69
 
 
 class IEvent(ABC):
@@ -218,13 +217,4 @@
 
 
 class IHistoricalNearshore(IEvent):
-    attrs: HistoricalNearshoreModel
-
-
-<<<<<<< HEAD
-class IHistoricalHurricane(IEvent):
-    attrs: HistoricalHurricaneModel
-=======
-class IHistoricalOffshore(IEvent):
-    attrs: HistoricalOffshoreModel
->>>>>>> 07168d69
+    attrs: HistoricalNearshoreModel