from datetime import datetime, timedelta
from typing import Optional

from pydantic import (
    BaseModel,
    field_serializer,
    field_validator,
    model_validator,
)

REFERENCE_TIME = datetime(year=2021, month=1, day=1, hour=0, minute=0, second=0)


class TimeModel(BaseModel):
    start_time: datetime = REFERENCE_TIME
    end_time: datetime = REFERENCE_TIME + timedelta(days=1)
<<<<<<< HEAD
    time_step: timedelta = timedelta(minutes=10)
=======
    time_step: Optional[timedelta] = None
>>>>>>> 6aa8aa4d

    @field_validator("start_time", "end_time", mode="before")
    @classmethod
    def try_parse_datetime(cls, value: str | datetime) -> datetime:
        SUPPORTED_DATETIME_FORMATS = [
            "%Y%m%d %H%M%S",
            "%Y-%m-%d %H:%M:%S",
            "%Y-%m-%d %H:%M:%S.%f",
            "%Y-%m-%d %H:%M:%S.%f%z",
        ]
        if not isinstance(value, datetime):
            for fmt in SUPPORTED_DATETIME_FORMATS:
                try:
                    value = datetime.strptime(value, fmt)
                    break
                except Exception:
                    pass

        if not isinstance(value, datetime):
            raise ValueError(
                f"Could not parse start time: {value}. Supported formats are {', '.join(SUPPORTED_DATETIME_FORMATS)}"
            )
        return value

    @model_validator(mode="after")
    def start_time_before_end_time(self):
        if self.start_time >= self.end_time:
            raise ValueError(
                f"Start time: {self.start_time} must be before end time: {self.end_time}"
            )
        return self

    @model_validator(mode="after")
    def dynamic_timestep(self):
        if self.time_step is not None:
            return self
        num_intervals = 1000
        time_span = (self.end_time - self.start_time).total_seconds()
        self.time_step = timedelta(seconds=time_span / num_intervals)
        return self

    @field_serializer("time_step")
    @classmethod
    def serialize_time_step(cls, value: timedelta) -> float:
        return value.total_seconds()<|MERGE_RESOLUTION|>--- conflicted
+++ resolved
@@ -14,11 +14,8 @@
 class TimeModel(BaseModel):
     start_time: datetime = REFERENCE_TIME
     end_time: datetime = REFERENCE_TIME + timedelta(days=1)
-<<<<<<< HEAD
-    time_step: timedelta = timedelta(minutes=10)
-=======
     time_step: Optional[timedelta] = None
->>>>>>> 6aa8aa4d
+
 
     @field_validator("start_time", "end_time", mode="before")
     @classmethod
