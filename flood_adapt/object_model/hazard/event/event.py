--- conflicted
+++ resolved
@@ -51,8 +51,6 @@
     def timeseries_shape(
         shape_type: str, duration: float, peak: float, **kwargs
     ) -> np.ndarray:
-<<<<<<< HEAD
-=======
         """create generic function to create shape timeseries for rainfall and discharge
 
         Parameters
@@ -80,7 +78,6 @@
         np.ndarray
             timeseries of the shape, corresponding to a time_vec with dt=600 seconds
         """
->>>>>>> c3fddbe9
         time_shift = kwargs.get("time_shift", None)
         start_shape = kwargs.get("start_shape", None)
         end_shape = kwargs.get("end_shape", None)
@@ -90,11 +87,7 @@
             ts = peak * np.exp(-(((tt - time_shift) / (0.25 * shape_duration)) ** 2))
         elif shape_type == "block":
             ts = np.where((tt >= start_shape), peak, 0)
-<<<<<<< HEAD
-            ts = np.where((tt > end_shape), 0, ts)
-=======
             ts = np.where((tt >= end_shape), 0, ts)
->>>>>>> c3fddbe9
         elif shape_type == "triangle":
             tt_interp = [
                 start_shape,
@@ -104,57 +97,30 @@
             value_interp = [0, peak, 0]
             ts = np.interp(tt, tt_interp, value_interp, left=0, right=0)
         return ts
-<<<<<<< HEAD
-=======
 
     @staticmethod
-    def generate_dis_ts(time: TimeModel, river: RiverModel) -> pd.DataFrame:
-        # generating time series of constant river flow
-        # TODO: handle multiple rivers (add as additional columns in dataframe)
-        tstart = datetime.strptime(time.start_time, "%Y%m%d %H%M%S")
-        tstop = datetime.strptime(time.end_time, "%Y%m%d %H%M%S")
-        duration = (tstop - tstart).total_seconds()
-        if river.source == "constant":
-            dis = river.constant_discharge.convert("m3/s") * np.array([1, 1])
-            time_vec = pd.date_range(tstart, periods=duration / 600 + 1, freq="600S")
-            df = pd.DataFrame.from_dict({"time": time_vec[[0, -1]], 1: dis})
-            df = df.set_index("time")
-            return df
-        elif river.source == "timeseries":
-            raise NotImplementedError
-        elif river.source == "shape":
-            raise NotImplementedError
-        else:
-            raise ValueError(
-                "A time series can only be generated for river sources " "constant",
-                " or " "timeseries or shape if Synthetic" ".",
-            )
-
-    @staticmethod
-    def generate_wind_ts(time: TimeModel, wind: WindModel) -> pd.DataFrame:
-        tstart = datetime.strptime(time.start_time, "%Y%m%d %H%M%S")
-        tstop = datetime.strptime(time.end_time, "%Y%m%d %H%M%S")
-        duration = (tstop - tstart).total_seconds()
-        if wind.source == "constant":
-            vmag = wind.constant_speed.convert("m/s") * np.array([1, 1])
-            vdir = wind.constant_direction.value * np.array([1, 1])
-            time_vec = pd.date_range(tstart, periods=duration / 600 + 1, freq="600S")
-            df = pd.DataFrame.from_dict(
-                {"time": time_vec[[0, -1]], "vmag": vmag, "vdir": vdir}
-            )
-            df = df.set_index("time")
-            return df
-        elif wind.source == "timeseries":
-            raise NotImplementedError
-        else:
-            raise ValueError(
-                "A time series can only be generated for wind sources "
-                "constant"
-                " or "
-                "timeseries"
-                "."
-            )
->>>>>>> c3fddbe9
+    def timeseries_shape(
+        shape_type: str, duration: float, peak: float, **kwargs
+    ) -> np.ndarray:
+        time_shift = kwargs.get("time_shift", None)
+        start_shape = kwargs.get("start_shape", None)
+        end_shape = kwargs.get("end_shape", None)
+        shape_duration = kwargs.get("shape_duration", None)
+        tt = np.arange(0, duration + 1, 600)
+        if shape_type == "gaussian":
+            ts = peak * np.exp(-(((tt - time_shift) / (0.25 * shape_duration)) ** 2))
+        elif shape_type == "block":
+            ts = np.where((tt >= start_shape), peak, 0)
+            ts = np.where((tt > end_shape), 0, ts)
+        elif shape_type == "triangle":
+            tt_interp = [
+                start_shape,
+                time_shift,
+                end_shape,
+            ]
+            value_interp = [0, peak, 0]
+            ts = np.interp(tt, tt_interp, value_interp, left=0, right=0)
+        return ts
 
     def download_meteo(self, site: ISite, path: Path):
         params = ["wind", "barometric_pressure", "precipitation"]
@@ -361,9 +327,7 @@
                     end_shape=end_shape,
                     time_shift=time_shift,
                 )
-            elif (
-                self.attrs.rainfall.shape_type == "scs"
-            ):  # TODO once we have the non-dimensional timeseries of SCS rainfall curves
+            elif self.attrs.rainfall.shape_type == "scs":
                 start_shape = 3600 * (
                     self.attrs.time.duration_before_t0
                     + self.attrs.rainfall.shape_start_time
@@ -481,9 +445,7 @@
                     end_shape=end_shape,
                     time_shift=time_shift,
                 )
-            elif (
-                self.attrs.rainfall.shape_type == "scs"
-            ):  # TODO once we have the non-dimensional timeseries of SCS rainfall curves
+            elif self.attrs.rainfall.shape_type == "scs":
                 start_shape = 3600 * (
                     self.attrs.time.duration_before_t0
                     + self.attrs.rainfall.shape_start_time
@@ -550,7 +512,7 @@
 
     @staticmethod
     def read_timeseries_csv(csvpath: Union[str, os.PathLike]) -> pd.DataFrame:
-        """Read a rqainfall or discharge, which have a datetime and one value column  timeseries file and return a pd.Dataframe. #TODO: make one for wind, which has two value columns
+        """Read a rainfall or discharge, which have a datetime and one value column  timeseries file and return a pd.Dataframe. #TODO: make one for wind, which has two value columns
 
         Parameters
         ----------
@@ -560,26 +522,7 @@
         Returns
         -------
         pd.DataFrame
-            Dataframe with time as index and waterlevel as first column.
-        """
-        df = pd.read_csv(csvpath, index_col=0, names=[1])
-        df.index.names = ["time"]
-        df.index = pd.to_datetime(df.index)
-        return df
-
-    @staticmethod
-    def read_timeseries_csv(csvpath: Union[str, os.PathLike]) -> pd.DataFrame:
-        """Read a rainfall or discharge, which have a datetime and one value column  timeseries file and return a pd.Dataframe. #TODO: make one for wind, which has two value columns
-
-        Parameters
-        ----------
-        csvpath : Union[str, os.PathLike]
-            path to csv file
-
-        Returns
-        -------
-        pd.DataFrame
-            Dataframe with time as index and waterlevel as first column.
+            Dataframe with time as index and waterlevel, rainfall, discharge or wind as first column.
         """
         df = pd.read_csv(csvpath, index_col=0, names=[1])
         df.index.names = ["time"]
