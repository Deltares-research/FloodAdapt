--- conflicted
+++ resolved
@@ -7,11 +7,7 @@
     ForcingSource,
     ForcingType,
 )
-<<<<<<< HEAD
-=======
-from flood_adapt.object_model.hazard.interface.models import TimeModel
 from flood_adapt.object_model.interface.config.site import Site
->>>>>>> 9a754ff6
 from flood_adapt.object_model.interface.path_builder import (
     TopLevelDir,
     db_path,
