--- conflicted
+++ resolved
@@ -107,11 +107,7 @@
         elif self.attrs.surge.source == "none":
             surge = np.zeros_like(tt)
 
-<<<<<<< HEAD
-        # save to object iwth pandas daterange
-=======
         # save to object with pandas daterange
->>>>>>> 14991a16
         time = pd.date_range(
             self.attrs.time.start_time, periods=duration / 600 + 1, freq="600S"
         )
@@ -164,29 +160,18 @@
         duration = (
             self.attrs.time.duration_before_t0 + self.attrs.time.duration_after_t0
         ) * 3600
-<<<<<<< HEAD
-        peak = self.attrs.surge.shape_peak.convert_to_meters()
-        if self.attrs.surge.shape_type == "gaussian":
-=======
         if self.attrs.surge.shape_type == "gaussian":
             peak = self.attrs.surge.shape_peak.convert_to_meters()
->>>>>>> 14991a16
             time_shift = (
                 self.attrs.time.duration_before_t0 + self.attrs.surge.shape_peak_time
             ) * 3600
             ts = peak * np.exp(-(((tt - time_shift) / (0.25 * duration)) ** 2))
         elif self.attrs.surge.shape_type == "block":
-<<<<<<< HEAD
-            ts = np.where((tt > self.attrs.surge.start_shape), peak, 0)
-            ts = np.where((tt > self.attrs.surge.end_shape), 0, ts)
-        elif self.attrs.surge.shape_type == "triangle":
-=======
             peak = self.attrs.surge.shape_peak.convert_to_meters()
             ts = np.where((tt > self.attrs.surge.start_shape), peak, 0)
             ts = np.where((tt > self.attrs.surge.end_shape), 0, ts)
         elif self.attrs.surge.shape_type == "triangle":
             peak = self.attrs.surge.shape_peak.convert_to_meters()
->>>>>>> 14991a16
             time_shift = (
                 self.attrs.time.duration_before_t0 + self.attrs.surge.shape_peak_time
             ) * 3600
