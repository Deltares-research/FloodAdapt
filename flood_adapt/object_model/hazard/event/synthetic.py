--- conflicted
+++ resolved
@@ -81,10 +81,14 @@
         ) * 3600
         tt = np.arange(0, duration + 1, 600)
         wl = amp * np.cos(omega * (tt - time_shift) / 86400)
-<<<<<<< HEAD
-        self.tide_ts = pd.DataFrame.from_dict({"time": tt, "wl": wl})
+        time = pd.date_range(
+            self.attrs.time.start_time, periods=duration / 600 + 1, freq="600S"
+        )
+        df = pd.DataFrame.from_dict({"time": time, "0:wl": wl})
+        df = df.set_index("time")
+        self.tide_ts = df
         return self
-    
+
     def add_wind_ts(self):
         # generating time series of constant wind
         if self.attrs.wind.source == "constant":
@@ -108,13 +112,4 @@
                 " or "
                 "timeseries"
                 "."
-            )
-=======
-        time = pd.date_range(
-            self.attrs.time.start_time, periods=duration / 600 + 1, freq="600S"
-        )
-        df = pd.DataFrame.from_dict({"time": time, "0:wl": wl})
-        df = df.set_index("time")
-        self.tide_ts = df
-        return self
->>>>>>> 4fa1a276
+            )