--- conflicted
+++ resolved
@@ -73,14 +73,8 @@
                 self.river["discharge_duration"] = river["discharge_duration"]
     
     def load(self, config_file: str = None) -> None:
-<<<<<<< HEAD
-        self.config_file = config_file
-        if validate_existence_config_file(config_file):
-            config = read_config(self.config_file)
-=======
         super().load(config_file)
         config = read_config(self.config_file)
->>>>>>> 6244db95
 
         if validate_content_config_file(config, config_file, self.mandatory_keys):
             self.set_duration_before_t0(config["duration_before_t0"])
