from flood_adapt.object_model.hazard.event.event import Event
from flood_adapt.object_model.hazard.event.historical_hurricane import (
    HistoricalHurricane,
)
from flood_adapt.object_model.hazard.event.historical_nearshore import (
    HistoricalNearshore,
)
from flood_adapt.object_model.hazard.event.historical_offshore import HistoricalOffshore
from flood_adapt.object_model.hazard.event.synthetic import Synthetic


class EventFactory:
    """EventFactory class object for creating event objects from templates

    Methods
    -------
    get_event(template)
        Returns event object based on template
    """

    @staticmethod
    def get_event(template: str) -> Event:
        """Returns event object based on template name

        Parameters
        ----------
        template : str
            Template name

        Returns
        -------
        Event
            Event object
        """

        # Check template name and return object
        if template == "Synthetic":
            return Synthetic()
<<<<<<< HEAD
        # elif template == "Hurricane":
        #     return Hurricane
=======
        elif template == "Historical_hurricane":
            return HistoricalHurricane()
>>>>>>> 506d46c1
        elif template == "Historical_offshore":
            return HistoricalOffshore()
        elif template == "Historical_nearshore":
            return HistoricalNearshore()<|MERGE_RESOLUTION|>--- conflicted
+++ resolved
@@ -36,13 +36,8 @@
         # Check template name and return object
         if template == "Synthetic":
             return Synthetic()
-<<<<<<< HEAD
-        # elif template == "Hurricane":
-        #     return Hurricane
-=======
         elif template == "Historical_hurricane":
             return HistoricalHurricane()
->>>>>>> 506d46c1
         elif template == "Historical_offshore":
             return HistoricalOffshore()
         elif template == "Historical_nearshore":
