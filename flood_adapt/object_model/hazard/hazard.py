<<<<<<< HEAD
=======
import logging
>>>>>>> 4e896a97
import os
import shutil
import subprocess
from pathlib import Path
from typing import List

import numpy as np
import pandas as pd
import xarray as xr

from flood_adapt.integrator.sfincs_adapter import SfincsAdapter
from flood_adapt.object_model.hazard.event.event import Event
from flood_adapt.object_model.hazard.event.event_factory import EventFactory
from flood_adapt.object_model.hazard.event.eventset import EventSet
from flood_adapt.object_model.hazard.hazard_strategy import HazardStrategy
from flood_adapt.object_model.hazard.physical_projection import PhysicalProjection
from flood_adapt.object_model.interface.events import Mode
from flood_adapt.object_model.interface.scenarios import ScenarioModel
from flood_adapt.object_model.projection import Projection
from flood_adapt.object_model.site import Site
from flood_adapt.object_model.strategy import Strategy
from flood_adapt.object_model.utils import cd


class Hazard:
    """class holding all information related to the hazard of the scenario
    includes functions to generate generic timeseries for the hazard models
    and to run the hazard models
    """

    name: str
    database_input_path: Path
    mode: Mode
    event_set: EventSet
    physical_projection: PhysicalProjection
    hazard_strategy: HazardStrategy
    has_run: bool = False

    def __init__(self, scenario: ScenarioModel, database_input_path: Path) -> None:
        self._mode: Mode
        self.simulation_paths: List[Path]
        self.simulation_paths_offshore: List[Path]
        self.name = scenario.name
        self.database_input_path = database_input_path
        self.set_event(
            scenario.event
        )  # also setting the mode (single_event or risk here)
        self.set_hazard_strategy(scenario.strategy)
        self.set_physical_projection(scenario.projection)
        self.site = Site.load_file(
            database_input_path.parent / "static" / "site" / "site.toml"
        )

        self.set_simulation_paths()

        self._set_sfincs_map_path(mode=self.event_mode)

        self.has_run = self.sfincs_has_run_check()

    @property
    def event_mode(self) -> Mode:
        return self._mode

    @event_mode.setter
    def event_mode(self, mode: Mode) -> None:
        self._mode = mode

    def _set_sfincs_map_path(self, mode: Mode) -> None:
        if mode == Mode.single_event:
            [self.sfincs_map_path] = self.simulation_paths

        elif mode == Mode.risk:
            self.sfincs_map_path = self.database_input_path.parent.joinpath(
                "output", "simulations", self.name
            )

    def set_simulation_paths(self) -> None:
        if self._mode == Mode.single_event:
            self.simulation_paths = [
                self.database_input_path.parent.joinpath(
                    "output",
                    "simulations",
                    self.name,
                    self.site.attrs.sfincs.overland_model,
                )
            ]
            # Create a folder name for the offshore model (will not be used if offshore model is not created)
            self.simulation_paths_offshore = [
                self.database_input_path.parent.joinpath(
                    "output",
                    "simulations",
                    self.name,
                    self.site.attrs.sfincs.offshore_model,
                )
            ]
        elif self._mode == Mode.risk:  # risk mode requires an additional folder layer
            self.simulation_paths = []
            self.simulation_paths_offshore = []
            for subevent in self.event_list:
                self.simulation_paths.append(
                    self.database_input_path.parent.joinpath(
                        "output",
                        "simulations",
                        self.name,
                        subevent.attrs.name,
                        self.site.attrs.sfincs.overland_model,
                    )
                )
                # Create a folder name for the offshore model (will not be used if offshore model is not created)
                self.simulation_paths_offshore.append(
                    self.database_input_path.parent.joinpath(
                        "output",
                        "simulations",
                        self.name,
                        subevent.attrs.name,
                        self.site.attrs.sfincs.offshore_model,
                    )
                )

    def sfincs_has_run_check(self) -> bool:
        test_combined = False
        if len(self.simulation_paths) == 0:
            raise ValueError("The Scenario has not been initialized correctly.")
        else:
            for sfincs_path in self.simulation_paths:
                test1 = Path(sfincs_path).joinpath("sfincs_map.nc").exists()

                sfincs_log = Path(sfincs_path).joinpath("sfincs.log")

                if sfincs_log.exists():
                    with open(sfincs_log) as myfile:
                        if "Simulation finished" in myfile.read():
                            test2 = True
                        else:
                            test2 = False
                else:
                    test2 = False

                test_combined = (test1) & (test2)
                if test_combined is False:
                    break
        return test_combined

    def set_event(self, event: str) -> None:
        """Sets the actual Event template class list using the list of measure names
        Args:
            event_name (str): name of event used in scenario
        """
        event_set_path = (
            self.database_input_path / "events" / event / "{}.toml".format(event)
        )
        # set mode (probabilistic_set or single_event)
        self.event_mode = Event.get_mode(event_set_path)
        self.event_set = EventSet.load_file(event_set_path)

        if self._mode == Mode.single_event:
            self.event_set.event_paths = [event_set_path]
            self.probabilities = [1]

        elif self._mode == Mode.risk:
            self.event_set.event_paths = []
            subevents = self.event_set.attrs.subevent_name

            for subevent in subevents:
                event_path = (
                    self.database_input_path
                    / "events"
                    / event
                    / subevent
                    / "{}.toml".format(subevent)
                )
                self.event_set.event_paths.append(event_path)

        # parse event config file to get event template
        self.event_list = []
        for event_path in self.event_set.event_paths:
            template = Event.get_template(event_path)
            # use event template to get the associated event child class
            self.event_list.append(
                EventFactory.get_event(template).load_file(event_path)
            )
            self.event = self.event_list[
                0
            ]  # set event for single_event to be able to plot wl etc

    def set_physical_projection(self, projection: str) -> None:
        projection_path = (
            self.database_input_path / "Projections" / projection / f"{projection}.toml"
        )
        self.physical_projection = Projection.load_file(
            projection_path
        ).get_physical_projection()

    def set_hazard_strategy(self, strategy: str) -> None:
        strategy_path = (
            self.database_input_path / "Strategies" / strategy / f"{strategy}.toml"
        )
        self.hazard_strategy = Strategy.load_file(strategy_path).get_hazard_strategy()

    # no write function is needed since this is only used internally

    def add_wl_ts(self):
        """adds total water level timeseries to hazard object"""
        # generating total time series made of tide, slr and water level offset,
        # only for Synthetic and historical from nearshore
        for ii, event in enumerate(self.event_list):
            if self.event.attrs.template == "Synthetic":
                self.event.add_tide_and_surge_ts()
                self.wl_ts = self.event.tide_surge_ts

            elif self.event.attrs.template == "Historical_nearshore":
                wl_df = self.event.tide_surge_ts
                self.wl_ts = wl_df
            # In both cases add the slr and offset
            self.wl_ts[1] = (
                self.wl_ts[1]
                + self.event.attrs.water_level_offset.convert("meters")
                + self.physical_projection.attrs.sea_level_rise.convert("meters")
            )
        return self

    def add_discharge(self):
        """adds discharge timeseries to hazard object"""
        # constant for all event templates, additional: shape for Synthetic or timeseries for all historic
        self.event.add_dis_ts()
        self.dis_ts = self.event.dis_ts
        return self

    @staticmethod
    def get_event_object(event_path):  # TODO This could be used above as well?
        mode = Event.get_mode(event_path)
        if mode == Mode.single_event:
            # parse event config file to get event template
            template = Event.get_template(event_path)
            # use event template to get the associated event child class
            return EventFactory.get_event(template).load_file(event_path)
        elif mode == Mode.risk:
            return EventSet.load_file(event_path)

    def preprocess_models(self):
<<<<<<< HEAD
        print("Preparing hazard models...")
=======
        logging.info("Preparing hazard models...")
>>>>>>> 4e896a97
        # Preprocess all hazard model input
        self.preprocess_sfincs()
        # add other models here

    def run_models(self):
<<<<<<< HEAD
        print("Running hazard models...")
        self.run_sfincs()

    def postprocess_models(self):
        print("Post-processing hazard models...")
=======
        logging.info("Running hazard models...")
        self.run_sfincs()

    def postprocess_models(self):
        logging.info("Post-processing hazard models...")
>>>>>>> 4e896a97
        # Postprocess all hazard model input
        self.postprocess_sfincs()
        # add other models here

    def run_sfincs(self):
        # Run new model(s)

        sfincs_exec = (
            self.database_input_path.parents[2] / "system" / "sfincs" / "sfincs.exe"
        )

        for simulation_path in self.simulation_paths:
            with cd(simulation_path):
                sfincs_log = "sfincs.log"
                with open(sfincs_log, "w") as log_handler:
                    subprocess.run(sfincs_exec, stdout=log_handler)

        # Indicator that hazard has run
        self.__setattr__("has_run", True)

    def run_sfincs_offshore(self):
        # Run offshore model(s)

        sfincs_exec = (
            self.database_input_path.parents[2] / "system" / "sfincs" / "sfincs.exe"
        )

        for simulation_path in self.simulation_paths_offshore:
            with cd(simulation_path):
                sfincs_log = "sfincs.log"
                with open(sfincs_log, "w") as log_handler:
                    subprocess.run(sfincs_exec, stdout=log_handler)

    def preprocess_sfincs(
        self,
    ):
        base_path = self.database_input_path.parent
        path_in = base_path.joinpath(
            "static", "templates", self.site.attrs.sfincs.overland_model
        )

        for ii, event in enumerate(self.event_list):
            self.event = event  # set current event to ii-th event in event set
            event_dir = self.event_set.event_paths[ii].parent

            # Check if path_out exists and remove if it does because hydromt does not like if there is already an existing model
            if os.path.exists(self.simulation_paths[ii].parent):
                shutil.rmtree(self.simulation_paths[ii].parent)

            # Load overland sfincs model
            model = SfincsAdapter(model_root=path_in)

            # adjust timing of model
            model.set_timing(self.event.attrs)

            # Download meteo files if necessary
            if (
                self.event.attrs.wind.source == "map"
                or self.event.attrs.rainfall.source == "map"
                or self.event.attrs.template == "Historical_offshore"
            ):
<<<<<<< HEAD
                print("Downloading meteo data...")
=======
                logging.info("Downloading meteo data...")
>>>>>>> 4e896a97
                meteo_dir = self.database_input_path.parent.joinpath("output", "meteo")
                if ~meteo_dir.is_dir():
                    os.mkdir(
                        self.database_input_path.parent.joinpath("output", "meteo")
                    )
                ds = self.event.download_meteo(
                    site=self.site, path=meteo_dir
                )  # =event_dir)
                ds = ds.rename({"barometric_pressure": "press"})
                ds = ds.rename({"precipitation": "precip"})
            else:
                ds = None

            # Generate and change water level boundary condition
            template = self.event.attrs.template
            if template == "Synthetic" or template == "Historical_nearshore":
                self.add_wl_ts()
            elif (
                template == "Historical_offshore" or template == "Historical_hurricane"
            ):
<<<<<<< HEAD
                print("Preparing offshore model to generate tide and surge...")
                self.preprocess_sfincs_offshore(ds=ds, ii=ii)
                # Run the actual SFINCS model
                print("Running offshore model...")
=======
                logging.info("Preparing offshore model to generate tide and surge...")
                self.preprocess_sfincs_offshore(ds=ds, ii=ii)
                # Run the actual SFINCS model
                logging.info("Running offshore model...")
>>>>>>> 4e896a97
                self.run_sfincs_offshore()
                # add wl_ts to self
                self.postprocess_sfincs_offshore(ii=ii)

                # add difference between vertical datum of offshore and overland model
                self.wl_ts -= self.site.attrs.sfincs.diff_datum_offshore_overland.value
                # turn off pressure correction at the boundaries because the effect of
                # atmospheric pressure is already included in the water levels from the
                # offshore model
                model.turn_off_bnd_press_correction()

<<<<<<< HEAD
            print(
=======
            logging.info(
>>>>>>> 4e896a97
                "Adding water level boundary conditions to the overland flood model..."
            )
            model.add_wl_bc(self.wl_ts)

            # Generate and change discharge boundary condition
<<<<<<< HEAD
            print(
=======
            logging.info(
>>>>>>> 4e896a97
                "Adding discharge boundary conditions if applicable to the overland flood model..."
            )
            self.add_discharge()
            model.add_dis_bc(self.dis_ts)

            # Generate and add rainfall boundary condition

            if self.event.attrs.template != "Historical_hurricane":
                if self.event.attrs.rainfall.source == "map":
<<<<<<< HEAD
                    print("Adding gridded rainfall to the overland flood model...")
                    model.add_precip_forcing_from_grid(ds=ds)
                elif self.event.attrs.rainfall.source == "timeseries":
                    print("Adding rainfall timeseries to the overland flood model...")
                    model.add_precip_forcing(
                        timeseries=event_dir.joinpath(
                            self.event.attrs.rainfall.timeseries_file
                        )
                    )
                elif self.event.attrs.rainfall.source == "constant":
                    print("Adding constant rainfall to the overland flood model...")
                    model.add_precip_forcing(
                        const_precip=self.event.attrs.rainfall.constant_intensity.convert(
                            "mm/hr"
                        )
                    )
                elif self.event.attrs.rainfall.source == "shape":
                    print(
=======
                    logging.info(
                        "Adding gridded rainfall to the overland flood model..."
                    )
                    model.add_precip_forcing_from_grid(ds=ds)
                elif self.event.attrs.rainfall.source == "timeseries":
                    logging.info(
                        "Adding rainfall timeseries to the overland flood model..."
                    )
                    model.add_precip_forcing(
                        timeseries=event_dir.joinpath(
                            self.event.attrs.rainfall.timeseries_file
                        )
                    )
                elif self.event.attrs.rainfall.source == "constant":
                    logging.info(
                        "Adding constant rainfall to the overland flood model..."
                    )
                    model.add_precip_forcing(
                        const_precip=self.event.attrs.rainfall.constant_intensity.convert(
                            "mm/hr"
                        )
                    )
                elif self.event.attrs.rainfall.source == "shape":
                    logging.info(
>>>>>>> 4e896a97
                        "Adding rainfall shape timeseries to the overland flood model..."
                    )
                    if self.event.attrs.rainfall.shape_type == "scs":
                        scsfile = self.database_input_path.parent.joinpath(
                            "static", "scs", self.site.scs.file
                        )
                        scstype = self.site.scs.type
                        self.event.add_rainfall_ts(scsfile=scsfile, scstype=scstype)
                    else:
                        self.event.add_rainfall_ts()
                    model.add_precip_forcing(
                        const_precip=self.event.attrs.rainfall.constant_intensity.convert(
                            "mm/hr"
                        )
                    )

                # Generate and add wind boundary condition
                if self.event.attrs.wind.source == "map":
<<<<<<< HEAD
                    print("Adding gridded wind field to the overland flood model...")
                    model.add_wind_forcing_from_grid(ds=ds)
                elif self.event.attrs.wind.source == "timeseries":
                    print("Adding wind timeseries to the overland flood model...")
                    model.add_wind_forcing(timeseries=event_dir.joinpath("wind.csv"))
                elif self.event.attrs.wind.source == "constant":
                    print("Adding constant wind to the overland flood model...")
=======
                    logging.info(
                        "Adding gridded wind field to the overland flood model..."
                    )
                    model.add_wind_forcing_from_grid(ds=ds)
                elif self.event.attrs.wind.source == "timeseries":
                    logging.info(
                        "Adding wind timeseries to the overland flood model..."
                    )
                    model.add_wind_forcing(timeseries=event_dir.joinpath("wind.csv"))
                elif self.event.attrs.wind.source == "constant":
                    logging.info("Adding constant wind to the overland flood model...")
>>>>>>> 4e896a97
                    model.add_wind_forcing(
                        const_mag=self.event.attrs.wind.constant_speed.convert("m/s"),
                        const_dir=self.event.attrs.wind.constant_direction.value,
                    )
            else:
                # Copy spw file also to nearshore folder
<<<<<<< HEAD
                print(
=======
                logging.info(
>>>>>>> 4e896a97
                    "Adding wind field generated from hurricane track to the overland flood model..."
                )
                spw_name = "hurricane.spw"
                model.set_config_spw(spw_name=spw_name)

            # Add floodwall if included
            if self.hazard_strategy.measures is not None:
                for measure in self.hazard_strategy.measures:
                    measure_path = base_path.joinpath(
                        "input", "measures", measure.attrs.name
                    )
                    if measure.attrs.type == "floodwall":
<<<<<<< HEAD
                        print("Adding floodwall to the overland flood model...")
=======
                        logging.info("Adding floodwall to the overland flood model...")
>>>>>>> 4e896a97
                        model.add_floodwall(
                            floodwall=measure.attrs, measure_path=measure_path
                        )
                    if measure.attrs.type == "green_infrastructure":
<<<<<<< HEAD
                        print(
=======
                        logging.info(
>>>>>>> 4e896a97
                            "Adding green infrastructure to the overland flood model..."
                        )
                        model.add_green_infrastructure(
                            green_infrastructure=measure.attrs,
                            measure_path=measure_path,
                        )

            # write sfincs model in output destination
            model.write_sfincs_model(path_out=self.simulation_paths[ii])

            # Write spw file to overland folder
            if self.event.attrs.template == "Historical_hurricane":
                shutil.copy2(
                    self.simulation_paths_offshore[ii].joinpath(spw_name),
                    self.simulation_paths[ii].joinpath(spw_name),
                )

    def preprocess_sfincs_offshore(self, ds: xr.DataArray, ii: int):
        """Preprocess offshore model to obtain water levels for boundary condition of the nearshore model

        Args:
            ds (xr.DataArray): DataArray with meteo information (downloaded using event.download_meteo())
            ii (int): Iterator for event set
        """
        # Determine folders for offshore model
        base_path = self.database_input_path.parent
        path_in_offshore = base_path.joinpath(
            "static", "templates", self.site.attrs.sfincs.offshore_model
        )
        event_dir = self.database_input_path / "events" / self.event.attrs.name

        # Create folders for offshore model
        self.simulation_paths_offshore[ii].mkdir(parents=True, exist_ok=True)

        # Initiate offshore model
        offshore_model = SfincsAdapter(model_root=path_in_offshore)

        # Set timing of offshore model (same as overland model)
        offshore_model.set_timing(self.event.attrs)

        # set wl of offshore model
        offshore_model.add_bzs_from_bca(
            self.event.attrs, self.physical_projection.attrs
        )

        # Add wind and if applicable pressure forcing from meteo data (historical_offshore) or spiderweb file (historical_hurricane).
        if self.event.attrs.template == "Historical_offshore":
            if self.event.attrs.wind.source == "map":
                offshore_model.add_wind_forcing_from_grid(ds=ds)
                offshore_model.add_pressure_forcing_from_grid(ds=ds)
            elif self.event.attrs.wind.source == "timeseries":
                offshore_model.add_wind_forcing(
                    timeseries=event_dir.joinpath("wind.csv")
                )
            elif self.event.attrs.wind.source == "constant":
                offshore_model.add_wind_forcing(
                    const_mag=self.event.attrs.wind.constant_speed.value,
                    const_dir=self.event.attrs.wind.constant_direction.value,
                )
        elif self.event.attrs.template == "Historical_hurricane":
<<<<<<< HEAD
            print("Generating meteo input to the model from the hurricane track...")
=======
            logging.info(
                "Generating meteo input to the model from the hurricane track..."
            )
>>>>>>> 4e896a97
            spw_name = "hurricane.spw"
            offshore_model.set_config_spw(spw_name=spw_name)

        # write sfincs model in output destination
        offshore_model.write_sfincs_model(path_out=self.simulation_paths_offshore[ii])

        if self.event.attrs.template == "Historical_hurricane":
            offshore_model.add_spw_forcing(
                historical_hurricane=self.event,
                database_path=base_path,
                model_dir=self.simulation_paths_offshore[ii],
            )

    def postprocess_sfincs_offshore(self, ii: int):
        # Initiate offshore model
        offshore_model = SfincsAdapter(model_root=self.simulation_paths_offshore[ii])

        # take the results from offshore model as input for wl bnd
        self.wl_ts = offshore_model.get_wl_df_from_offshore_his_results()

    def postprocess_sfincs(self):
        if self._mode == Mode.single_event:
            ...  # TODO: create geotiff?
        elif self._mode == Mode.risk:
            self.calculate_rp_floodmaps()
            # self.calculate_floodfrequency_map()

    def __eq__(self, other):
        if not isinstance(other, Hazard):
            # don't attempt to compare against unrelated types
            return NotImplemented
        test1 = self.event_list == other.event_list
        test2 = self.physical_projection == other.physical_projection
        test3 = self.hazard_strategy == other.hazard_strategy
        return test1 & test2 & test3

    def calculate_rp_floodmaps(self):
        floodmap_rp = self.site.attrs.risk.return_periods
        frequencies = self.event_set.attrs.frequency

        zs_maps = []
        for simulation_path in self.simulation_paths:
            # read zsmax data from overland sfincs model
            sim = SfincsAdapter(model_root=str(simulation_path))
            zsmax = sim.read_zsmax().load()
            zs_maps.append(zsmax.stack(z=("x", "y")))

        # Create RP flood maps

        # 1a: make a table of all water levels and associated frequencies
        zs = xr.concat(zs_maps, pd.Index(frequencies, name="frequency"))
        freq = np.tile(frequencies, (zs.shape[1], 1)).transpose()

        # 1b: sort water levels in descending order and include the frequencies in the sorting process
        # (i.e. each h-value should be linked to the same p-values as in step 1a)
        sort_index = zs.argsort(axis=0)
        sorted_prob = np.flipud(np.take_along_axis(freq, sort_index, axis=0))
        sorted_zs = np.flipud(np.take_along_axis(zs.values, sort_index, axis=0))

        # 1c: Compute exceedance probabilities of water depths
        # Method: accumulate probabilities from top to bottom
        prob_exceed = np.cumsum(sorted_prob, axis=0)

        # 1d: Compute return periods of water depths
        # Method: simply take the inverse of the exceedance probability (1/Pex)
        rp_zs = 1.0 / prob_exceed

        # For each return period (T) of interest do the following:
        # For each grid cell do the following:
        # Use the table from step [1d] as a “lookup-table” to derive the T-year water depth. Use a 1-d interpolation technique:
        # h(T) = interp1 (log(T*), h*, log(T))
        # in which t* and h* are the values from the table and T is the return period (T) of interest
        # The resulting T-year water depths for all grids combined form the T-year hazard map
        rp_da = xr.DataArray(rp_zs, dims=zs.dims)

        no_data_value = -999  # in SFINCS
        sorted_zs = xr.where(sorted_zs == no_data_value, np.nan, sorted_zs)

        h = np.where(
            np.all(np.isnan(sorted_zs), axis=0), np.nan, 0
        )  # do not calculate for cells with no data value
        valid_cells = np.where(~np.isnan(h))[0]

        zs_rp_maps = []

        for rp in floodmap_rp:
            logging.info(f"Evaluating {rp}-year return period...")
            if rp <= rp_da.max() and rp >= rp_da.min():
                # using lower threshold
                # TODO: improve speed
                for jj in valid_cells:
                    h[jj] = np.interp(
                        np.log10(rp),
                        np.log10(rp_da[::-1, jj]),
                        sorted_zs[::-1, jj],
                        left=0,
                    )

                    # ToDo: decide on interpolation: lower threshold, linear, upper threshold (most risk averse/conservative),
                    #  now interpolating

                    # h[valid_cells] = np.nanmax(np.where(rp - rp_da[:, valid_cells] > 0, sorted_zs[:, valid_cells], 0),
                    #                            axis=0)

                    # Code to reuse to speed things up
                    # rp_array = matlib.repmat(hist_inun.rp, hist_inun.shape[1], 1)
                    # rp_da = xr.DataArray(rp_array.transpose(), coords=hist_inun.coords, dims=hist_inun.dims)
                    #
                    # diff_da = np.subtract(rp_da, matlib.repmat(pl_tile.mrp[use_ind], hist_inun.rp.size, 1))
                    # diff_da = xr.where(diff_da < 0, np.nan, diff_da)
                    # index2 = diff_da.argmin(dim='rp', skipna='True')
                    #
                    # inun_low = hist_inun[index2 - 1, :]
                    # inun_up = hist_inun[index2, :]
                    # regress_slope = (inun_up - inun_low) / (inun_up.rp - inun_low.rp)
                    #
                    # pl_height[use_ind] = inun_low.drop('rp') + regress_slope * (pl_tile.mrp[use_ind] - inun_low.rp)

            elif rp > rp_da.max():
                logging.warning(
                    f"{rp}-year RP larger than maximum return period in the event ensemble, which is {int(rp_da.max())}. Using max. water levels across all events"
                )
                h[valid_cells] = sorted_zs[0, valid_cells]

            elif rp < rp_da.min():
                # ToDo: only valid if no area is below MSL
                h[valid_cells] = 0
                logging.warning(
                    f"{rp}-year RP smaller than minimum return period in the event ensemble, which is {int(rp_da.min())} years. Setting water levels to zero for RP {rp}-years"
                )

            zs_rp_da = xr.DataArray(data=h, coords={"z": zs["z"]})
            zs_rp_maps.append(zs_rp_da.unstack())

            # #create single nc
            zs_rp_single = xr.DataArray(data=h, coords={"z": zs["z"]}).unstack()
            zs_rp_single = zs_rp_single.rio.write_crs(
                zsmax.raster.crs
            )  # , inplace=True)
            zs_rp_single = zs_rp_single.to_dataset(name="risk_map")
            fn_rp_test = self.simulation_paths[0].parent.parent.joinpath(
                # "RP_" + str(rp) + "_maps.nc"
                "RP_"
                + "{:04d}".format(rp)
                + "_maps.nc"
            )
            zs_rp_single.to_netcdf(fn_rp_test)

        # this component is only required in case only one netcdf with multiple hazard maps is needed
        # write netcdf with water level, add new dimension for rp
        # zs_rp = xr.concat(zs_rp_maps, pd.Index(floodmap_rp, name="rp"))
        # zs_rp = zs_rp.rio.write_crs(zsmax.raster.crs, inplace=True)
        # zs_rp = zs_rp.to_dataset(name="risk_map")
        # fn_rp = self.simulation_paths[0].parent.parent.joinpath("multiple_rp.nc")
        # zs_rp.to_netcdf(fn_rp)

    def calculate_floodfrequency_map(self):
        raise NotImplementedError
        # CFRSS code below

        # # Create Flood frequency map
        # zs_maps = []
        # dem = read_geotiff(config_dict, scenarioDict)
        # freq_dem = np.zeros_like(dem)
        # for ii, zs_max_path in enumerate(results_full_path):
        #     # read zsmax data
        #     fn_dat = zs_max_path.parent.joinpath('sfincs.ind')
        #     data_ind = np.fromfile(fn_dat, dtype="i4")
        #     index = data_ind[1:] - 1  # because python starts counting at 0
        #     fn_dat = zs_max_path
        #     data_zs_orig = np.fromfile(fn_dat, dtype="f4")
        #     data_zs = data_zs_orig[1:int(len(data_zs_orig) / 2) - 1]
        #     da = xr.DataArray(data=data_zs,
        #                     dims=["index"],
        #                     coords=dict(index=(["index"], index)))
        #     zs_maps.append(da) # save for RP map calculation

        #     # create flood depth hmax

        #     nmax = int(sf_input_df.loc['nmax'])
        #     mmax = int(sf_input_df.loc['mmax'])
        #     zsmax = np.zeros(nmax * mmax) - 999.0
        #     zsmax[index] = data_zs
        #     zsmax_dem = resample_sfincs_on_dem(zsmax, config_dict, scenarioDict)
        #     # calculate max. flood depth as difference between water level zs and dem, do not allow for negative values
        #     hmax_dem = zsmax_dem - dem
        #     hmax_dem = np.where(hmax_dem < 0, 0, hmax_dem)

        #     # For every grid cell, take the sum of frequencies for which it was flooded (above threshold). The sresult is frequency of flooding for that grid cell
        #     freq_dem += np.where(hmax_dem > threshold, probability[ii], 0)

        # no_datavalue = float(config_dict['no_data_value'])
        # freq_dem = np.where(np.isnan(hmax_dem), no_datavalue, freq_dem)

        # # write flooding frequency to geotiff
        # demfile = Path(scenarioDict['static_path'], 'dem', config_dict['demfilename'])
        # dem_ds = gdal.Open(str(demfile))
        # [cols, rows] = dem.shape
        # driver = gdal.GetDriverByName("GTiff")
        # fn_tif = str(result_folder.joinpath('Flood_frequency.tif'))
        # outdata = driver.Create(fn_tif, rows, cols, 1, gdal.GDT_Float32)
        # outdata.SetGeoTransform(dem_ds.GetGeoTransform())  ##sets same geotransform as input
        # outdata.SetProjection(dem_ds.GetProjection())  ##sets same projection as input
        # outdata.GetRasterBand(1).WriteArray(freq_dem)
        # outdata.GetRasterBand(1).SetNoDataValue(no_datavalue)  ##if you want these values transparent
        # outdata.SetMetadata({k: str(v) for k, v in scenarioDict.items()})
        # logging.info("Created geotiff file with flood frequency.")
        # print("Created geotiff file with flood frequency.", file=sys.stdout, flush=True)

        # outdata.FlushCache()  ##saves to disk!!
        # outdata = None
        # band = None
        # dem_ds = None<|MERGE_RESOLUTION|>--- conflicted
+++ resolved
@@ -1,7 +1,4 @@
-<<<<<<< HEAD
-=======
 import logging
->>>>>>> 4e896a97
 import os
 import shutil
 import subprocess
@@ -242,29 +239,17 @@
             return EventSet.load_file(event_path)
 
     def preprocess_models(self):
-<<<<<<< HEAD
-        print("Preparing hazard models...")
-=======
         logging.info("Preparing hazard models...")
->>>>>>> 4e896a97
         # Preprocess all hazard model input
         self.preprocess_sfincs()
         # add other models here
 
     def run_models(self):
-<<<<<<< HEAD
-        print("Running hazard models...")
-        self.run_sfincs()
-
-    def postprocess_models(self):
-        print("Post-processing hazard models...")
-=======
         logging.info("Running hazard models...")
         self.run_sfincs()
 
     def postprocess_models(self):
         logging.info("Post-processing hazard models...")
->>>>>>> 4e896a97
         # Postprocess all hazard model input
         self.postprocess_sfincs()
         # add other models here
@@ -326,11 +311,7 @@
                 or self.event.attrs.rainfall.source == "map"
                 or self.event.attrs.template == "Historical_offshore"
             ):
-<<<<<<< HEAD
-                print("Downloading meteo data...")
-=======
                 logging.info("Downloading meteo data...")
->>>>>>> 4e896a97
                 meteo_dir = self.database_input_path.parent.joinpath("output", "meteo")
                 if ~meteo_dir.is_dir():
                     os.mkdir(
@@ -351,17 +332,10 @@
             elif (
                 template == "Historical_offshore" or template == "Historical_hurricane"
             ):
-<<<<<<< HEAD
-                print("Preparing offshore model to generate tide and surge...")
-                self.preprocess_sfincs_offshore(ds=ds, ii=ii)
-                # Run the actual SFINCS model
-                print("Running offshore model...")
-=======
                 logging.info("Preparing offshore model to generate tide and surge...")
                 self.preprocess_sfincs_offshore(ds=ds, ii=ii)
                 # Run the actual SFINCS model
                 logging.info("Running offshore model...")
->>>>>>> 4e896a97
                 self.run_sfincs_offshore()
                 # add wl_ts to self
                 self.postprocess_sfincs_offshore(ii=ii)
@@ -373,21 +347,13 @@
                 # offshore model
                 model.turn_off_bnd_press_correction()
 
-<<<<<<< HEAD
-            print(
-=======
             logging.info(
->>>>>>> 4e896a97
                 "Adding water level boundary conditions to the overland flood model..."
             )
             model.add_wl_bc(self.wl_ts)
 
             # Generate and change discharge boundary condition
-<<<<<<< HEAD
-            print(
-=======
             logging.info(
->>>>>>> 4e896a97
                 "Adding discharge boundary conditions if applicable to the overland flood model..."
             )
             self.add_discharge()
@@ -397,51 +363,30 @@
 
             if self.event.attrs.template != "Historical_hurricane":
                 if self.event.attrs.rainfall.source == "map":
-<<<<<<< HEAD
-                    print("Adding gridded rainfall to the overland flood model...")
+                    logging.info(
+                        "Adding gridded rainfall to the overland flood model..."
+                    )
                     model.add_precip_forcing_from_grid(ds=ds)
                 elif self.event.attrs.rainfall.source == "timeseries":
-                    print("Adding rainfall timeseries to the overland flood model...")
+                    logging.info(
+                        "Adding rainfall timeseries to the overland flood model..."
+                    )
                     model.add_precip_forcing(
                         timeseries=event_dir.joinpath(
                             self.event.attrs.rainfall.timeseries_file
                         )
                     )
                 elif self.event.attrs.rainfall.source == "constant":
-                    print("Adding constant rainfall to the overland flood model...")
+                    logging.info(
+                        "Adding constant rainfall to the overland flood model..."
+                    )
                     model.add_precip_forcing(
                         const_precip=self.event.attrs.rainfall.constant_intensity.convert(
                             "mm/hr"
                         )
                     )
                 elif self.event.attrs.rainfall.source == "shape":
-                    print(
-=======
                     logging.info(
-                        "Adding gridded rainfall to the overland flood model..."
-                    )
-                    model.add_precip_forcing_from_grid(ds=ds)
-                elif self.event.attrs.rainfall.source == "timeseries":
-                    logging.info(
-                        "Adding rainfall timeseries to the overland flood model..."
-                    )
-                    model.add_precip_forcing(
-                        timeseries=event_dir.joinpath(
-                            self.event.attrs.rainfall.timeseries_file
-                        )
-                    )
-                elif self.event.attrs.rainfall.source == "constant":
-                    logging.info(
-                        "Adding constant rainfall to the overland flood model..."
-                    )
-                    model.add_precip_forcing(
-                        const_precip=self.event.attrs.rainfall.constant_intensity.convert(
-                            "mm/hr"
-                        )
-                    )
-                elif self.event.attrs.rainfall.source == "shape":
-                    logging.info(
->>>>>>> 4e896a97
                         "Adding rainfall shape timeseries to the overland flood model..."
                     )
                     if self.event.attrs.rainfall.shape_type == "scs":
@@ -460,15 +405,6 @@
 
                 # Generate and add wind boundary condition
                 if self.event.attrs.wind.source == "map":
-<<<<<<< HEAD
-                    print("Adding gridded wind field to the overland flood model...")
-                    model.add_wind_forcing_from_grid(ds=ds)
-                elif self.event.attrs.wind.source == "timeseries":
-                    print("Adding wind timeseries to the overland flood model...")
-                    model.add_wind_forcing(timeseries=event_dir.joinpath("wind.csv"))
-                elif self.event.attrs.wind.source == "constant":
-                    print("Adding constant wind to the overland flood model...")
-=======
                     logging.info(
                         "Adding gridded wind field to the overland flood model..."
                     )
@@ -480,18 +416,13 @@
                     model.add_wind_forcing(timeseries=event_dir.joinpath("wind.csv"))
                 elif self.event.attrs.wind.source == "constant":
                     logging.info("Adding constant wind to the overland flood model...")
->>>>>>> 4e896a97
                     model.add_wind_forcing(
                         const_mag=self.event.attrs.wind.constant_speed.convert("m/s"),
                         const_dir=self.event.attrs.wind.constant_direction.value,
                     )
             else:
                 # Copy spw file also to nearshore folder
-<<<<<<< HEAD
-                print(
-=======
                 logging.info(
->>>>>>> 4e896a97
                     "Adding wind field generated from hurricane track to the overland flood model..."
                 )
                 spw_name = "hurricane.spw"
@@ -504,20 +435,12 @@
                         "input", "measures", measure.attrs.name
                     )
                     if measure.attrs.type == "floodwall":
-<<<<<<< HEAD
-                        print("Adding floodwall to the overland flood model...")
-=======
                         logging.info("Adding floodwall to the overland flood model...")
->>>>>>> 4e896a97
                         model.add_floodwall(
                             floodwall=measure.attrs, measure_path=measure_path
                         )
                     if measure.attrs.type == "green_infrastructure":
-<<<<<<< HEAD
-                        print(
-=======
                         logging.info(
->>>>>>> 4e896a97
                             "Adding green infrastructure to the overland flood model..."
                         )
                         model.add_green_infrastructure(
@@ -578,13 +501,9 @@
                     const_dir=self.event.attrs.wind.constant_direction.value,
                 )
         elif self.event.attrs.template == "Historical_hurricane":
-<<<<<<< HEAD
-            print("Generating meteo input to the model from the hurricane track...")
-=======
             logging.info(
                 "Generating meteo input to the model from the hurricane track..."
             )
->>>>>>> 4e896a97
             spw_name = "hurricane.spw"
             offshore_model.set_config_spw(spw_name=spw_name)
 
