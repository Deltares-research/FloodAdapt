from enum import Enum
from pathlib import Path
from typing import Optional

from pydantic import BaseModel

from flood_adapt.object_model.hazard.event.event import Event
from flood_adapt.object_model.hazard.event.event_factory import EventFactory
from flood_adapt.object_model.hazard.event.synthetic import Synthetic
from flood_adapt.object_model.hazard.hazard_strategy import HazardStrategy
from flood_adapt.object_model.hazard.physical_projection import (
    PhysicalProjection,
)
from flood_adapt.object_model.io.database_io import DatabaseIO
from flood_adapt.object_model.projection import Projection

# from flood_adapt.object_model.scenario import ScenarioModel
from flood_adapt.object_model.strategy import Strategy


class ScenarioModel(BaseModel):
    """BaseModel describing the expected variables and data types of a scenario"""

    name: str
    long_name: str
    event: str
    projection: str
    strategy: str


class EventTemplateModel(Enum):
    Synthetic: Synthetic


class Hazard:
    """class holding all information related to the hazard of the scenario
    includes functions to generate generic timeseries for the hazard models
    and to run the hazard models
    """

    event: Optional[EventTemplateModel]
    ensemble: Optional[EventTemplateModel]
    physical_projection: Optional[PhysicalProjection]
    hazard_strategy: Optional[HazardStrategy]
    has_run_hazard: bool = False

<<<<<<< HEAD
    def __init__(self, scenario) -> None:
        self.set_event(scenario.event)
        self.set_hazard_strategy(scenario.strategy)
        self.set_physical_projection(scenario.projection)

    def set_event(self, event: str) -> None:
=======
    # def __init__(self, scenario_path: Path) -> None:
    #     pass

    @staticmethod
    def load_file(filepath: Path):
        """create Hazard from toml file"""

        obj = Hazard()
        with open(filepath, mode="rb") as fp:
            toml = tomli.load(fp)
        obj.attrs = AttrModel.parse_obj(toml)
        obj.set_event(obj.attrs.event)
        # obj.set_physical_projection(obj)
        # obj.set_hazard_strategy(obj)
        return obj

    def set_event(self, event_name: str):
>>>>>>> 14991a16
        """Sets the actual Event template class list using the list of measure names
        Args:
            event_name (str): name of event used in scenario
        """
        event_path = Path(DatabaseIO().events_path, event, "{}.toml".format(event))
        # set mode (probabilistic_set or single_scenario)
        mode = Event.get_mode(event_path)
        if mode == "single_scenario":
            # parse event config file to get event template
            template = Event.get_template(event_path)
            # use event template to get the associated event child class
            self.event = EventFactory.get_event(template).load_file(event_path)
        elif mode == "probabilistic_set":
            self.ensemble = None  # TODO: add Ensemble.load()

<<<<<<< HEAD
    def set_physical_projection(self, projection: str) -> None:
        projection_path = Path(
            DatabaseIO().projections_path, projection, f"{projection}.toml"
        )
        self.physical_projection = Projection.load_file(
            projection_path
        ).get_physical_projection()

    def set_hazard_strategy(self, strategy: str) -> None:
        strategy_path = Path(DatabaseIO().strategies_path, strategy, f"{strategy}.toml")
        self.hazard_strategy = Strategy.load_file(strategy_path).get_hazard_strategy()

    # no write function is needed since this is only used internally

    def calculate_rp_floodmaps(self, rp: list):
        pass
=======
    # def set_physical_projection(self, projection):
    #     self.physical_projection.load_file(
    #         str(
    #             Path(
    #                 DatabaseIO().projections_path,
    #                 projection,
    #                 "{}.toml".format(projection),
    #             )
    #         )
    #     )

    # def set_hazard_strategy(self, strategy: str):
    #     self.hazard_strategy.load_file(
    #         str(
    #             Path(DatabaseIO().strategies_path, strategy, "{}.toml".format(strategy))
    #         )
    #     )

    # no write function is needed since this is only used internally

    def calculate_rp_floodmaps(self, rp: list) -> Path:
        ...
>>>>>>> 14991a16
        # path_to_floodmaps = None
        # return path_to_floodmaps

    def add_wl_ts(self):
        """adds total water level timeseries"""
        # generating total time series made of tide, slr and water level offset
        template = self.event.attrs.template
        if template == "Synthetic" or template == "Historical_nearshore":
<<<<<<< HEAD
            self.event.add_tide_and_surge_ts()
            self.wl_ts = self.event.tide_surge_ts
            self.wl_ts["0:wl"] = (
                self.wl_ts["0:wl"]
                + self.event.attrs.water_level_offset.convert_to_meters()
            )  # add slr
            return self

    def run(self):
        self.__setattr__("has_run", True)
        ...
=======
            self.event_obj.add_tide_and_surge_ts()
            self.wl_ts = self.event_obj.tide_surge_ts
            self.wl_ts["0:wl"] = (
                self.wl_ts["0:wl"]
                + self.event_obj.attrs.water_level_offset.convert_to_meters()
            )  # TODO add slr
            return self

    # def run(self):
    #     self.__setattr__("has_run", True)
    #     ...
>>>>>>> 14991a16
<|MERGE_RESOLUTION|>--- conflicted
+++ resolved
@@ -44,32 +44,12 @@
     hazard_strategy: Optional[HazardStrategy]
     has_run_hazard: bool = False
 
-<<<<<<< HEAD
     def __init__(self, scenario) -> None:
         self.set_event(scenario.event)
         self.set_hazard_strategy(scenario.strategy)
         self.set_physical_projection(scenario.projection)
 
     def set_event(self, event: str) -> None:
-=======
-    # def __init__(self, scenario_path: Path) -> None:
-    #     pass
-
-    @staticmethod
-    def load_file(filepath: Path):
-        """create Hazard from toml file"""
-
-        obj = Hazard()
-        with open(filepath, mode="rb") as fp:
-            toml = tomli.load(fp)
-        obj.attrs = AttrModel.parse_obj(toml)
-        obj.set_event(obj.attrs.event)
-        # obj.set_physical_projection(obj)
-        # obj.set_hazard_strategy(obj)
-        return obj
-
-    def set_event(self, event_name: str):
->>>>>>> 14991a16
         """Sets the actual Event template class list using the list of measure names
         Args:
             event_name (str): name of event used in scenario
@@ -85,7 +65,6 @@
         elif mode == "probabilistic_set":
             self.ensemble = None  # TODO: add Ensemble.load()
 
-<<<<<<< HEAD
     def set_physical_projection(self, projection: str) -> None:
         projection_path = Path(
             DatabaseIO().projections_path, projection, f"{projection}.toml"
@@ -102,30 +81,6 @@
 
     def calculate_rp_floodmaps(self, rp: list):
         pass
-=======
-    # def set_physical_projection(self, projection):
-    #     self.physical_projection.load_file(
-    #         str(
-    #             Path(
-    #                 DatabaseIO().projections_path,
-    #                 projection,
-    #                 "{}.toml".format(projection),
-    #             )
-    #         )
-    #     )
-
-    # def set_hazard_strategy(self, strategy: str):
-    #     self.hazard_strategy.load_file(
-    #         str(
-    #             Path(DatabaseIO().strategies_path, strategy, "{}.toml".format(strategy))
-    #         )
-    #     )
-
-    # no write function is needed since this is only used internally
-
-    def calculate_rp_floodmaps(self, rp: list) -> Path:
-        ...
->>>>>>> 14991a16
         # path_to_floodmaps = None
         # return path_to_floodmaps
 
@@ -134,19 +89,6 @@
         # generating total time series made of tide, slr and water level offset
         template = self.event.attrs.template
         if template == "Synthetic" or template == "Historical_nearshore":
-<<<<<<< HEAD
-            self.event.add_tide_and_surge_ts()
-            self.wl_ts = self.event.tide_surge_ts
-            self.wl_ts["0:wl"] = (
-                self.wl_ts["0:wl"]
-                + self.event.attrs.water_level_offset.convert_to_meters()
-            )  # add slr
-            return self
-
-    def run(self):
-        self.__setattr__("has_run", True)
-        ...
-=======
             self.event_obj.add_tide_and_surge_ts()
             self.wl_ts = self.event_obj.tide_surge_ts
             self.wl_ts["0:wl"] = (
@@ -157,5 +99,4 @@
 
     # def run(self):
     #     self.__setattr__("has_run", True)
-    #     ...
->>>>>>> 14991a16
+    #     ...