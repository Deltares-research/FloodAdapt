--- conflicted
+++ resolved
@@ -394,17 +394,12 @@
                     logging.info(
                         "Adding gridded rainfall to the overland flood model..."
                     )
-<<<<<<< HEAD
                     # add rainfall increase from projection and event, units area already conform with sfincs when downloaded
-                    ds = (
-                        ds
+                    model.add_precip_forcing_from_grid(
+                        ds=ds["precip"]
                         * (1 + self.physical_projection.attrs.rainfall_increase / 100.0)
                         * (1 + self.event.attrs.rainfall.increase / 100.0)
                     )
-                    model.add_precip_forcing_from_grid(ds=ds)
-=======
-                    model.add_precip_forcing_from_grid(ds=ds["precip"])
->>>>>>> df5bfb5f
                 elif self.event.attrs.rainfall.source == "timeseries":
                     # convert to metric units
                     df = pd.read_csv(
