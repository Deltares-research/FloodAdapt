import subprocess
from pathlib import Path
from typing import Optional

from flood_adapt.integrator.sfincs_adapter import SfincsAdapter
from flood_adapt.object_model.hazard.event.event import Event
from flood_adapt.object_model.hazard.event.event_factory import EventFactory
from flood_adapt.object_model.hazard.hazard_strategy import HazardStrategy
from flood_adapt.object_model.hazard.physical_projection import PhysicalProjection
from flood_adapt.object_model.hazard.utils import cd
from flood_adapt.object_model.interface.scenarios import ScenarioModel
from flood_adapt.object_model.projection import Projection
from flood_adapt.object_model.site import Site
from flood_adapt.object_model.strategy import Strategy


class Hazard:
    """class holding all information related to the hazard of the scenario
    includes functions to generate generic timeseries for the hazard models
    and to run the hazard models
    """

    name: str
    database_input_path: Path
    event: Optional[Event]
    ensemble: Optional[Event]
    physical_projection: PhysicalProjection
    hazard_strategy: HazardStrategy
    has_run: bool = False

    def __init__(self, scenario: ScenarioModel, database_input_path: Path) -> None:
        self.name = scenario.name
        self.database_input_path = database_input_path
        self.set_event(scenario.event)
        self.set_hazard_strategy(scenario.strategy)
        self.set_physical_projection(scenario.projection)
        self.site = Site.load_file(
            database_input_path.parent / "static" / "site" / "site.toml"
        )
        self.simulation_path = database_input_path.parent.joinpath(
            "output", "simulations", self.name
        )
        self.has_run = self.sfincs_has_run_check()

    def sfincs_has_run_check(self):
        sfincs_path = self.simulation_path
        test1 = Path(sfincs_path).joinpath("sfincs_map.nc").exists()

        sfincs_log = Path(sfincs_path).joinpath("sfincs.log")

        if sfincs_log.exists():
            with open(sfincs_log) as myfile:
                if "Simulation finished" in myfile.read():
                    test2 = True
                else:
                    test2 = False
        else:
            test2 = False

        return (test1) & (test2)

    def set_event(self, event: str) -> None:
        """Sets the actual Event template class list using the list of measure names
        Args:
            event_name (str): name of event used in scenario
        """
        event_path = (
            self.database_input_path / "events" / event / "{}.toml".format(event)
        )
        # set mode (probabilistic_set or single_scenario)
        mode = Event.get_mode(event_path)
        if mode == "single_scenario":
            # parse event config file to get event template
            template = Event.get_template(event_path)
            # use event template to get the associated event child class
            self.event = EventFactory.get_event(template).load_file(event_path)
        elif mode == "probabilistic_set":
            raise NotImplementedError

    def set_physical_projection(self, projection: str) -> None:
        projection_path = (
            self.database_input_path / "Projections" / projection / f"{projection}.toml"
        )
        self.physical_projection = Projection.load_file(
            projection_path
        ).get_physical_projection()

    def set_hazard_strategy(self, strategy: str) -> None:
        strategy_path = (
            self.database_input_path / "Strategies" / strategy / f"{strategy}.toml"
        )
        self.hazard_strategy = Strategy.load_file(strategy_path).get_hazard_strategy()

    # no write function is needed since this is only used internally

    def calculate_rp_floodmaps(self, rp: list):
        raise NotImplementedError
        # path_to_floodmaps = None
        # return path_to_floodmaps

    def add_wl_ts(self):
        """adds total water level timeseries to hazard object"""
        # generating total time series made of tide, slr and water level offset,
        # only for Synthetic and historical from nearshore
        if self.event.attrs.template == "Synthetic":
            self.event.add_tide_and_surge_ts()
            self.wl_ts = self.event.tide_surge_ts
        elif self.event.attrs.template == "Historical_nearshore":
            wl_df = self.event.tide_surge_ts
            self.wl_ts = wl_df
        # In both cases add the slr and offset
        self.wl_ts[1] = (
            self.wl_ts[1]
            + self.event.attrs.water_level_offset.convert("meters")
            + self.physical_projection.attrs.sea_level_rise.convert("meters")
        )
        return self

    def add_discharge(self):
        """adds discharge timeseries to hazard object"""
        # constant for all event templates, additional: shape for Synthetic or timeseries for all historic
        self.event.add_dis_ts()
        self.dis_ts = self.event.dis_ts
        return self

    @staticmethod
    def get_event_object(event_path):  # TODO This could be used above as well?
        mode = Event.get_mode(event_path)
        if mode == "single_scenario":
            # parse event config file to get event template
            template = Event.get_template(event_path)
            # use event template to get the associated event child class
            return EventFactory.get_event(template).load_file(event_path)
        elif mode == "probabilistic_set":
            return None  # TODO: add Ensemble.load()

    def run_models(self):
        self.run_sfincs()

        # Indicator that hazard has run
        self.__setattr__("has_run", True)

    def run_sfincs(self):
        input_path = self.database_input_path.parent
        path_in = input_path.joinpath(
            "static", "templates", self.site.attrs.sfincs.overland_model
        )
        path_in_offshore = input_path.joinpath(
            "static", "templates", self.site.attrs.sfincs.offshore_model
        )
        event_dir = self.database_input_path / "events" / self.event.attrs.name
        sfincs_exec = (
            self.database_input_path.parents[2]
            / "system"
            / "sfincs"
            / self.site.attrs.sfincs.version
            / "sfincs.exe"
        )

        # Load overland sfincs model
        model = SfincsAdapter(model_root=path_in)

        # adjust timing of model
        model.set_timing(self.event.attrs)

        # Download meteo files if necessary
        if (
            self.event.attrs.wind.source == "map"
            or self.event.attrs.rainfall.source == "map"
        ):
            ds = self.event.download_meteo(site=self.site, path=event_dir)

        # Generate and change water level boundary condition
        template = self.event.attrs.template
        if template == "Synthetic" or template == "Historical_nearshore":
            self.add_wl_ts()
            model.add_wl_bc_from_ts(self.wl_ts)
        elif template == "Historical_offshore":
            # Use offshore model to derive water level boundary conditions for overland model

            # Initiate offshore model
            offshore_model = SfincsAdapter(model_root=path_in_offshore)

            # Set timing of offshore model (same as overland model)
            offshore_model.set_timing(self.event.attrs)

            # set wl of offshore model
            offshore_model.add_bzs_from_bca(self.event.attrs)

            # Add wind and if applicable pressure forcing from files.
            if self.event.attrs.wind.source == "map":
                offshore_model.add_wind_forcing_from_grid(
                    wind_u=ds["wind_u"], wind_v=ds["wind_v"]
                )
                offshore_model.add_pressure_forcing_from_grid(
                    press=ds["barometric_pressure"]
                )
            elif self.event.attrs.wind.source == "timeseries":
                offshore_model.add_wind_forcing(
                    timeseries=event_dir.joinpath("wind.csv")
                )
            elif self.event.attrs.wind.source == "constant":
                offshore_model.add_wind_forcing(
                    const_mag=self.event.attrs.wind.constant_speed.value,
                    const_dir=self.event.attrs.wind.constant_direction.value,
                )

            # write sfincs model in output destination
            offshore_model.write_sfincs_model(
                path_out=self.simulation_path.joinpath(
                    self.site.attrs.sfincs.offshore_model
                )
            )

            # Run the offshore model
            with cd(
                self.simulation_path.joinpath(self.site.attrs.sfincs.offshore_model)
            ):
                sfincs_log = "sfincs.log"
                with open(sfincs_log, "w") as log_handler:
                    subprocess.run(sfincs_exec, stdout=log_handler)

            # take his results from offshore model as input for wl bnd
            wl_df = offshore_model.get_wl_df_from_offshore_his_results()
            model.add_wl_bc(wl_df)

        elif template == "Hurricane":
            raise NotImplementedError

        # Generate and change discharge boundary condition
        self.add_discharge()
        model.add_dis_bc(self.dis_ts)

        # Generate and add rainfall boundary condition
        if self.event.attrs.rainfall.source == "map":
            model.add_precip_forcing_from_grid(precip=ds["precipitation"])
        elif self.event.attrs.rainfall.source == "timeseries":
            model.add_precip_forcing(timeseries=event_dir.joinpath("rainfall.csv"))
        elif self.event.attrs.wind.source == "constant":
            model.add_precip_forcing(
                const_precip=self.event.attrs.rainfall.constant_intensity
            )

        # Generate and add wind boundary condition
        if self.event.attrs.wind.source == "map":
            model.add_wind_forcing_from_grid(wind_u=ds["wind_u"], wind_v=ds["wind_v"])
        elif self.event.attrs.wind.source == "timeseries":
            model.add_wind_forcing(timeseries=event_dir.joinpath("wind.csv"))
        elif self.event.attrs.wind.source == "constant":
            model.add_wind_forcing(
                const_mag=self.event.attrs.wind.constant_speed.value,
                const_dir=self.event.attrs.wind.constant_direction.value,
            )

        # Add floodwall if included
        if self.hazard_strategy.measures is not None:
            for measure in range(len(self.hazard_strategy.measures)):
                if measure.attrs.type == "floodwall":
                    model.add_floodwall(floodwall=measure)

        # write sfincs model in output destination
        model.write_sfincs_model(
            path_out=self.simulation_path.joinpath(
                self.site.attrs.sfincs.overland_model
            )
        )

        # Run new model (create batch file and run it)
        # create batch file to run SFINCS, adjust relative path to SFINCS executable for ensemble run (additional folder depth)
<<<<<<< HEAD
        with cd(self.simulation_path.joinpath(self.site.attrs.sfincs.overland_model)):
=======

        sfincs_exec = (
            self.database_input_path.parents[2] / "system" / "sfincs" / "sfincs.exe"
        )

        with cd(self.simulation_path):
>>>>>>> 61c75dfc
            sfincs_log = "sfincs.log"
            with open(sfincs_log, "w") as log_handler:
                subprocess.run(sfincs_exec, stdout=log_handler)

    def __eq__(self, other):
        if not isinstance(other, Hazard):
            # don't attempt to compare against unrelated types
            return NotImplemented
        test1 = self.event == other.event
        test2 = self.physical_projection == other.physical_projection
        test3 = self.hazard_strategy == other.hazard_strategy
        return test1 & test2 & test3<|MERGE_RESOLUTION|>--- conflicted
+++ resolved
@@ -267,16 +267,12 @@
 
         # Run new model (create batch file and run it)
         # create batch file to run SFINCS, adjust relative path to SFINCS executable for ensemble run (additional folder depth)
-<<<<<<< HEAD
-        with cd(self.simulation_path.joinpath(self.site.attrs.sfincs.overland_model)):
-=======
 
         sfincs_exec = (
             self.database_input_path.parents[2] / "system" / "sfincs" / "sfincs.exe"
         )
 
         with cd(self.simulation_path):
->>>>>>> 61c75dfc
             sfincs_log = "sfincs.log"
             with open(sfincs_log, "w") as log_handler:
                 subprocess.run(sfincs_exec, stdout=log_handler)
