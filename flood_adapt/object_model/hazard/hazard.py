--- conflicted
+++ resolved
@@ -407,15 +407,9 @@
                     logging.info(
                         "Adding constant rainfall to the overland flood model..."
                     )
-<<<<<<< HEAD
                     const_precipitation = (
                         self.event.attrs.rainfall.constant_intensity.convert("mm/hr")
                         * (1 + self.physical_projection.attrs.rainfall_increase / 100.0)
-=======
-                    model.add_precip_forcing(
-                        const_precip=self.event.attrs.rainfall.constant_intensity.value
-                        * conversion_factor_precip
->>>>>>> 9620c48f
                     )
                     model.add_precip_forcing(const_precip=const_precipitation)
                 elif self.event.attrs.rainfall.source == "shape":
@@ -431,12 +425,9 @@
                     else:
                         self.event.add_rainfall_ts()
                     model.add_precip_forcing(
-<<<<<<< HEAD
                         timeseries=self.event.rain_ts
+                        * conversion_factor_precip
                         * (1 + self.physical_projection.attrs.rainfall_increase / 100.0)
-=======
-                        timeseries=self.event.rain_ts * conversion_factor_precip
->>>>>>> 9620c48f
                     )
 
                 # Generate and add wind boundary condition
