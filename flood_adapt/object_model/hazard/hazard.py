--- conflicted
+++ resolved
@@ -272,11 +272,7 @@
                 sfincs_log = "sfincs.log"
                 with open(sfincs_log, "a") as log_handler:
                     return_code = subprocess.run(
-<<<<<<< HEAD
                         Settings().sfincs_path.as_posix(), stdout=log_handler
-=======
-                        sfincs_exec, stdout=log_handler, stderr=log_handler
->>>>>>> b6789521
                     )
                     if return_code.returncode != 0:
                         run_success = False
