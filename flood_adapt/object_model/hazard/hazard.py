--- conflicted
+++ resolved
@@ -99,13 +99,8 @@
         if template == "Synthetic" or template == "Historical_nearshore":
             self.event_obj.add_tide_ts()
             self.wl_ts = self.event_obj.tide_ts
-<<<<<<< HEAD
-            self.wl_ts["wl"] = (
-                self.wl_ts["wl"]
-=======
             self.wl_ts["0:wl"] = (
                 self.wl_ts["0:wl"]
->>>>>>> 4fa1a276
                 + self.event_obj.attrs.water_level_offset.convert_unit()
             )
             return self
