--- conflicted
+++ resolved
@@ -15,10 +15,7 @@
 from flood_adapt.object_model.interface.scenarios import ScenarioModel
 from flood_adapt.object_model.interface.site import ISite
 from flood_adapt.object_model.projection import Projection
-<<<<<<< HEAD
 from flood_adapt.object_model.site import ISite
-=======
->>>>>>> 1e11a816
 
 # from flood_adapt.object_model.scenario import ScenarioModel
 from flood_adapt.object_model.strategy import Strategy
@@ -157,13 +154,8 @@
         # TODO, made already a start generating a constant timeseries in Event class
 
         # Add floodwall if included
-<<<<<<< HEAD
-        if self.measure.floodwall is not None:  # TODO Gundula: fix met add_floodwall
-            pass
-=======
         # if self.measure.floodwall is not None:  # TODO Gundula: fix met add_floodwall
         #     pass
->>>>>>> 1e11a816
 
         # write sfincs model in output destination
         model.write_sfincs_model(path_out=run_folder_overland)
