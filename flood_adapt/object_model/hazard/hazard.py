--- conflicted
+++ resolved
@@ -317,13 +317,6 @@
                     const_dir=self.event.attrs.wind.constant_direction.value,
                 )
 
-<<<<<<< HEAD
-            # Add floodwall if included
-            if self.hazard_strategy.measures is not None:
-                for measure in range(len(self.hazard_strategy.measures)):
-                    if measure.attrs.type == "floodwall":
-                        model.add_floodwall(floodwall=measure)
-=======
             # Add measures if included
             if self.hazard_strategy.measures is not None:
                 for measure in self.hazard_strategy.measures:
@@ -334,7 +327,6 @@
                         model.add_floodwall(
                             floodwall=measure.attrs, measure_path=measure_path
                         )
->>>>>>> 5327af33
 
             # write sfincs model in output destination
             model.write_sfincs_model(path_out=self.simulation_paths[ii])
