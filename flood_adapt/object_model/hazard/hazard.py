import logging
import os
import shutil
import subprocess
from pathlib import Path
from typing import List

import numpy as np
import pandas as pd
import xarray as xr

from flood_adapt.integrator.sfincs_adapter import SfincsAdapter
from flood_adapt.object_model.hazard.event.event import Event
from flood_adapt.object_model.hazard.event.event_factory import EventFactory
from flood_adapt.object_model.hazard.event.eventset import EventSet
from flood_adapt.object_model.hazard.hazard_strategy import HazardStrategy
from flood_adapt.object_model.hazard.physical_projection import PhysicalProjection
from flood_adapt.object_model.interface.events import Mode
from flood_adapt.object_model.interface.scenarios import ScenarioModel
from flood_adapt.object_model.io.unitfulvalue import (
    UnitfulDischarge,
    UnitfulIntensity,
    UnitfulLength,
    UnitfulVelocity,
    UnitTypesDischarge,
    UnitTypesIntensity,
    UnitTypesLength,
    UnitTypesVelocity,
)
from flood_adapt.object_model.projection import Projection
from flood_adapt.object_model.site import Site
from flood_adapt.object_model.strategy import Strategy
from flood_adapt.object_model.utils import cd


class Hazard:
    """class holding all information related to the hazard of the scenario
    includes functions to generate generic timeseries for the hazard models
    and to run the hazard models
    """

    name: str
    database_input_path: Path
    mode: Mode
    event_set: EventSet
    physical_projection: PhysicalProjection
    hazard_strategy: HazardStrategy
    has_run: bool = False

    def __init__(self, scenario: ScenarioModel, database_input_path: Path) -> None:
        self._mode: Mode
        self.simulation_paths: List[Path]
        self.simulation_paths_offshore: List[Path]
        self.name = scenario.name
        self.database_input_path = database_input_path
        self.set_event(
            scenario.event
        )  # also setting the mode (single_event or risk here)
        self.set_hazard_strategy(scenario.strategy)
        self.set_physical_projection(scenario.projection)
        self.site = Site.load_file(
            database_input_path.parent / "static" / "site" / "site.toml"
        )

        self.set_simulation_paths()

        self._set_sfincs_map_path(mode=self.event_mode)

        self.has_run = self.sfincs_has_run_check()

    @property
    def event_mode(self) -> Mode:
        return self._mode

    @event_mode.setter
    def event_mode(self, mode: Mode) -> None:
        self._mode = mode

    def _set_sfincs_map_path(self, mode: Mode) -> None:
        if mode == Mode.single_event:
            [self.sfincs_map_path] = self.simulation_paths

        elif mode == Mode.risk:
            self.sfincs_map_path = self.database_input_path.parent.joinpath(
                "output", "simulations", self.name
            )

    def set_simulation_paths(self) -> None:
        if self._mode == Mode.single_event:
            self.simulation_paths = [
                self.database_input_path.parent.joinpath(
                    "output",
                    "simulations",
                    self.name,
                    self.site.attrs.sfincs.overland_model,
                )
            ]
            # Create a folder name for the offshore model (will not be used if offshore model is not created)
            self.simulation_paths_offshore = [
                self.database_input_path.parent.joinpath(
                    "output",
                    "simulations",
                    self.name,
                    self.site.attrs.sfincs.offshore_model,
                )
            ]
        elif self._mode == Mode.risk:  # risk mode requires an additional folder layer
            self.simulation_paths = []
            self.simulation_paths_offshore = []
            for subevent in self.event_list:
                self.simulation_paths.append(
                    self.database_input_path.parent.joinpath(
                        "output",
                        "simulations",
                        self.name,
                        subevent.attrs.name,
                        self.site.attrs.sfincs.overland_model,
                    )
                )
                # Create a folder name for the offshore model (will not be used if offshore model is not created)
                self.simulation_paths_offshore.append(
                    self.database_input_path.parent.joinpath(
                        "output",
                        "simulations",
                        self.name,
                        subevent.attrs.name,
                        self.site.attrs.sfincs.offshore_model,
                    )
                )

    def sfincs_has_run_check(self) -> bool:
        test_combined = False
        if len(self.simulation_paths) == 0:
            raise ValueError("The Scenario has not been initialized correctly.")
        else:
            for sfincs_path in self.simulation_paths:
                test1 = Path(sfincs_path).joinpath("sfincs_map.nc").exists()

                sfincs_log = Path(sfincs_path).joinpath("sfincs.log")

                if sfincs_log.exists():
                    with open(sfincs_log) as myfile:
                        if "Simulation finished" in myfile.read():
                            test2 = True
                        else:
                            test2 = False
                else:
                    test2 = False

                test_combined = (test1) & (test2)
                if test_combined is False:
                    break
        return test_combined

    def set_event(self, event: str) -> None:
        """Sets the actual Event template class list using the list of measure names
        Args:
            event_name (str): name of event used in scenario
        """
        event_set_path = (
            self.database_input_path / "events" / event / "{}.toml".format(event)
        )
        # set mode (probabilistic_set or single_event)
        self.event_mode = Event.get_mode(event_set_path)
        self.event_set = EventSet.load_file(event_set_path)

        if self._mode == Mode.single_event:
            self.event_set.event_paths = [event_set_path]
            self.probabilities = [1]

        elif self._mode == Mode.risk:
            self.event_set.event_paths = []
            subevents = self.event_set.attrs.subevent_name

            for subevent in subevents:
                event_path = (
                    self.database_input_path
                    / "events"
                    / event
                    / subevent
                    / "{}.toml".format(subevent)
                )
                self.event_set.event_paths.append(event_path)

        # parse event config file to get event template
        self.event_list = []
        for event_path in self.event_set.event_paths:
            template = Event.get_template(event_path)
            # use event template to get the associated event child class
            self.event_list.append(
                EventFactory.get_event(template).load_file(event_path)
            )
            self.event = self.event_list[
                0
            ]  # set event for single_event to be able to plot wl etc

    def set_physical_projection(self, projection: str) -> None:
        projection_path = (
            self.database_input_path / "Projections" / projection / f"{projection}.toml"
        )
        self.physical_projection = Projection.load_file(
            projection_path
        ).get_physical_projection()

    def set_hazard_strategy(self, strategy: str) -> None:
        strategy_path = (
            self.database_input_path / "Strategies" / strategy / f"{strategy}.toml"
        )
        self.hazard_strategy = Strategy.load_file(strategy_path).get_hazard_strategy()

    # no write function is needed since this is only used internally

    def add_wl_ts(self):
        """adds total water level timeseries to hazard object"""
        # generating total time series made of tide, slr and water level offset,
        # only for Synthetic and historical from nearshore
        for ii, event in enumerate(self.event_list):
            if self.event.attrs.template == "Synthetic":
                self.event.add_tide_and_surge_ts()
                self.wl_ts = self.event.tide_surge_ts

            elif self.event.attrs.template == "Historical_nearshore":
                wl_df = self.event.tide_surge_ts
                self.wl_ts = wl_df
            # In both cases add the slr and offset
            self.wl_ts[1] = (
                self.wl_ts[1]
                + self.event.attrs.water_level_offset.value
                + self.physical_projection.attrs.sea_level_rise.value
            )
        return self

    @staticmethod
    def get_event_object(event_path):  # TODO This could be used above as well?
        mode = Event.get_mode(event_path)
        if mode == Mode.single_event:
            # parse event config file to get event template
            template = Event.get_template(event_path)
            # use event template to get the associated event child class
            return EventFactory.get_event(template).load_file(event_path)
        elif mode == Mode.risk:
            return EventSet.load_file(event_path)

    def preprocess_models(self):
        logging.info("Preparing hazard models...")
        # Preprocess all hazard model input
        self.preprocess_sfincs()
        # add other models here

    def run_models(self):
        logging.info("Running hazard models...")
        self.run_sfincs()

    def postprocess_models(self):
        logging.info("Post-processing hazard models...")
        # Postprocess all hazard model input
        self.postprocess_sfincs()
        # add other models here

    def run_sfincs(self):
        # Run new model(s)

        sfincs_exec = (
            self.database_input_path.parents[2] / "system" / "sfincs" / "sfincs.exe"
        )
        results_dir = self.database_input_path.parent.joinpath(
            "output", "results", self.name
        )
        for simulation_path in self.simulation_paths:
            with cd(simulation_path):
                # sfincs_log = "sfincs.log"
                with open(results_dir.joinpath(f"{self.name}.log"), "a") as log_handler:
                    subprocess.run(sfincs_exec, stdout=log_handler)

        # Indicator that hazard has run
        self.__setattr__("has_run", True)

    def run_sfincs_offshore(self):
        # Run offshore model(s)

        sfincs_exec = (
            self.database_input_path.parents[2] / "system" / "sfincs" / "sfincs.exe"
        )

        for simulation_path in self.simulation_paths_offshore:
            with cd(simulation_path):
                sfincs_log = "sfincs.log"
                with open(sfincs_log, "w") as log_handler:
                    subprocess.run(sfincs_exec, stdout=log_handler)

    def preprocess_sfincs(
        self,
    ):
        base_path = self.database_input_path.parent
        path_in = base_path.joinpath(
            "static", "templates", self.site.attrs.sfincs.overland_model
        )

        for ii, event in enumerate(self.event_list):
            self.event = event  # set current event to ii-th event in event set
            event_dir = self.event_set.event_paths[ii].parent

            # Check if path_out exists and remove if it does because hydromt does not like if there is already an existing model
            if os.path.exists(self.simulation_paths[ii].parent):
                shutil.rmtree(self.simulation_paths[ii].parent)

            # Load overland sfincs model
            model = SfincsAdapter(model_root=path_in, site=self.site)

            # adjust timing of model
            model.set_timing(self.event.attrs)

            # Download meteo files if necessary
            if (
                self.event.attrs.wind.source == "map"
                or self.event.attrs.rainfall.source == "map"
                or self.event.attrs.template == "Historical_offshore"
            ):
                logging.info("Downloading meteo data...")
                meteo_dir = self.database_input_path.parent.joinpath("output", "meteo")
                if not meteo_dir.is_dir():
                    os.mkdir(
                        self.database_input_path.parent.joinpath("output", "meteo")
                    )
                ds = self.event.download_meteo(
                    site=self.site, path=meteo_dir
                )  # =event_dir)
                ds = ds.rename({"barometric_pressure": "press"})
                ds = ds.rename({"precipitation": "precip"})
            else:
                ds = None

            # Generate and change water level boundary condition
            template = self.event.attrs.template
            if template == "Synthetic" or template == "Historical_nearshore":
                self.add_wl_ts()
                # unit conversion to metric units (not needed for water levels coming from the offshore model, see below)
                gui_units = UnitfulLength(
                    value=1.0, units=self.site.attrs.gui.default_length_units
                )
                conversion_factor = gui_units.convert(UnitTypesLength("meters"))
                # generate hazard water level bc incl SLR and offset (in the offshore model these are already included)
                self.wl_ts = conversion_factor * self.wl_ts
            elif (
                template == "Historical_offshore" or template == "Historical_hurricane"
            ):
                logging.info("Preparing offshore model to generate tide and surge...")
                self.preprocess_sfincs_offshore(ds=ds, ii=ii)
                # Run the actual SFINCS model
                logging.info("Running offshore model...")
                self.run_sfincs_offshore()
                # add wl_ts to self
                self.postprocess_sfincs_offshore(ii=ii)

                # add difference between vertical datum of offshore and overland model
                self.wl_ts -= self.site.attrs.sfincs.diff_datum_offshore_overland.value
                # turn off pressure correction at the boundaries because the effect of
                # atmospheric pressure is already included in the water levels from the
                # offshore model
                model.turn_off_bnd_press_correction()

            logging.info(
                "Adding water level boundary conditions to the overland flood model..."
            )
            model.add_wl_bc(self.wl_ts)

<<<<<<< HEAD
            # ASSUMPTION: Order of the rivers is the same as the site.toml file
            self.event.add_dis_ts(event_dir=event_dir, site_river=self.site.attrs.river)
            if self.event.dis_df is not None:
                # Generate and change discharge boundary condition
                logging.info(
                    "Adding discharge boundary conditions if applicable to the overland flood model..."
                )
                # convert to metric units
                gui_units = UnitfulDischarge(
                    value=1.0, units=self.site.attrs.gui.default_discharge_units
                )
                conversion_factor = gui_units.convert(UnitTypesDischarge("m3/s"))
                model.add_dis_bc(list_df=conversion_factor * self.event.dis_df)
=======
            # Generate and change discharge boundary condition
            logging.info(
                "Adding discharge boundary conditions if applicable to the overland flood model..."
            )
            self.add_discharge()
            # convert to metric units
            gui_units = UnitfulDischarge(
                value=1.0, units=self.site.attrs.gui.default_discharge_units
            )
            conversion_factor = gui_units.convert(UnitTypesDischarge("m3/s"))
            self.dis_ts = conversion_factor * self.dis_ts
            model.add_dis_bc(self.dis_ts)
>>>>>>> 536afda6

            # Generate and add rainfall boundary condition
            gui_units_precip = UnitfulIntensity(
                value=1.0, units=self.site.attrs.gui.default_intensity_units
            )
            conversion_factor_precip = gui_units_precip.convert(
                UnitTypesIntensity("mm/hr")
            )
            if self.event.attrs.template != "Historical_hurricane":
                if self.event.attrs.rainfall.source == "map":
                    logging.info(
                        "Adding gridded rainfall to the overland flood model..."
                    )
                    # add rainfall increase from projection and event, units area already conform with sfincs when downloaded
                    model.add_precip_forcing_from_grid(
                        ds=ds["precip"]
                        * (1 + self.physical_projection.attrs.rainfall_increase / 100.0)
                        * (1 + self.event.attrs.rainfall.increase / 100.0)
                    )
                elif self.event.attrs.rainfall.source == "timeseries":
                    # convert to metric units
                    df = pd.read_csv(
                        event_dir.joinpath("rainfall.csv"), index_col=0, header=None
                    )
                    df.index = pd.DatetimeIndex(df.index)
                    # add unit conversion and rainfall increase from projection and event
                    df = (
                        conversion_factor_precip
                        * df
                        * (1 + self.physical_projection.attrs.rainfall_increase / 100.0)
                        * (1 + self.event.attrs.rainfall.increase / 100.0)
                    )

                    logging.info(
                        "Adding rainfall timeseries to the overland flood model..."
                    )
                    model.add_precip_forcing(timeseries=df)
                elif self.event.attrs.rainfall.source == "constant":
                    logging.info(
                        "Adding constant rainfall to the overland flood model..."
                    )
                    # add unit conversion and rainfall increase from projection, not event since the user can adjust constant rainfall accordingly
                    const_precipitation = (
                        self.event.attrs.rainfall.constant_intensity.convert("mm/hr")
                        * (1 + self.physical_projection.attrs.rainfall_increase / 100.0)
                    )
                    model.add_precip_forcing(const_precip=const_precipitation)
                elif self.event.attrs.rainfall.source == "shape":
                    logging.info(
                        "Adding rainfall shape timeseries to the overland flood model..."
                    )
                    if self.event.attrs.rainfall.shape_type == "scs":
                        scsfile = self.database_input_path.parent.joinpath(
                            "static", "scs", self.site.attrs.scs.file
                        )
                        scstype = self.site.attrs.scs.type
                        self.event.add_rainfall_ts(scsfile=scsfile, scstype=scstype)
                    else:
                        self.event.add_rainfall_ts()
                    # add unit conversion and rainfall increase from projection, not event since the user can adjust cumulative rainfall accordingly
                    model.add_precip_forcing(
                        timeseries=self.event.rain_ts
                        * conversion_factor_precip
                        * (1 + self.physical_projection.attrs.rainfall_increase / 100.0)
                    )

                # Generate and add wind boundary condition
                # conversion factor to metric units
                gui_units_wind = UnitfulVelocity(
                    value=1.0, units=self.site.attrs.gui.default_velocity_units
                )
                conversion_factor_wind = gui_units_wind.convert(
                    UnitTypesVelocity("m/s")
                )
                # conversion factor to metric units
                gui_units_wind = UnitfulVelocity(
                    value=1.0, units=self.site.attrs.gui.default_velocity_units
                )
                conversion_factor_wind = gui_units_wind.convert(
                    UnitTypesVelocity("m/s")
                )
                if self.event.attrs.wind.source == "map":
                    logging.info(
                        "Adding gridded wind field to the overland flood model..."
                    )
                    model.add_wind_forcing_from_grid(ds=ds)
                elif self.event.attrs.wind.source == "timeseries":
                    logging.info(
                        "Adding wind timeseries to the overland flood model..."
                    )
                    df = pd.read_csv(
                        event_dir.joinpath("wind.csv"), index_col=0, header=None
                    )
                    df[1] = conversion_factor_precip * df[1]
                    df.index = pd.DatetimeIndex(df.index)
                    model.add_wind_forcing(timeseries=event_dir.joinpath("wind.csv"))
                elif self.event.attrs.wind.source == "constant":
                    logging.info("Adding constant wind to the overland flood model...")
                    model.add_wind_forcing(
                        const_mag=self.event.attrs.wind.constant_speed.value
                        * conversion_factor_wind,
                        const_dir=self.event.attrs.wind.constant_direction.value,
                    )
            else:
                # Copy spw file also to nearshore folder
                logging.info(
                    "Adding wind field generated from hurricane track to the overland flood model..."
                )
                spw_name = "hurricane.spw"
                model.set_config_spw(spw_name=spw_name)
                if self.physical_projection.attrs.rainfall_increase != 0.0:
                    logging.warning(
                        "Rainfall increase from projection is not applied to hurricane events where the spatial rainfall is derived from the track variables."
                    )

            # Add hazard measures if included
            if self.hazard_strategy.measures is not None:
                for measure in self.hazard_strategy.measures:
                    measure_path = base_path.joinpath(
                        "input", "measures", measure.attrs.name
                    )
                    if measure.attrs.type == "floodwall":
                        logging.info("Adding floodwall to the overland flood model...")
                        model.add_floodwall(
                            floodwall=measure.attrs, measure_path=measure_path
                        )
                    if measure.attrs.type == "pump":
                        model.add_pump(pump=measure.attrs, measure_path=measure_path)
                    if (
                        measure.attrs.type == "greening"
                        or measure.attrs.type == "total_storage"
                        or measure.attrs.type == "water_square"
                    ):
                        logging.info(
                            "Adding green infrastructure to the overland flood model..."
                        )
                        model.add_green_infrastructure(
                            green_infrastructure=measure.attrs,
                            measure_path=measure_path,
                        )

            # write sfincs model in output destination
            model.write_sfincs_model(path_out=self.simulation_paths[ii])

            # Write spw file to overland folder
            if self.event.attrs.template == "Historical_hurricane":
                shutil.copy2(
                    self.simulation_paths_offshore[ii].joinpath(spw_name),
                    self.simulation_paths[ii].joinpath(spw_name),
                )

    def preprocess_sfincs_offshore(self, ds: xr.DataArray, ii: int):
        """Preprocess offshore model to obtain water levels for boundary condition of the nearshore model

        Args:
            ds (xr.DataArray): DataArray with meteo information (downloaded using event.download_meteo())
            ii (int): Iterator for event set
        """
        # Determine folders for offshore model
        base_path = self.database_input_path.parent
        path_in_offshore = base_path.joinpath(
            "static", "templates", self.site.attrs.sfincs.offshore_model
        )
        event_dir = self.database_input_path / "events" / self.event.attrs.name

        # Create folders for offshore model
        self.simulation_paths_offshore[ii].mkdir(parents=True, exist_ok=True)

        # Initiate offshore model
        offshore_model = SfincsAdapter(model_root=path_in_offshore, site=self.site)

        # Set timing of offshore model (same as overland model)
        offshore_model.set_timing(self.event.attrs)

        # set wl of offshore model
        offshore_model.add_bzs_from_bca(
            self.event.attrs, self.physical_projection.attrs
        )

        # Add wind and if applicable pressure forcing from meteo data (historical_offshore) or spiderweb file (historical_hurricane).
        if self.event.attrs.template == "Historical_offshore":
            if self.event.attrs.wind.source == "map":
                offshore_model.add_wind_forcing_from_grid(ds=ds)
                offshore_model.add_pressure_forcing_from_grid(ds=ds["press"])
            elif self.event.attrs.wind.source == "timeseries":
                offshore_model.add_wind_forcing(
                    timeseries=event_dir.joinpath("wind.csv")
                )
            elif self.event.attrs.wind.source == "constant":
                offshore_model.add_wind_forcing(
                    const_mag=self.event.attrs.wind.constant_speed.value,
                    const_dir=self.event.attrs.wind.constant_direction.value,
                )
        elif self.event.attrs.template == "Historical_hurricane":
            logging.info(
                "Generating meteo input to the model from the hurricane track..."
            )
            spw_name = "hurricane.spw"
            offshore_model.set_config_spw(spw_name=spw_name)

        # write sfincs model in output destination
        offshore_model.write_sfincs_model(path_out=self.simulation_paths_offshore[ii])

        if self.event.attrs.template == "Historical_hurricane":
            offshore_model.add_spw_forcing(
                historical_hurricane=self.event,
                database_path=base_path,
                model_dir=self.simulation_paths_offshore[ii],
            )

    def postprocess_sfincs_offshore(self, ii: int):
        # Initiate offshore model
        offshore_model = SfincsAdapter(
            model_root=self.simulation_paths_offshore[ii], site=self.site
        )

        # take the results from offshore model as input for wl bnd
        self.wl_ts = offshore_model.get_wl_df_from_offshore_his_results()

    def postprocess_sfincs(self):
        if self._mode == Mode.single_event:
            self.write_floodmap_geotiff()
        elif self._mode == Mode.risk:
            self.calculate_rp_floodmaps()
            # self.calculate_floodfrequency_map()

    def write_floodmap_geotiff(self):
        # Load overland sfincs model
        for sim_path in self.simulation_paths:
            # read SFINCS model
            model = SfincsAdapter(model_root=sim_path, site=self.site)
            # dem file for high resolution flood depth map
            demfile = self.database_input_path.parent.joinpath(
                "static", "dem", self.site.attrs.dem.filename
            )
            # writing the geotiff to the scenario results folder
            results_dir = self.database_input_path.parent.joinpath(
                "output", "results", self.name
            )
<<<<<<< HEAD
            for parent in reversed(results_dir.parents):
                if not parent.exists():
                    os.mkdir(parent)
            if not results_dir.exists():
                os.mkdir(results_dir)
=======
>>>>>>> 536afda6
            model.write_geotiff(
                demfile=demfile, floodmap_fn=results_dir.joinpath("floodmap.tif")
            )

    def __eq__(self, other):
        if not isinstance(other, Hazard):
            # don't attempt to compare against unrelated types
            return NotImplemented
        test1 = self.event_list == other.event_list
        test2 = self.physical_projection == other.physical_projection
        test3 = self.hazard_strategy == other.hazard_strategy
        return test1 & test2 & test3

    def calculate_rp_floodmaps(self):
        floodmap_rp = self.site.attrs.risk.return_periods

        frequencies = self.event_set.attrs.frequency
        # adjust storm frequency for hurricane events
        if self.physical_projection.attrs.storm_frequency_increase != 0:
            storminess_increase = (
                self.physical_projection.attrs.storm_frequency_increase / 100.0
            )
            for ii, event in enumerate(self.event_list):
                if event.attrs.template == "Historical_hurricane":
                    frequencies[ii] = frequencies[ii] * (1 + storminess_increase)

        zs_maps = []
        for simulation_path in self.simulation_paths:
            # read zsmax data from overland sfincs model
            sim = SfincsAdapter(model_root=str(simulation_path), site=self.site)
            zsmax = sim.read_zsmax().load()
            zs_maps.append(zsmax.stack(z=("x", "y")))

        # Create RP flood maps

        # 1a: make a table of all water levels and associated frequencies
        zs = xr.concat(zs_maps, pd.Index(frequencies, name="frequency"))
        freq = np.tile(frequencies, (zs.shape[1], 1)).transpose()

        # 1b: sort water levels in descending order and include the frequencies in the sorting process
        # (i.e. each h-value should be linked to the same p-values as in step 1a)
        sort_index = zs.argsort(axis=0)
        sorted_prob = np.flipud(np.take_along_axis(freq, sort_index, axis=0))
        sorted_zs = np.flipud(np.take_along_axis(zs.values, sort_index, axis=0))

        # 1c: Compute exceedance probabilities of water depths
        # Method: accumulate probabilities from top to bottom
        prob_exceed = np.cumsum(sorted_prob, axis=0)

        # 1d: Compute return periods of water depths
        # Method: simply take the inverse of the exceedance probability (1/Pex)
        rp_zs = 1.0 / prob_exceed

        # For each return period (T) of interest do the following:
        # For each grid cell do the following:
        # Use the table from step [1d] as a “lookup-table” to derive the T-year water depth. Use a 1-d interpolation technique:
        # h(T) = interp1 (log(T*), h*, log(T))
        # in which t* and h* are the values from the table and T is the return period (T) of interest
        # The resulting T-year water depths for all grids combined form the T-year hazard map
        rp_da = xr.DataArray(rp_zs, dims=zs.dims)

        no_data_value = -999  # in SFINCS
        sorted_zs = xr.where(sorted_zs == no_data_value, np.nan, sorted_zs)

        h = np.where(
            np.all(np.isnan(sorted_zs), axis=0), np.nan, 0
        )  # do not calculate for cells with no data value
        valid_cells = np.where(~np.isnan(h))[0]

        zs_rp_maps = []

        for rp in floodmap_rp:
            logging.info(f"Evaluating {rp}-year return period...")
            if rp <= rp_da.max() and rp >= rp_da.min():
                # using lower threshold
                # TODO: improve speed
                for jj in valid_cells:
                    h[jj] = np.interp(
                        np.log10(rp),
                        np.log10(rp_da[::-1, jj]),
                        sorted_zs[::-1, jj],
                        left=0,
                    )

                    # ToDo: decide on interpolation: lower threshold, linear, upper threshold (most risk averse/conservative),
                    #  now interpolating

                    # h[valid_cells] = np.nanmax(np.where(rp - rp_da[:, valid_cells] > 0, sorted_zs[:, valid_cells], 0),
                    #                            axis=0)

                    # Code to reuse to speed things up
                    # rp_array = matlib.repmat(hist_inun.rp, hist_inun.shape[1], 1)
                    # rp_da = xr.DataArray(rp_array.transpose(), coords=hist_inun.coords, dims=hist_inun.dims)
                    #
                    # diff_da = np.subtract(rp_da, matlib.repmat(pl_tile.mrp[use_ind], hist_inun.rp.size, 1))
                    # diff_da = xr.where(diff_da < 0, np.nan, diff_da)
                    # index2 = diff_da.argmin(dim='rp', skipna='True')
                    #
                    # inun_low = hist_inun[index2 - 1, :]
                    # inun_up = hist_inun[index2, :]
                    # regress_slope = (inun_up - inun_low) / (inun_up.rp - inun_low.rp)
                    #
                    # pl_height[use_ind] = inun_low.drop('rp') + regress_slope * (pl_tile.mrp[use_ind] - inun_low.rp)

            elif rp > rp_da.max():
                logging.warning(
                    f"{rp}-year RP larger than maximum return period in the event ensemble, which is {int(rp_da.max())}. Using max. water levels across all events"
                )
                h[valid_cells] = sorted_zs[0, valid_cells]

            elif rp < rp_da.min():
                # ToDo: only valid if no area is below MSL
                h[valid_cells] = 0
                logging.warning(
                    f"{rp}-year RP smaller than minimum return period in the event ensemble, which is {int(rp_da.min())} years. Setting water levels to zero for RP {rp}-years"
                )

            zs_rp_da = xr.DataArray(data=h, coords={"z": zs["z"]})
            zs_rp_maps.append(zs_rp_da.unstack())

            # #create single nc
            zs_rp_single = xr.DataArray(data=h, coords={"z": zs["z"]}).unstack()
            zs_rp_single = zs_rp_single.rio.write_crs(
                zsmax.raster.crs
            )  # , inplace=True)
            zs_rp_single = zs_rp_single.to_dataset(name="risk_map")
            fn_rp_test = self.simulation_paths[0].parent.parent.joinpath(
                # "RP_" + str(rp) + "_maps.nc"
                "RP_"
                + "{:04d}".format(rp)
                + "_maps.nc"
            )
            zs_rp_single.to_netcdf(fn_rp_test)

        # this component is only required in case only one netcdf with multiple hazard maps is needed
        # write netcdf with water level, add new dimension for rp
        # zs_rp = xr.concat(zs_rp_maps, pd.Index(floodmap_rp, name="rp"))
        # zs_rp = zs_rp.rio.write_crs(zsmax.raster.crs, inplace=True)
        # zs_rp = zs_rp.to_dataset(name="risk_map")
        # fn_rp = self.simulation_paths[0].parent.parent.joinpath("multiple_rp.nc")
        # zs_rp.to_netcdf(fn_rp)

    def calculate_floodfrequency_map(self):
        raise NotImplementedError
        # CFRSS code below

        # # Create Flood frequency map
        # zs_maps = []
        # dem = read_geotiff(config_dict, scenarioDict)
        # freq_dem = np.zeros_like(dem)
        # for ii, zs_max_path in enumerate(results_full_path):
        #     # read zsmax data
        #     fn_dat = zs_max_path.parent.joinpath('sfincs.ind')
        #     data_ind = np.fromfile(fn_dat, dtype="i4")
        #     index = data_ind[1:] - 1  # because python starts counting at 0
        #     fn_dat = zs_max_path
        #     data_zs_orig = np.fromfile(fn_dat, dtype="f4")
        #     data_zs = data_zs_orig[1:int(len(data_zs_orig) / 2) - 1]
        #     da = xr.DataArray(data=data_zs,
        #                     dims=["index"],
        #                     coords=dict(index=(["index"], index)))
        #     zs_maps.append(da) # save for RP map calculation

        #     # create flood depth hmax

        #     nmax = int(sf_input_df.loc['nmax'])
        #     mmax = int(sf_input_df.loc['mmax'])
        #     zsmax = np.zeros(nmax * mmax) - 999.0
        #     zsmax[index] = data_zs
        #     zsmax_dem = resample_sfincs_on_dem(zsmax, config_dict, scenarioDict)
        #     # calculate max. flood depth as difference between water level zs and dem, do not allow for negative values
        #     hmax_dem = zsmax_dem - dem
        #     hmax_dem = np.where(hmax_dem < 0, 0, hmax_dem)

        #     # For every grid cell, take the sum of frequencies for which it was flooded (above threshold). The sresult is frequency of flooding for that grid cell
        #     freq_dem += np.where(hmax_dem > threshold, probability[ii], 0)

        # no_datavalue = float(config_dict['no_data_value'])
        # freq_dem = np.where(np.isnan(hmax_dem), no_datavalue, freq_dem)

        # # write flooding frequency to geotiff
        # demfile = Path(scenarioDict['static_path'], 'dem', config_dict['demfilename'])
        # dem_ds = gdal.Open(str(demfile))
        # [cols, rows] = dem.shape
        # driver = gdal.GetDriverByName("GTiff")
        # fn_tif = str(result_folder.joinpath('Flood_frequency.tif'))
        # outdata = driver.Create(fn_tif, rows, cols, 1, gdal.GDT_Float32)
        # outdata.SetGeoTransform(dem_ds.GetGeoTransform())  ##sets same geotransform as input
        # outdata.SetProjection(dem_ds.GetProjection())  ##sets same projection as input
        # outdata.GetRasterBand(1).WriteArray(freq_dem)
        # outdata.GetRasterBand(1).SetNoDataValue(no_datavalue)  ##if you want these values transparent
        # outdata.SetMetadata({k: str(v) for k, v in scenarioDict.items()})
        # logging.info("Created geotiff file with flood frequency.")
        # print("Created geotiff file with flood frequency.", file=sys.stdout, flush=True)

        # outdata.FlushCache()  ##saves to disk!!
        # outdata = None
        # band = None
        # dem_ds = None<|MERGE_RESOLUTION|>--- conflicted
+++ resolved
@@ -364,7 +364,6 @@
             )
             model.add_wl_bc(self.wl_ts)
 
-<<<<<<< HEAD
             # ASSUMPTION: Order of the rivers is the same as the site.toml file
             self.event.add_dis_ts(event_dir=event_dir, site_river=self.site.attrs.river)
             if self.event.dis_df is not None:
@@ -378,20 +377,6 @@
                 )
                 conversion_factor = gui_units.convert(UnitTypesDischarge("m3/s"))
                 model.add_dis_bc(list_df=conversion_factor * self.event.dis_df)
-=======
-            # Generate and change discharge boundary condition
-            logging.info(
-                "Adding discharge boundary conditions if applicable to the overland flood model..."
-            )
-            self.add_discharge()
-            # convert to metric units
-            gui_units = UnitfulDischarge(
-                value=1.0, units=self.site.attrs.gui.default_discharge_units
-            )
-            conversion_factor = gui_units.convert(UnitTypesDischarge("m3/s"))
-            self.dis_ts = conversion_factor * self.dis_ts
-            model.add_dis_bc(self.dis_ts)
->>>>>>> 536afda6
 
             # Generate and add rainfall boundary condition
             gui_units_precip = UnitfulIntensity(
@@ -631,14 +616,6 @@
             results_dir = self.database_input_path.parent.joinpath(
                 "output", "results", self.name
             )
-<<<<<<< HEAD
-            for parent in reversed(results_dir.parents):
-                if not parent.exists():
-                    os.mkdir(parent)
-            if not results_dir.exists():
-                os.mkdir(results_dir)
-=======
->>>>>>> 536afda6
             model.write_geotiff(
                 demfile=demfile, floodmap_fn=results_dir.joinpath("floodmap.tif")
             )
