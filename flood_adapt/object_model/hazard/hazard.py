# import subprocess
# import sys
from enum import Enum
from pathlib import Path
from typing import Optional

<<<<<<< HEAD
from pydantic import BaseModel

from flood_adapt.integrator.sfincs_adapter import SfincsAdapter
=======
>>>>>>> ae199ce2
from flood_adapt.object_model.hazard.event.event import Event
from flood_adapt.object_model.hazard.event.event_factory import EventFactory
from flood_adapt.object_model.hazard.event.synthetic import Synthetic
from flood_adapt.object_model.hazard.hazard_strategy import HazardStrategy
from flood_adapt.object_model.hazard.physical_projection import (
    PhysicalProjection,
)
from flood_adapt.object_model.interface.scenarios import ScenarioModel
from flood_adapt.object_model.projection import Projection
from flood_adapt.object_model.site import SiteModel

# from flood_adapt.object_model.scenario import ScenarioModel
from flood_adapt.object_model.strategy import Strategy


class EventTemplateModel(Enum):
    Synthetic: Synthetic


class Hazard:
    """class holding all information related to the hazard of the scenario
    includes functions to generate generic timeseries for the hazard models
    and to run the hazard models
    """

<<<<<<< HEAD
    name: str
=======
    database_input_path: Path
>>>>>>> ae199ce2
    event: Optional[EventTemplateModel]
    ensemble: Optional[EventTemplateModel]
    physical_projection: Optional[PhysicalProjection]
    hazard_strategy: Optional[HazardStrategy]
    has_run_hazard: bool = False

<<<<<<< HEAD
    def __init__(self, scenario) -> None:
        self.name = scenario.name
=======
    def __init__(self, scenario: ScenarioModel, database_input_path: Path) -> None:
        self.database_input_path = database_input_path
>>>>>>> ae199ce2
        self.set_event(scenario.event)
        self.set_hazard_strategy(scenario.strategy)
        self.set_physical_projection(scenario.projection)

    def set_event(self, event: str) -> None:
        """Sets the actual Event template class list using the list of measure names
        Args:
            event_name (str): name of event used in scenario
        """
<<<<<<< HEAD
        event_path = Path(
            DatabaseIO().events_path,
            event,
            "{}.toml".format(event),
=======
        event_path = (
            self.database_input_path / "events" / event / "{}.toml".format(event)
>>>>>>> ae199ce2
        )
        # set mode (probabilistic_set or single_scenario)
        mode = Event.get_mode(event_path)
        if mode == "single_scenario":
            # parse event config file to get event template
            template = Event.get_template(event_path)
            # use event template to get the associated event child class
            self.event = EventFactory.get_event(template).load_file(event_path)
        elif mode == "probabilistic_set":
            raise NotImplementedError

    def set_physical_projection(self, projection: str) -> None:
        projection_path = (
            self.database_input_path / "Projections" / projection / f"{projection}.toml"
        )
        self.physical_projection = Projection.load_file(
            projection_path
        ).get_physical_projection()

    def set_hazard_strategy(self, strategy: str) -> None:
        strategy_path = (
            self.database_input_path / "Strategies" / strategy / f"{strategy}.toml"
        )
        self.hazard_strategy = Strategy.load_file(strategy_path).get_hazard_strategy()

    # no write function is needed since this is only used internally

    def calculate_rp_floodmaps(self, rp: list):
        raise NotImplementedError
        # path_to_floodmaps = None
        # return path_to_floodmaps

    def add_wl_ts(self):
        """adds total water level timeseries"""
        # generating total time series made of tide, slr and water level offset
        template = self.event.attrs.template
        if template == "Synthetic" or template == "Historical_nearshore":
            self.event.add_tide_and_surge_ts()
            self.wl_ts = self.event.tide_surge_ts
            self.wl_ts[1] = (
                self.wl_ts[1] + self.event.attrs.water_level_offset.convert_to_meters()
            )  # TODO add slr
            return self

<<<<<<< HEAD
    def run_sfincs(self, site=SiteModel):
        # TODO: make path variable
        # path_on_n = Path(
        #     "n:/Projects/11207500/11207949/F. Other information/Test_data/database/charleston"
        # )
        path_on_n = Path(
            "c:/Users/winter_ga/Offline_Data/project_data/FloodAdapt/Test_data/database/charleston"
        )
        path_in = path_on_n.joinpath(
            "static/templates", site.attrs.sfincs.overland_model
        )
        run_folder_overland = path_on_n.joinpath(
            "output/simulations", self.name, site.attrs.sfincs.overland_model
        )  # TODO: replace "overland" with overland_model  from Site object

        self.add_wl_ts()

        # Load overland sfincs model
        model = SfincsAdapter(model_root=path_in)

        # adjust timing of model
        model.set_timing(self.event.attrs)

        # Change water level boundary condition
        model.add_wl_bc(self.wl_ts)

        # write sfincs model in output destination
        model.write_sfincs_model(path_out=run_folder_overland)

        # Run new model (create batch file and run it)
        # create batch file to run SFINCS, adjust relative path to SFINCS executable for ensemble run (additional folder depth)
        if self.event.attrs.mode == "risk":
            with open(run_folder_overland.joinpath("run.bat"), "w") as f_out:
                bat_file: str = (
                    "cd "
                    "%~dp0"
                    "\n"
                    f"..\..\..\..\..\..\..\system\sfincs\{site.attrs.sfincs.version}\sfincs.exe>sfincs_log.txt"
                )
                f_out.write(bat_file)
        elif self.event.attrs.mode == "single_scenario":
            with open(run_folder_overland.joinpath("run.bat"), "w") as f_out:
                bat_file: str = (
                    "cd "
                    "%~dp0"
                    "\n"
                    f"..\..\..\..\..\..\system\sfincs\{site.attrs.sfincs.version}\sfincs.exe>sfincs_log.txt"
                )
                f_out.write(bat_file)

        # Indicator that sfincs model has run
        self.__setattr__("has_run", True)
=======
    @staticmethod
    def get_event_object(event_path):  # TODO This could be used above as well?
        mode = Event.get_mode(event_path)
        if mode == "single_scenario":
            # parse event config file to get event template
            template = Event.get_template(event_path)
            # use event template to get the associated event child class
            return EventFactory.get_event(template).load_file(event_path)
        elif mode == "probabilistic_set":
            return None  # TODO: add Ensemble.load()

    # def run(self):
    #     self.__setattr__("has_run", True)
    #     ...
>>>>>>> ae199ce2
<|MERGE_RESOLUTION|>--- conflicted
+++ resolved
@@ -4,12 +4,7 @@
 from pathlib import Path
 from typing import Optional
 
-<<<<<<< HEAD
-from pydantic import BaseModel
-
 from flood_adapt.integrator.sfincs_adapter import SfincsAdapter
-=======
->>>>>>> ae199ce2
 from flood_adapt.object_model.hazard.event.event import Event
 from flood_adapt.object_model.hazard.event.event_factory import EventFactory
 from flood_adapt.object_model.hazard.event.synthetic import Synthetic
@@ -35,24 +30,17 @@
     and to run the hazard models
     """
 
-<<<<<<< HEAD
     name: str
-=======
     database_input_path: Path
->>>>>>> ae199ce2
     event: Optional[EventTemplateModel]
     ensemble: Optional[EventTemplateModel]
     physical_projection: Optional[PhysicalProjection]
     hazard_strategy: Optional[HazardStrategy]
     has_run_hazard: bool = False
 
-<<<<<<< HEAD
-    def __init__(self, scenario) -> None:
+    def __init__(self, scenario: ScenarioModel, database_input_path: Path) -> None:
         self.name = scenario.name
-=======
-    def __init__(self, scenario: ScenarioModel, database_input_path: Path) -> None:
         self.database_input_path = database_input_path
->>>>>>> ae199ce2
         self.set_event(scenario.event)
         self.set_hazard_strategy(scenario.strategy)
         self.set_physical_projection(scenario.projection)
@@ -62,15 +50,8 @@
         Args:
             event_name (str): name of event used in scenario
         """
-<<<<<<< HEAD
-        event_path = Path(
-            DatabaseIO().events_path,
-            event,
-            "{}.toml".format(event),
-=======
         event_path = (
             self.database_input_path / "events" / event / "{}.toml".format(event)
->>>>>>> ae199ce2
         )
         # set mode (probabilistic_set or single_scenario)
         mode = Event.get_mode(event_path)
@@ -115,7 +96,17 @@
             )  # TODO add slr
             return self
 
-<<<<<<< HEAD
+    @staticmethod
+    def get_event_object(event_path):  # TODO This could be used above as well?
+        mode = Event.get_mode(event_path)
+        if mode == "single_scenario":
+            # parse event config file to get event template
+            template = Event.get_template(event_path)
+            # use event template to get the associated event child class
+            return EventFactory.get_event(template).load_file(event_path)
+        elif mode == "probabilistic_set":
+            return None  # TODO: add Ensemble.load()
+
     def run_sfincs(self, site=SiteModel):
         # TODO: make path variable
         # path_on_n = Path(
@@ -167,20 +158,4 @@
                 f_out.write(bat_file)
 
         # Indicator that sfincs model has run
-        self.__setattr__("has_run", True)
-=======
-    @staticmethod
-    def get_event_object(event_path):  # TODO This could be used above as well?
-        mode = Event.get_mode(event_path)
-        if mode == "single_scenario":
-            # parse event config file to get event template
-            template = Event.get_template(event_path)
-            # use event template to get the associated event child class
-            return EventFactory.get_event(template).load_file(event_path)
-        elif mode == "probabilistic_set":
-            return None  # TODO: add Ensemble.load()
-
-    # def run(self):
-    #     self.__setattr__("has_run", True)
-    #     ...
->>>>>>> ae199ce2
+        self.__setattr__("has_run", True)