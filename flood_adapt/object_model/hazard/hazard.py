--- conflicted
+++ resolved
@@ -344,10 +344,7 @@
                     value=1.0, units=self.site.attrs.gui.default_length_units
                 )
                 conversion_factor = gui_units.convert(UnitTypesLength("meters"))
-<<<<<<< HEAD
                 # generate hazard water level bc incl SLR and offset (in the offshore model these are already included)
-=======
->>>>>>> 8f7c0a5c
                 self.wl_ts = conversion_factor * self.wl_ts
             elif (
                 template == "Historical_offshore" or template == "Historical_hurricane"
@@ -409,7 +406,7 @@
                     df = pd.read_csv(
                         event_dir.joinpath("rainfall.csv"), index_col=0, header=None
                     )
-<<<<<<< HEAD
+                    df.index = pd.DatetimeIndex(df.index)
                     # add unit conversion and rainfall increase from projection and event
                     df = (
                         conversion_factor_precip
@@ -417,10 +414,7 @@
                         * (1 + self.physical_projection.attrs.rainfall_increase / 100.0)
                         * (1 + self.event.attrs.rainfall.increase / 100.0)
                     )
-=======
-                    df = conversion_factor_precip * df
->>>>>>> 8f7c0a5c
-                    df.index = pd.DatetimeIndex(df.index)
+
                     logging.info(
                         "Adding rainfall timeseries to the overland flood model..."
                     )
@@ -429,16 +423,10 @@
                     logging.info(
                         "Adding constant rainfall to the overland flood model..."
                     )
-<<<<<<< HEAD
                     # add unit conversion and rainfall increase from projection, not event since the user can adjust constant rainfall accordingly
                     const_precipitation = (
                         self.event.attrs.rainfall.constant_intensity.convert("mm/hr")
                         * (1 + self.physical_projection.attrs.rainfall_increase / 100.0)
-=======
-                    model.add_precip_forcing(
-                        const_precip=self.event.attrs.rainfall.constant_intensity.value
-                        * conversion_factor_precip
->>>>>>> 8f7c0a5c
                     )
                     model.add_precip_forcing(const_precip=const_precipitation)
                 elif self.event.attrs.rainfall.source == "shape":
@@ -453,19 +441,21 @@
                         self.event.add_rainfall_ts(scsfile=scsfile, scstype=scstype)
                     else:
                         self.event.add_rainfall_ts()
-<<<<<<< HEAD
                     # add unit conversion and rainfall increase from projection, not event since the user can adjust cumulative rainfall accordingly
                     model.add_precip_forcing(
                         timeseries=self.event.rain_ts
                         * conversion_factor_precip
                         * (1 + self.physical_projection.attrs.rainfall_increase / 100.0)
-=======
-                    model.add_precip_forcing(
-                        timeseries=self.event.rain_ts * conversion_factor_precip
->>>>>>> 8f7c0a5c
                     )
 
                 # Generate and add wind boundary condition
+                # conversion factor to metric units
+                gui_units_wind = UnitfulVelocity(
+                    value=1.0, units=self.site.attrs.gui.default_velocity_units
+                )
+                conversion_factor_wind = gui_units_wind.convert(
+                    UnitTypesVelocity("m/s")
+                )
                 # conversion factor to metric units
                 gui_units_wind = UnitfulVelocity(
                     value=1.0, units=self.site.attrs.gui.default_velocity_units
