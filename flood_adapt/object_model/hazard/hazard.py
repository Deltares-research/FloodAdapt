from enum import Enum
from pathlib import Path
from typing import Optional

import tomli
from pydantic import BaseModel

from flood_adapt.object_model.hazard.event.event import Event
from flood_adapt.object_model.hazard.event.event_factory import EventFactory
from flood_adapt.object_model.hazard.event.synthetic import Synthetic
from flood_adapt.object_model.hazard.hazard_strategy import HazardStrategy
from flood_adapt.object_model.hazard.physical_projection import (
    PhysicalProjection,
)
from flood_adapt.object_model.io.database_io import DatabaseIO


class AttrModel(BaseModel):  # TODO replace with ScenarioModel
    """BaseModel describing the expected variables and data types of the scenario"""

    name: str
    long_name: str
    event: str
    projection: str
    strategy: str


class EventTemplateModel(Enum):
    Synthetic: Synthetic


class Hazard:
    """class holding all information related to the hazard of the scenario
    includes functions to generate generic timeseries for the hazard models
    and to run the hazard models
    """

    attrs: AttrModel
    event_obj: Optional[EventTemplateModel]
    ensemble: Optional[EventTemplateModel]
    physical_projection: Optional[PhysicalProjection]
    hazard_strategy: Optional[HazardStrategy]
    has_run_hazard: bool = False

    # def __init__(self, scenario_path: Path) -> None:
    #     pass

    @staticmethod
    def load_file(filepath: Path):
        """create Hazard from toml file"""

        obj = Hazard()
        with open(filepath, mode="rb") as fp:
            toml = tomli.load(fp)
        obj.attrs = AttrModel.parse_obj(toml)
        obj.set_event(obj.attrs.event)
        # obj.set_physical_projection(obj)
        # obj.set_hazard_strategy(obj)
        return obj

    def set_event(self, event_name: str):
        """Sets the actual Event template class list using the list of measure names
        Args:
            event_name (str): name of event used in scenario
        """
        event_path = Path(
            DatabaseIO().events_path, event_name, "{}.toml".format(event_name)
        )
        # set mode (probabilistic_set or single_scenario)
        mode = Event.get_mode(event_path)
        if mode == "single_scenario":
            # parse event config file to get event template
            template = Event.get_template(event_path)
            # use event template to get the associated event child class
            self.event_obj = EventFactory.get_event(template).load_file(event_path)
        elif mode == "probabilistic_set":
            self.ensemble = None  # TODO: add Ensemble.load()

    # def set_physical_projection(self, projection):
    #     self.physical_projection.load_file(
    #         str(
    #             Path(
    #                 DatabaseIO().projections_path,
    #                 projection,
    #                 "{}.toml".format(projection),
    #             )
    #         )
    #     )

    # def set_hazard_strategy(self, strategy: str):
    #     self.hazard_strategy.load_file(
    #         str(
    #             Path(DatabaseIO().strategies_path, strategy, "{}.toml".format(strategy))
    #         )
    #     )

    # no write function is needed since this is only used internally

    def calculate_rp_floodmaps(self, rp: list) -> Path:
        ...
        # path_to_floodmaps = None
        # return path_to_floodmaps

    def add_wl_ts(self):
        """adds total water level timeseries"""
        # generating total time series made of tide, slr and water level offset
        template = self.event_obj.attrs.template
        if template == "Synthetic" or template == "Historical_nearshore":
            self.event_obj.add_tide_and_surge_ts()
            self.wl_ts = self.event_obj.tide_surge_ts
            self.wl_ts["0:wl"] = (
                self.wl_ts["0:wl"]
                + self.event_obj.attrs.water_level_offset.convert_to_meters()
<<<<<<< HEAD
            )  # add slr
=======
            )
>>>>>>> c301a946
            return self

    # def run(self):
    #     self.__setattr__("has_run", True)
    #     ...<|MERGE_RESOLUTION|>--- conflicted
+++ resolved
@@ -111,11 +111,7 @@
             self.wl_ts["0:wl"] = (
                 self.wl_ts["0:wl"]
                 + self.event_obj.attrs.water_level_offset.convert_to_meters()
-<<<<<<< HEAD
-            )  # add slr
-=======
-            )
->>>>>>> c301a946
+            )  # TODO add slr
             return self
 
     # def run(self):
