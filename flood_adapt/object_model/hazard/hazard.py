--- conflicted
+++ resolved
@@ -44,13 +44,7 @@
         self.site = Site.load_file(
             database_input_path.parent / "static" / "site" / "site.toml"
         )
-<<<<<<< HEAD
-        self.simulation_path = database_input_path.parent.joinpath(
-            "output", "simulations", self.name
-        )
-=======
         self.set_simulation_paths()
->>>>>>> 1e97e797
         self.has_run = self.sfincs_has_run_check()
 
     def set_simulation_paths(self) -> None:
@@ -246,7 +240,13 @@
             # adjust timing of model
             model.set_timing(self.event.attrs)
 
-<<<<<<< HEAD
+            # Generate and change water level boundary condition
+            template = self.event.attrs.template
+            if template == "Synthetic" or template == "Historical_nearshore":
+                self.add_wl_ts()
+            elif template == "Hurricane" or template == "Historical_offshore":
+                raise NotImplementedError
+            model.add_wl_bc(self.wl_ts)
         # Download meteo files if necessary
         if (
             self.event.attrs.wind.source == "map"
@@ -310,21 +310,11 @@
 
         elif template == "Hurricane":
             raise NotImplementedError
-=======
-            # Generate and change water level boundary condition
-            template = self.event.attrs.template
-            if template == "Synthetic" or template == "Historical_nearshore":
-                self.add_wl_ts()
-            elif template == "Hurricane" or template == "Historical_offshore":
-                raise NotImplementedError
-            model.add_wl_bc(self.wl_ts)
->>>>>>> 1e97e797
 
             # Generate and change discharge boundary condition
             self.add_discharge()
             model.add_dis_bc(self.dis_ts)
 
-<<<<<<< HEAD
         # Generate and add rainfall boundary condition
         if self.event.attrs.rainfall.source == "map":
             model.add_precip_forcing_from_grid(ds=ds)
@@ -345,13 +335,6 @@
                 const_mag=self.event.attrs.wind.constant_speed.value,
                 const_dir=self.event.attrs.wind.constant_direction.value,
             )
-=======
-            # Generate and add rainfall boundary condition
-            # TODO
-
-            # Generate and add wind boundary condition
-            # TODO, made already a start generating a constant timeseries in Event class
->>>>>>> 1e97e797
 
         # Add floodwall if included
         if self.hazard_strategy.measures is not None:
@@ -359,21 +342,6 @@
                 if measure.attrs.type == "floodwall":
                     model.add_floodwall(floodwall=measure)
 
-<<<<<<< HEAD
-        # write sfincs model in output destination
-        model.write_sfincs_model(
-            path_out=self.simulation_path.joinpath(
-                self.site.attrs.sfincs.overland_model
-            )
-        )
-
-        # Run new model (create batch file and run it)
-        # create batch file to run SFINCS, adjust relative path to SFINCS executable for ensemble run (additional folder depth)
-        with cd(self.simulation_path):
-            sfincs_log = "sfincs.log"
-            with open(sfincs_log, "w") as log_handler:
-                subprocess.run(sfincs_exec, stdout=log_handler)
-=======
             # write sfincs model in output destination
             model.write_sfincs_model(path_out=self.simulation_paths[ii])
 
@@ -383,7 +351,6 @@
         elif self.mode == "probabilistic_set":
             self.calculate_rp_floodmaps()
             self.calculate_floodfrequency_map()
->>>>>>> 1e97e797
 
     def __eq__(self, other):
         if not isinstance(other, Hazard):
