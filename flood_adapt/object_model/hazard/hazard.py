import subprocess
from pathlib import Path
from typing import List

import numpy as np
import pandas as pd
import xarray as xr

from flood_adapt.integrator.sfincs_adapter import SfincsAdapter
from flood_adapt.object_model.hazard.event.event import Event
from flood_adapt.object_model.hazard.event.event_factory import EventFactory
from flood_adapt.object_model.hazard.event.eventset import EventSet
from flood_adapt.object_model.hazard.hazard_strategy import HazardStrategy
from flood_adapt.object_model.hazard.physical_projection import PhysicalProjection
from flood_adapt.object_model.interface.events import Mode
from flood_adapt.object_model.interface.scenarios import ScenarioModel
from flood_adapt.object_model.projection import Projection
from flood_adapt.object_model.site import Site
from flood_adapt.object_model.strategy import Strategy
from flood_adapt.object_model.utils import cd


class Hazard:
    """class holding all information related to the hazard of the scenario
    includes functions to generate generic timeseries for the hazard models
    and to run the hazard models
    """

    name: str
    database_input_path: Path
    mode: Mode
    event_set: EventSet
    physical_projection: PhysicalProjection
    hazard_strategy: HazardStrategy
    has_run: bool = False

    def __init__(self, scenario: ScenarioModel, database_input_path: Path) -> None:
        self._mode: Mode
        self.simulation_paths: List[Path]
        self.simulation_paths_offshore: List[Path]
        self.name = scenario.name
        self.database_input_path = database_input_path
        self.set_event(
            scenario.event
        )  # also setting the mode (single_event or risk here)
        self.set_hazard_strategy(scenario.strategy)
        self.set_physical_projection(scenario.projection)
        self.site = Site.load_file(
            database_input_path.parent / "static" / "site" / "site.toml"
        )

        self.set_simulation_paths()

        self._set_sfincs_map_path(mode=self.event_mode)

        self.has_run = self.sfincs_has_run_check()

    @property
    def event_mode(self) -> Mode:
        return self._mode

    @event_mode.setter
    def event_mode(self, mode: Mode) -> None:
        self._mode = mode

    def _set_sfincs_map_path(self, mode: Mode) -> None:
        if mode == Mode.single_event:
            [self.sfincs_map_path] = self.simulation_paths

        elif mode == Mode.risk:
            self.sfincs_map_path = self.database_input_path.parent.joinpath(
                "output", "simulations", self.name
            )

    def set_simulation_paths(self) -> None:
        if self._mode == Mode.single_event:
            self.simulation_paths = [
                self.database_input_path.parent.joinpath(
                    "output",
                    "simulations",
                    self.name,
                    self.site.attrs.sfincs.overland_model,
                )
            ]
            # Create a folder name for the offshore model (will not be used if offshore model is not created)
            self.simulation_paths_offshore = [
                self.database_input_path.parent.joinpath(
                    "output",
                    "simulations",
                    self.name,
                    self.site.attrs.sfincs.offshore_model,
                )
            ]
        elif self._mode == Mode.risk:  # risk mode requires an additional folder layer
            self.simulation_paths = []
            self.simulation_paths_offshore = []
            for subevent in self.event_list:
                self.simulation_paths.append(
                    self.database_input_path.parent.joinpath(
                        "output",
                        "simulations",
                        self.name,
                        subevent.attrs.name,
                        self.site.attrs.sfincs.overland_model,
                    )
                )
                # Create a folder name for the offshore model (will not be used if offshore model is not created)
                self.simulation_paths_offshore.append(
                    self.database_input_path.parent.joinpath(
                        "output",
                        "simulations",
                        self.name,
                        subevent.attrs.name,
                        self.site.attrs.sfincs.offshore_model,
                    )
                )

    def sfincs_has_run_check(self) -> bool:
        test_combined = False
        if len(self.simulation_paths) == 0:
            raise ValueError("The Scenario has not been initialized correctly.")
        else:
            for sfincs_path in self.simulation_paths:
                test1 = Path(sfincs_path).joinpath("sfincs_map.nc").exists()

                sfincs_log = Path(sfincs_path).joinpath("sfincs.log")

                if sfincs_log.exists():
                    with open(sfincs_log) as myfile:
                        if "Simulation finished" in myfile.read():
                            test2 = True
                        else:
                            test2 = False
                else:
                    test2 = False

                test_combined = (test1) & (test2)
                if test_combined is False:
                    break
        return test_combined

    def set_event(self, event: str) -> None:
        """Sets the actual Event template class list using the list of measure names
        Args:
            event_name (str): name of event used in scenario
        """
        event_set_path = (
            self.database_input_path / "events" / event / "{}.toml".format(event)
        )
        # set mode (probabilistic_set or single_event)
        self.event_mode = Event.get_mode(event_set_path)
        self.event_set = EventSet.load_file(event_set_path)

        if self._mode == Mode.single_event:
            self.event_set.event_paths = [event_set_path]
            self.probabilities = [1]

        elif self._mode == Mode.risk:
            self.event_set.event_paths = []
            subevents = self.event_set.attrs.subevent_name

            for subevent in subevents:
                event_path = (
                    self.database_input_path
                    / "events"
                    / event
                    / subevent
                    / "{}.toml".format(subevent)
                )
                self.event_set.event_paths.append(event_path)

        # parse event config file to get event template
        self.event_list = []
        for event_path in self.event_set.event_paths:
            template = Event.get_template(event_path)
            # use event template to get the associated event child class
            self.event_list.append(
                EventFactory.get_event(template).load_file(event_path)
            )
            self.event = self.event_list[
                0
            ]  # set event for single_event to be able to plot wl etc

    def set_physical_projection(self, projection: str) -> None:
        projection_path = (
            self.database_input_path / "Projections" / projection / f"{projection}.toml"
        )
        self.physical_projection = Projection.load_file(
            projection_path
        ).get_physical_projection()

    def set_hazard_strategy(self, strategy: str) -> None:
        strategy_path = (
            self.database_input_path / "Strategies" / strategy / f"{strategy}.toml"
        )
        self.hazard_strategy = Strategy.load_file(strategy_path).get_hazard_strategy()

    # no write function is needed since this is only used internally

    def add_wl_ts(self):
        """adds total water level timeseries to hazard object"""
        # generating total time series made of tide, slr and water level offset,
        # only for Synthetic and historical from nearshore
        for ii, event in enumerate(self.event_list):
            if self.event.attrs.template == "Synthetic":
                self.event.add_tide_and_surge_ts()
                self.wl_ts = self.event.tide_surge_ts

            elif self.event.attrs.template == "Historical_nearshore":
                wl_df = self.event.tide_surge_ts
                self.wl_ts = wl_df
            # In both cases add the slr and offset
            self.wl_ts[1] = (
                self.wl_ts[1]
                + self.event.attrs.water_level_offset.convert("meters")
                + self.physical_projection.attrs.sea_level_rise.convert("meters")
            )
        return self

    def add_discharge(self):
        """adds discharge timeseries to hazard object"""
        # constant for all event templates, additional: shape for Synthetic or timeseries for all historic
        self.event.add_dis_ts()
        self.dis_ts = self.event.dis_ts
        return self

    @staticmethod
    def get_event_object(event_path):  # TODO This could be used above as well?
        mode = Event.get_mode(event_path)
        if mode == Mode.single_event:
            # parse event config file to get event template
            template = Event.get_template(event_path)
            # use event template to get the associated event child class
            return EventFactory.get_event(template).load_file(event_path)
        elif mode == Mode.risk:
            return EventSet.load_file(event_path)

    def preprocess_models(self):
        # Preprocess all hazard model input
        self.preprocess_sfincs()
        # add other models here

    def run_models(self):
        self.run_sfincs()

    def postprocess_models(self):
        # Postprocess all hazard model input
        self.postprocess_sfincs()
        # add other models here

    def run_sfincs(self):
        # Run new model(s)

        sfincs_exec = (
            self.database_input_path.parents[2] / "system" / "sfincs" / "sfincs.exe"
        )

        for simulation_path in self.simulation_paths:
            with cd(simulation_path):
                sfincs_log = "sfincs.log"
                with open(sfincs_log, "w") as log_handler:
                    subprocess.run(sfincs_exec, stdout=log_handler)

        # Indicator that hazard has run
        self.__setattr__("has_run", True)

    def run_sfincs_offshore(self):
        # Run offshore model(s)

        sfincs_exec = (
            self.database_input_path.parents[2] / "system" / "sfincs" / "sfincs.exe"
        )

        for simulation_path in self.simulation_paths_offshore:
            with cd(simulation_path):
                sfincs_log = "sfincs.log"
                with open(sfincs_log, "w") as log_handler:
                    subprocess.run(sfincs_exec, stdout=log_handler)

        # Indicator that hazard has run
        self.__setattr__("has_run", True)

    def preprocess_sfincs(
        self,
    ):
        base_path = self.database_input_path.parent
        path_in = base_path.joinpath(
            "static", "templates", self.site.attrs.sfincs.overland_model
        )

        for ii, event in enumerate(self.event_list):
            self.event = event  # set current event to ii-th event in event set
            event_dir = self.event_set.event_paths[ii].parent

            # Load overland sfincs model
            model = SfincsAdapter(model_root=path_in)

            # adjust timing of model
            model.set_timing(self.event.attrs)

            # Download meteo files if necessary
            if (
                self.event.attrs.wind.source == "map"
                or self.event.attrs.rainfall.source == "map"
            ):
                ds = self.event.download_meteo(site=self.site, path=event_dir)
                ds = ds.rename({"barometric_pressure": "press"})
                ds = ds.rename({"precipitation": "precip"})
            else:
                ds = None

            # Generate and change water level boundary condition
            template = self.event.attrs.template
            if template == "Synthetic" or template == "Historical_nearshore":
                self.add_wl_ts()
            elif template == "Historical_offshore":
                self.run_offshore_model(ds=ds, ii=ii)
            elif template == "Hurricane":
                raise NotImplementedError
            model.add_wl_bc(self.wl_ts)

            # Generate and change discharge boundary condition
            self.add_discharge()
            model.add_dis_bc(self.dis_ts)

            # Generate and add rainfall boundary condition
            if self.event.attrs.rainfall.source == "map":
                model.add_precip_forcing_from_grid(ds=ds)
            elif self.event.attrs.rainfall.source == "timeseries":
                model.add_precip_forcing(
                    precip=event_dir.joinpath(self.event.attrs.rainfall.timeseries_file)
                )
            elif self.event.attrs.rainfall.source == "constant":
                model.add_precip_forcing(
                    const_precip=self.event.attrs.rainfall.constant_intensity.convert(
                        "mm/hr"
                    )
                )
            elif self.event.attrs.rainfall.source == "shape":
                if self.event.attrs.rainfall.shape_type == "scs":
                    scsfile = self.database_input_path.parent.joinpath(
                        "static", "scs", self.site.scs.file
                    )
                    scstype = self.site.scs.type
                    self.event.add_rainfall_ts(scsfile=scsfile, scstype=scstype)
                else:
                    self.event.add_rainfall_ts()
                model.add_precip_forcing(
                    const_precip=self.event.attrs.rainfall.constant_intensity.convert(
                        "mm/hr"
                    )
                )

            # Generate and add wind boundary condition
            if self.event.attrs.wind.source == "map":
                model.add_wind_forcing_from_grid(ds=ds)
            elif self.event.attrs.wind.source == "timeseries":
                model.add_wind_forcing(timeseries=event_dir.joinpath("wind.csv"))
            elif self.event.attrs.wind.source == "constant":
                model.add_wind_forcing(
                    const_mag=self.event.attrs.wind.constant_speed.convert("m/s"),
                    const_dir=self.event.attrs.wind.constant_direction.value,
                )

            # Add measures if included
            if self.hazard_strategy.measures is not None:
                for measure in self.hazard_strategy.measures:
                    measure_path = base_path.joinpath(
                        "input", "measures", measure.attrs.name
                    )
                    if measure.attrs.type == "floodwall":
                        model.add_floodwall(
                            floodwall=measure.attrs, measure_path=measure_path
                        )

            # write sfincs model in output destination
            model.write_sfincs_model(path_out=self.simulation_paths[ii])

    def run_offshore_model(self, ds: xr.DataArray, ii: int):
        """Run offshore model to obtain water levels for boundary condition of the nearshore model

        Args:
            ds (xr.DataArray): DataArray with meteo information (downloaded using event.download_meteo())
            ii (int): Iterator for event set
        """
        # Determine folders for offshore model
        base_path = self.database_input_path.parent
        path_in_offshore = base_path.joinpath(
            "static", "templates", self.site.attrs.sfincs.offshore_model
        )
        event_dir = self.database_input_path / "events" / self.event.attrs.name

        # Initiate offshore model
        offshore_model = SfincsAdapter(model_root=path_in_offshore)

        # Set timing of offshore model (same as overland model)
        offshore_model.set_timing(self.event.attrs)

        # set wl of offshore model
        offshore_model.add_bzs_from_bca(
            self.event.attrs, self.physical_projection.attrs
        )

        # Add wind and if applicable pressure forcing from files.
        if self.event.attrs.wind.source == "map":
            offshore_model.add_wind_forcing_from_grid(ds=ds)
            offshore_model.add_pressure_forcing_from_grid(ds=ds)
        elif self.event.attrs.wind.source == "timeseries":
            offshore_model.add_wind_forcing(timeseries=event_dir.joinpath("wind.csv"))
        elif self.event.attrs.wind.source == "constant":
            offshore_model.add_wind_forcing(
                const_mag=self.event.attrs.wind.constant_speed.value,
                const_dir=self.event.attrs.wind.constant_direction.value,
            )

        # write sfincs model in output destination
        offshore_model.write_sfincs_model(path_out=self.simulation_paths_offshore[ii])

        # Run the actual SFINCS model
        self.run_sfincs_offshore()

        # take his results from offshore model as input for wl bnd
        self.wl_ts = offshore_model.get_wl_df_from_offshore_his_results()

    def postprocess_sfincs(self):
        if self._mode == Mode.single_event:
            ...  # TODO: create geotiff?
        elif self._mode == Mode.risk:
            self.calculate_rp_floodmaps()
            self.calculate_floodfrequency_map()

    def __eq__(self, other):
        if not isinstance(other, Hazard):
            # don't attempt to compare against unrelated types
            return NotImplemented
        test1 = self.event_list == other.event_list
        test2 = self.physical_projection == other.physical_projection
        test3 = self.hazard_strategy == other.hazard_strategy
        return test1 & test2 & test3

    def calculate_rp_floodmaps(self):
        floodmap_rp = self.site.attrs.risk.return_periods
        frequencies = self.event_set.attrs.frequency

        zs_maps = []
        for simulation_path in self.simulation_paths:
            # read zsmax data from overland sfincs model
            sim = SfincsAdapter(model_root=str(simulation_path))
            zsmax = sim.read_zsmax().load()
            zs_maps.append(zsmax.stack(z=("x", "y")))

        # Create RP flood maps

        # 1a: make a table of all water levels and associated frequencies
        zs = xr.concat(zs_maps, pd.Index(frequencies, name="frequency"))
        freq = np.tile(frequencies, (zs.shape[1], 1)).transpose()

        # 1b: sort water levels in descending order and include the frequencies in the sorting process
        # (i.e. each h-value should be linked to the same p-values as in step 1a)
        sort_index = zs.argsort(axis=0)
        sorted_prob = np.flipud(np.take_along_axis(freq, sort_index, axis=0))
        sorted_zs = np.flipud(np.take_along_axis(zs.values, sort_index, axis=0))

        # 1c: Compute exceedance probabilities of water depths
        # Method: accumulate probabilities from top to bottom
        prob_exceed = np.cumsum(sorted_prob, axis=0)

        # 1d: Compute return periods of water depths
        # Method: simply take the inverse of the exceedance probability (1/Pex)
        rp_zs = 1.0 / prob_exceed

        # For each return period (T) of interest do the following:
        # For each grid cell do the following:
        # Use the table from step [1d] as a “lookup-table” to derive the T-year water depth. Use a 1-d interpolation technique:
        # h(T) = interp1 (log(T*), h*, log(T))
        # in which t* and h* are the values from the table and T is the return period (T) of interest
        # The resulting T-year water depths for all grids combined form the T-year hazard map
        rp_da = xr.DataArray(rp_zs, dims=zs.dims)

        no_data_value = -999  # in SFINCS
        sorted_zs = xr.where(sorted_zs == no_data_value, np.nan, sorted_zs)

        h = np.where(
            np.all(np.isnan(sorted_zs), axis=0), np.nan, 0
        )  # do not calculate for cells with no data value
        valid_cells = np.where(~np.isnan(h))[0]

        zs_rp_maps = []

        for rp in floodmap_rp:
            print(f"Evaluating {rp}-year return period...")
            if rp <= rp_da.max() and rp >= rp_da.min():
                # using lower threshold
                # TODO: improve speed
                for jj in valid_cells:
                    h[jj] = np.interp(
                        np.log10(rp),
                        np.log10(rp_da[::-1, jj]),
                        sorted_zs[::-1, jj],
                        left=0,
                    )

                    # ToDo: decide on interpolation: lower threshold, linear, upper threshold (most risk averse/conservative),
                    #  now interpolating

                    # h[valid_cells] = np.nanmax(np.where(rp - rp_da[:, valid_cells] > 0, sorted_zs[:, valid_cells], 0),
                    #                            axis=0)

                    # Code to reuse to speed things up
                    # rp_array = matlib.repmat(hist_inun.rp, hist_inun.shape[1], 1)
                    # rp_da = xr.DataArray(rp_array.transpose(), coords=hist_inun.coords, dims=hist_inun.dims)
                    #
                    # diff_da = np.subtract(rp_da, matlib.repmat(pl_tile.mrp[use_ind], hist_inun.rp.size, 1))
                    # diff_da = xr.where(diff_da < 0, np.nan, diff_da)
                    # index2 = diff_da.argmin(dim='rp', skipna='True')
                    #
                    # inun_low = hist_inun[index2 - 1, :]
                    # inun_up = hist_inun[index2, :]
                    # regress_slope = (inun_up - inun_low) / (inun_up.rp - inun_low.rp)
                    #
                    # pl_height[use_ind] = inun_low.drop('rp') + regress_slope * (pl_tile.mrp[use_ind] - inun_low.rp)

            elif rp > rp_da.max():
                print(
                    f"{rp}-year RP larger than maximum return period in the event ensemble, which is {int(rp_da.max())}. Using max. water levels across all events"
                )
                h[valid_cells] = sorted_zs[0, valid_cells]

            elif rp < rp_da.min():
                # ToDo: only valid if no area is below MSL
                h[valid_cells] = 0
                print(
                    f"{rp}-year RP smaller than minimum return period in the event ensemble, which is {int(rp_da.min())} years. Setting water levels to zero for RP {rp}-years"
                )

            zs_rp_da = xr.DataArray(data=h, coords={"z": zs["z"]})
            zs_rp_maps.append(zs_rp_da.unstack())

            # #create single nc
            zs_rp_single = xr.DataArray(data=h, coords={"z": zs["z"]}).unstack()
            zs_rp_single = zs_rp_single.rio.write_crs(zsmax.raster.crs, inplace=True)
            zs_rp_single = zs_rp_single.to_dataset(name="risk_map")
<<<<<<< HEAD
            fn_rp_test = self.simulation_paths[0].parent.parent.joinpath(
                "RP=" + str(rp) + "_maps.nc"
            )
            zs_rp_single.to_netcdf(fn_rp_test)

=======
            fn_rp_test = self.simulation_paths[0].parent.parent.joinpath("RP_" + str(rp)+"_maps.nc")
            zs_rp_single.to_netcdf(fn_rp_test)

        # this component is only required in case only one netcdf with multiple hazard maps is needed
>>>>>>> 5270c42b
        # write netcdf with water level, add new dimension for rp
        # zs_rp = xr.concat(zs_rp_maps, pd.Index(floodmap_rp, name="rp"))
        # zs_rp = zs_rp.rio.write_crs(zsmax.raster.crs, inplace=True)
        # zs_rp = zs_rp.to_dataset(name="risk_map")
        # fn_rp = self.simulation_paths[0].parent.parent.joinpath("multiple_rp.nc")
        # zs_rp.to_netcdf(fn_rp)

    def calculate_floodfrequency_map(self):
        raise NotImplementedError
        # CFRSS code below

        # # Create Flood frequency map
        # zs_maps = []
        # dem = read_geotiff(config_dict, scenarioDict)
        # freq_dem = np.zeros_like(dem)
        # for ii, zs_max_path in enumerate(results_full_path):
        #     # read zsmax data
        #     fn_dat = zs_max_path.parent.joinpath('sfincs.ind')
        #     data_ind = np.fromfile(fn_dat, dtype="i4")
        #     index = data_ind[1:] - 1  # because python starts counting at 0
        #     fn_dat = zs_max_path
        #     data_zs_orig = np.fromfile(fn_dat, dtype="f4")
        #     data_zs = data_zs_orig[1:int(len(data_zs_orig) / 2) - 1]
        #     da = xr.DataArray(data=data_zs,
        #                     dims=["index"],
        #                     coords=dict(index=(["index"], index)))
        #     zs_maps.append(da) # save for RP map calculation

        #     # create flood depth hmax

        #     nmax = int(sf_input_df.loc['nmax'])
        #     mmax = int(sf_input_df.loc['mmax'])
        #     zsmax = np.zeros(nmax * mmax) - 999.0
        #     zsmax[index] = data_zs
        #     zsmax_dem = resample_sfincs_on_dem(zsmax, config_dict, scenarioDict)
        #     # calculate max. flood depth as difference between water level zs and dem, do not allow for negative values
        #     hmax_dem = zsmax_dem - dem
        #     hmax_dem = np.where(hmax_dem < 0, 0, hmax_dem)

        #     # For every grid cell, take the sum of frequencies for which it was flooded (above threshold). The sresult is frequency of flooding for that grid cell
        #     freq_dem += np.where(hmax_dem > threshold, probability[ii], 0)

        # no_datavalue = float(config_dict['no_data_value'])
        # freq_dem = np.where(np.isnan(hmax_dem), no_datavalue, freq_dem)

        # # write flooding frequency to geotiff
        # demfile = Path(scenarioDict['static_path'], 'dem', config_dict['demfilename'])
        # dem_ds = gdal.Open(str(demfile))
        # [cols, rows] = dem.shape
        # driver = gdal.GetDriverByName("GTiff")
        # fn_tif = str(result_folder.joinpath('Flood_frequency.tif'))
        # outdata = driver.Create(fn_tif, rows, cols, 1, gdal.GDT_Float32)
        # outdata.SetGeoTransform(dem_ds.GetGeoTransform())  ##sets same geotransform as input
        # outdata.SetProjection(dem_ds.GetProjection())  ##sets same projection as input
        # outdata.GetRasterBand(1).WriteArray(freq_dem)
        # outdata.GetRasterBand(1).SetNoDataValue(no_datavalue)  ##if you want these values transparent
        # outdata.SetMetadata({k: str(v) for k, v in scenarioDict.items()})
        # logging.info("Created geotiff file with flood frequency.")
        # print("Created geotiff file with flood frequency.", file=sys.stdout, flush=True)

        # outdata.FlushCache()  ##saves to disk!!
        # outdata = None
        # band = None
        # dem_ds = None<|MERGE_RESOLUTION|>--- conflicted
+++ resolved
@@ -427,7 +427,7 @@
             ...  # TODO: create geotiff?
         elif self._mode == Mode.risk:
             self.calculate_rp_floodmaps()
-            self.calculate_floodfrequency_map()
+            # self.calculate_floodfrequency_map()
 
     def __eq__(self, other):
         if not isinstance(other, Hazard):
@@ -540,18 +540,12 @@
             zs_rp_single = xr.DataArray(data=h, coords={"z": zs["z"]}).unstack()
             zs_rp_single = zs_rp_single.rio.write_crs(zsmax.raster.crs, inplace=True)
             zs_rp_single = zs_rp_single.to_dataset(name="risk_map")
-<<<<<<< HEAD
             fn_rp_test = self.simulation_paths[0].parent.parent.joinpath(
-                "RP=" + str(rp) + "_maps.nc"
+                "RP_" + str(rp) + "_maps.nc"
             )
             zs_rp_single.to_netcdf(fn_rp_test)
 
-=======
-            fn_rp_test = self.simulation_paths[0].parent.parent.joinpath("RP_" + str(rp)+"_maps.nc")
-            zs_rp_single.to_netcdf(fn_rp_test)
-
         # this component is only required in case only one netcdf with multiple hazard maps is needed
->>>>>>> 5270c42b
         # write netcdf with water level, add new dimension for rp
         # zs_rp = xr.concat(zs_rp_maps, pd.Index(floodmap_rp, name="rp"))
         # zs_rp = zs_rp.rio.write_crs(zsmax.raster.crs, inplace=True)
