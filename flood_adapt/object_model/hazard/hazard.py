# import subprocess
# import sys
from enum import Enum
from pathlib import Path
from typing import Optional

from pydantic import BaseModel

from flood_adapt.integrator.sfincs_adapter import SfincsAdapter
from flood_adapt.object_model.hazard.event.event import Event
from flood_adapt.object_model.hazard.event.event_factory import EventFactory
from flood_adapt.object_model.hazard.event.synthetic import Synthetic
from flood_adapt.object_model.hazard.hazard_strategy import HazardStrategy
from flood_adapt.object_model.hazard.physical_projection import (
    PhysicalProjection,
)
from flood_adapt.object_model.io.database_io import DatabaseIO
from flood_adapt.object_model.projection import Projection

# from flood_adapt.object_model.scenario import ScenarioModel
from flood_adapt.object_model.strategy import Strategy


class ScenarioModel(BaseModel):
    """BaseModel describing the expected variables and data types of a scenario"""

    name: str
    long_name: str
    event: str
    projection: str
    strategy: str


class EventTemplateModel(Enum):
    Synthetic: Synthetic


class Hazard:
    """class holding all information related to the hazard of the scenario
    includes functions to generate generic timeseries for the hazard models
    and to run the hazard models
    """

<<<<<<< HEAD
    attrs: AttrModel
    event: Optional[EventTemplateModel]
    ensemble: Optional[EventTemplateModel]
=======
    event: Optional[EventTemplateModel]
    # ensemble: Optional[EnsembleTemplateModel]
>>>>>>> 06bc07c4
    physical_projection: Optional[PhysicalProjection]
    hazard_strategy: Optional[HazardStrategy]
    has_run_hazard: bool = False

    def __init__(self, scenario) -> None:
        self.set_event(scenario.event)
        self.set_hazard_strategy(scenario.strategy)
        self.set_physical_projection(scenario.projection)

    def set_event(self, event: str) -> None:
        """Sets the actual Event template class list using the list of measure names
        Args:
            event_name (str): name of event used in scenario
        """
        event_path = Path(DatabaseIO().events_path, event, "{}.toml".format(event))
        # set mode (probabilistic_set or single_scenario)
        mode = Event.get_mode(event_path)
        if mode == "single_scenario":
            # parse event config file to get event template
            template = Event.get_template(event_path)
            # use event template to get the associated event child class
            self.event = EventFactory.get_event(template).load_file(event_path)
        elif mode == "probabilistic_set":
            raise NotImplementedError

    def set_physical_projection(self, projection: str) -> None:
        projection_path = Path(
            DatabaseIO().projections_path, projection, f"{projection}.toml"
        )
        self.physical_projection = Projection.load_file(
            projection_path
        ).get_physical_projection()

    def set_hazard_strategy(self, strategy: str) -> None:
        strategy_path = Path(DatabaseIO().strategies_path, strategy, f"{strategy}.toml")
        self.hazard_strategy = Strategy.load_file(strategy_path).get_hazard_strategy()

    # no write function is needed since this is only used internally

    def calculate_rp_floodmaps(self, rp: list):
        raise NotImplementedError

    def add_wl_ts(self):
        """adds total water level timeseries"""
        # generating total time series made of tide, slr and water level offset
        template = self.event.attrs.template
        if template == "Synthetic" or template == "Historical_nearshore":
            self.event.add_tide_and_surge_ts()
            self.wl_ts = self.event.tide_surge_ts
<<<<<<< HEAD
            self.wl_ts[1] = (
                self.wl_ts[1] + self.event.attrs.water_level_offset.convert_to_meters()
=======
            self.wl_ts["0:wl"] = (
                self.wl_ts["0:wl"]
                + self.event.attrs.water_level_offset.convert_to_meters()
>>>>>>> 06bc07c4
            )  # TODO add slr
            return self

    def run_sfincs(self):
        # TODO: make path variable
        # path_on_n = Path(
        #     "n:/Projects/11207500/11207949/F. Other information/Test_data/database/charleston"
        # )
        path_on_n = Path("c:/Users/winter_ga/Offline_Data/project_data/FloodAdapt/Test_data/database/charleston")
        path_in = path_on_n.joinpath("static/templates/overland")
        run_folder_overland = path_on_n.joinpath(
            "output/simulations", self.attrs.name, "overland"
        )  # TODO: replace "overland" with overland_model  from Site object

        self.add_wl_ts()

        # Load overland sfincs model
        model = SfincsAdapter(model_root=path_in)

        # adjust timing of model
        model.set_timing()

        # Change water level boundary condition
        model.add_wl_bc(self.wl_ts) #TODO not working

        # write sfincs model in output destination
        model.write_sfincs_model(path_out=run_folder_overland)

        # Run new model (create batch file and run it)
        # create batch file to run SFINCS, adjust relative path to SFINCS executable for ensemble run (additional folder depth)
        if self.event.attrs.mode == "risk":
            with open(run_folder_overland.joinpath("run.bat"), "w") as f_out:
                bat_file: str = (
                    "cd "
                    "%~dp0"
                    "\n"
                    "..\..\..\..\..\..\..\system\sfincs\{}\sfincs.exe>sfincs_log.txt".format(
                        "sfincs20_AlpeDHuez_release"
                    )  # TODO read SFINCS version from Site object
                )
                f_out.write(bat_file)
        elif self.event.attrs.mode == "single_scenario":
            with open(run_folder_overland.joinpath("run.bat"), "w") as f_out:
                bat_file: str = (
                    "cd "
                    "%~dp0"
                    "\n"
                    "..\..\..\..\..\..\system\sfincs\{}\sfincs.exe>sfincs_log.txt".format(
                        "sfincs20_AlpeDHuez_release"
                    )
                )
                f_out.write(bat_file)

        ##TODO: fix this, it is neater and allows to writing to a log file
        # with subprocess.Popen(
        #     str(run_folder_overland.joinpath("run.bat")),
        #     shell=True,
        #     stdout=subprocess.PIPE,
        #     stderr=subprocess.PIPE,
        #     bufsize=1,
        #     universal_newlines=True,
        # ) as result:
        #     for line in result.stdout:
        #         print(
        #             "SFINCS overland model >>> {}\n".format(line[:-1]),
        #             end="",
        #             file=sys.stdout,
        #             flush=True,
        #         )  # process line here

        # if result.returncode != 0:
        #     raise subprocess.CalledProcessError(result.returncode, result.args)

        # Indicator that sfincs model has run
        self.__setattr__("has_run", True)<|MERGE_RESOLUTION|>--- conflicted
+++ resolved
@@ -41,14 +41,8 @@
     and to run the hazard models
     """
 
-<<<<<<< HEAD
-    attrs: AttrModel
-    event: Optional[EventTemplateModel]
-    ensemble: Optional[EventTemplateModel]
-=======
     event: Optional[EventTemplateModel]
     # ensemble: Optional[EnsembleTemplateModel]
->>>>>>> 06bc07c4
     physical_projection: Optional[PhysicalProjection]
     hazard_strategy: Optional[HazardStrategy]
     has_run_hazard: bool = False
@@ -98,14 +92,8 @@
         if template == "Synthetic" or template == "Historical_nearshore":
             self.event.add_tide_and_surge_ts()
             self.wl_ts = self.event.tide_surge_ts
-<<<<<<< HEAD
             self.wl_ts[1] = (
                 self.wl_ts[1] + self.event.attrs.water_level_offset.convert_to_meters()
-=======
-            self.wl_ts["0:wl"] = (
-                self.wl_ts["0:wl"]
-                + self.event.attrs.water_level_offset.convert_to_meters()
->>>>>>> 06bc07c4
             )  # TODO add slr
             return self
 
