from enum import Enum

from pydantic import BaseModel


class UnitTypesLength(str, Enum):
    meters = "meters"
    centimeters = "centimeters"
    millimeters = "millimeters"
    feet = "feet"
    inch = "inch"


class UnitTypesVelocity(str, Enum):
    meters = "m/s"
    knots = "knots"


class UnitTypesDischarge(str, Enum):
    cfs = "cfs"
    cms = "m3/s"


class UnitTypesIntensity(str, Enum):
    inch = "inch/hr"
    mm = "mm/hr"


class VerticalReference(str, Enum):
    floodmap = "floodmap"
    datum = "datum"


class UnitfulLength(BaseModel):
    value: float
    units: UnitTypesLength

    def convert(self, new_units: UnitTypesLength) -> float:
        """converts given length value different units

        Parameters
        ----------
        new_units : UnitTypesLength
            units to be converted to

        Returns
        -------
        float
            converted value
        """
        # first, convert to meters
        if self.units == "centimeters":
            conversion = 1.0 / 100  # meters
        if self.units == "millimeters":
            conversion = 1.0 / 1000  # meters
        elif self.units == "meters":
            conversion = 1.0  # meters
        elif self.units == "feet":
            conversion = 1.0 / 3.28084  # meters
        elif self.units == "inch":
            conversion = 0.0254  # meters
        else:
            conversion = 1
        # second, convert to new units
        if new_units == "centimeters":
            new_conversion = 100.0
        if new_units == "millimeters":
            new_conversion = 1000.0
        elif new_units == "meters":
            new_conversion = 1.0
        elif new_units == "feet":
            new_conversion = 3.28084
        elif new_units == "inch":
            new_conversion = 1.0 / 0.0254
        else:
            new_conversion = 1
        return conversion * new_conversion * self.value


class UnitfulVelocity(BaseModel):
    value: float
    units: UnitTypesVelocity

    def convert(self, new_units: UnitTypesVelocity) -> float:
        """converts given  velocity to different units

        Parameters
        ----------
        new_units : UnitTypesVelocity
            units to be converted to

        Returns
        -------
        float
            converted value
        """
        # first, convert to meters/second
        if self.units == "knots":
            conversion = 1.0 / 1.943844  # m/s
<<<<<<< HEAD
        elif self.units == "m/s":
=======
        elif self.units == "mps":
>>>>>>> 64a0dd70
            conversion = 1
        # second, convert to new units
        if new_units == "knots":
            new_conversion = 1.0
<<<<<<< HEAD
        elif new_units == "m/s":
=======
        elif new_units == "mps":
>>>>>>> 64a0dd70
            new_conversion = 1.943844
        return conversion * new_conversion * self.value


class UnitfulDirection(BaseModel):
    value: float
    units: str = "deg N"


class UnitfulLengthRefValue(UnitfulLength):
    type: VerticalReference


class UnitfulDischarge(BaseModel):
    value: float
    units: UnitTypesDischarge

    def convert(self, new_units: UnitTypesDischarge) -> float:
        """converts given discharge to different units

        Parameters
        ----------
        new_units : UnitTypesDischarge
            units to be converted to

        Returns
        -------
        float
            converted value
        """
        # first, convert to meters/second
        if self.units == "cfs":  # cubic feet per second
            conversion = 0.02832  # m3/s
        elif self.units == "m3/s":
            conversion = 1
        # second, convert to new units
        if new_units == "cfs":
            new_conversion = 1.0 / 0.02832
        elif new_units == "m3/s":
            new_conversion = 1.0
        return conversion * new_conversion * self.value


class UnitfulIntensity(BaseModel):
    value: float
    units: UnitTypesIntensity

    def convert(self, new_units: UnitTypesIntensity) -> float:
        """converts given rainfall intensity to different units

        Parameters
        ----------
        new_units : UnitTypesIntensity
            units to be converted to

        Returns
        -------
        float
            converted value
        """
        # first, convert to meters/second
        if self.units == "inch/hr":  # cubic feet per second
            conversion = 25.4  # mm/hr
        elif self.units == "mm/hr":
            conversion = 1.0
        # second, convert to new units
        if new_units == "inch/hr":
            new_conversion = 1.0
        elif new_units == "mm/hr":
            new_conversion = 1.0 / 25.4
        return conversion * new_conversion * self.value<|MERGE_RESOLUTION|>--- conflicted
+++ resolved
@@ -6,6 +6,7 @@
 class UnitTypesLength(str, Enum):
     meters = "meters"
     centimeters = "centimeters"
+    millimeters = "millimeters"
     millimeters = "millimeters"
     feet = "feet"
     inch = "inch"
@@ -97,20 +98,12 @@
         # first, convert to meters/second
         if self.units == "knots":
             conversion = 1.0 / 1.943844  # m/s
-<<<<<<< HEAD
         elif self.units == "m/s":
-=======
-        elif self.units == "mps":
->>>>>>> 64a0dd70
             conversion = 1
         # second, convert to new units
         if new_units == "knots":
             new_conversion = 1.0
-<<<<<<< HEAD
         elif new_units == "m/s":
-=======
-        elif new_units == "mps":
->>>>>>> 64a0dd70
             new_conversion = 1.943844
         return conversion * new_conversion * self.value
 
