<<<<<<< HEAD
from flood_adapt.object_model.direct_impact import DirectImpact

=======
>>>>>>> 636a0fea

class Scenario:
    """The Scenario class containing all information on a single scenario."""
    def __init__(self):
        self.set_default()

    def set_default(self):
<<<<<<< HEAD
        self.direct_impact = DirectImpact()
=======
        self.name = ""
        self.long_name = ""
        self.run_type = "event"  # event for a single event and "risk" for a probabilistic event set and risk calculation
        self.has_run_hazard = False
        self.has_run_direct_impact = False
        self.config_file = ""
        self.flood_map_path = ""
>>>>>>> 636a0fea
<|MERGE_RESOLUTION|>--- conflicted
+++ resolved
@@ -1,23 +1,7 @@
-<<<<<<< HEAD
 from flood_adapt.object_model.direct_impact import DirectImpact
 
-=======
->>>>>>> 636a0fea
 
 class Scenario:
     """The Scenario class containing all information on a single scenario."""
     def __init__(self):
-        self.set_default()
-
-    def set_default(self):
-<<<<<<< HEAD
-        self.direct_impact = DirectImpact()
-=======
-        self.name = ""
-        self.long_name = ""
-        self.run_type = "event"  # event for a single event and "risk" for a probabilistic event set and risk calculation
-        self.has_run_hazard = False
-        self.has_run_direct_impact = False
-        self.config_file = ""
-        self.flood_map_path = ""
->>>>>>> 636a0fea
+        self.direct_impact = DirectImpact()