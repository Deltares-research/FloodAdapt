--- conflicted
+++ resolved
@@ -6,18 +6,11 @@
 import tomli_w
 
 from flood_adapt import __version__
-<<<<<<< HEAD
 from flood_adapt.integrator.direct_impacts_integrator import DirectImpacts
 from flood_adapt.integrator.sfincs_adapter import SfincsAdapter
 from flood_adapt.misc.log import FloodAdaptLogging
 from flood_adapt.object_model.interface.scenarios import IScenario, ScenarioModel
-=======
-from flood_adapt.log import FloodAdaptLogging
-from flood_adapt.object_model.direct_impacts import DirectImpacts
-from flood_adapt.object_model.hazard.hazard import ScenarioModel
-from flood_adapt.object_model.interface.scenarios import IScenario
 from flood_adapt.object_model.utils import finished_file_exists, write_finished_file
->>>>>>> 369e4cba
 
 
 class Scenario(IScenario):
@@ -110,7 +103,13 @@
                 f"Finished evaluation of {self.attrs.name} for {self.site_info.attrs.name}"
             )
 
-<<<<<<< HEAD
+        # write finished file to indicate that the scenario has been run
+        write_finished_file(self.results_path)
+
+    def has_run_check(self):
+        """Check if the scenario has been run."""
+        return finished_file_exists(self.results_path)
+
     def equal_hazard_components(self, scenario: "IScenario") -> bool:
         """Check if two scenarios have the same hazard components."""
         same_events = self.database.events.get(
@@ -123,14 +122,6 @@
             self.attrs.strategy
         ) == self.database.strategies.get(scenario.attrs.strategy)
         return same_events & same_projections & same_strategies
-=======
-        # write finished file to indicate that the scenario has been run
-        write_finished_file(self.results_path)
-
-    def has_run_check(self):
-        """Check if the scenario has been run."""
-        return finished_file_exists(self.results_path)
->>>>>>> 369e4cba
 
     def __eq__(self, other):
         if not isinstance(other, Scenario):
