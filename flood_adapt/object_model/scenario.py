--- conflicted
+++ resolved
@@ -20,13 +20,10 @@
     direct_impacts: DirectImpacts
     database_input_path: Union[str, os.PathLike]
 
-<<<<<<< HEAD
+      
     def init_object_model(self):
         """Create a Direct Impact object."""
-=======
-    def init_object_model(self) -> "Scenario":
-        """Create a Direct Impact object"""
->>>>>>> df8ed07a
+
         self.site_info = Site.load_file(
             Path(self.database_input_path).parent / "static" / "site" / "site.toml"
         )
