import os
import shutil
from pathlib import Path
from typing import Any, Union

import geopandas as gpd
import numpy as np
import numpy_financial as npf
import pandas as pd
import plotly.graph_objects as go
import tomli
import tomli_w
from fiat_toolbox.metrics_writer.fiat_read_metrics_file import MetricsFileReader

from flood_adapt.object_model.interface.benefits import BenefitModel, IBenefit
from flood_adapt.object_model.scenario import Scenario
from flood_adapt.object_model.site import Site
from flood_adapt.object_model.utils import finished_file_exists, write_finished_file


class Benefit(IBenefit):
    """Object holding all attributes and methods related to a benefit analysis."""

    attrs: BenefitModel
    database_input_path: Union[str, os.PathLike]
    results_path: Union[str, os.PathLike]
    scenarios: pd.DataFrame
<<<<<<< HEAD

    @property
    def has_run(self) -> bool:
        return self.has_run_check()
=======
>>>>>>> 1124bf20

    def _init(self):
        """Initialize function called when object is created through the load_file or load_dict methods."""
        # Get output path based on database path
        self.results_path = Path(self.database_input_path).parent.joinpath(
            "output", "Benefits", self.attrs.name
        )
        self.check_scenarios()

        if self.has_run:
            self.get_output()
        # Get site config
        self.site_toml_path = (
            Path(self.database_input_path).parent / "static" / "site" / "site.toml"
        )
        self.site_info = Site.load_file(self.site_toml_path)
        # Get monetary units
        self.unit = self.site_info.attrs.fiat.damage_unit

    @property
    def has_run(self):
        return self.has_run_check()

    def has_run_check(self) -> bool:
        """Check if the benefit analysis has already been run.

        Returns
        -------
        bool
            True if the analysis has already been run, else False
        """
        return finished_file_exists(self.results_path)

    def get_output(self) -> dict:
        """Read the benefit analysis results and the path of the html output.

        Returns
        -------
        dict
            results of benefit calculation
        """
        results_toml = self.results_path.joinpath("results.toml")
        results_html = self.results_path.joinpath("benefits.html")
        if not (results_toml.exists() and results_html.exists()):
            raise RuntimeError(
                f"Cannot read output since benefit analysis '{self.attrs.name}' has not been run yet."
            )
        with open(results_toml, mode="rb") as fp:
            self.results = tomli.load(fp)
        self.results["html"] = str(results_html)
        return self.results

    def check_scenarios(self) -> pd.DataFrame:
        """Check which scenarios are needed for this benefit calculation and if they have already been created.

        The scenarios attribute of the object is updated accordingly and the table of the scenarios is returned.

        Returns
        -------
        pd.DataFrame
            a table with the scenarios of the Benefit analysis and their status
        """
        # Define names of scenarios
        scenarios_calc = {
            "current_no_measures": {},
            "current_with_strategy": {},
            "future_no_measures": {},
            "future_with_strategy": {},
        }

        # Use the predefined names for the current projections and no measures strategy
        for scenario in scenarios_calc.keys():
            scenarios_calc[scenario]["event"] = self.attrs.event_set

            if "current" in scenario:
                scenarios_calc[scenario]["projection"] = (
                    self.attrs.current_situation.projection
                )
            elif "future" in scenario:
                scenarios_calc[scenario]["projection"] = self.attrs.projection

            if "no_measures" in scenario:
                scenarios_calc[scenario]["strategy"] = self.attrs.baseline_strategy
            else:
                scenarios_calc[scenario]["strategy"] = self.attrs.strategy

        # Get the available scenarios
        # TODO this should be done with a function of the database controller
        # but the way it is set-up now there will be issues with cyclic imports
        scenarios_avail = []
        for scenario_path in list(
            self.database_input_path.joinpath("scenarios").glob("*")
        ):
            scenarios_avail.append(
                Scenario.load_file(scenario_path.joinpath(f"{scenario_path.name}.toml"))
            )

        # Check if any of the needed scenarios are already there
        for scenario in scenarios_calc.keys():
            scn_dict = scenarios_calc[scenario].copy()
            scn_dict["name"] = scenario
            scenario_obj = Scenario.load_dict(scn_dict, self.database_input_path)
            created = [
                scn_avl for scn_avl in scenarios_avail if scenario_obj == scn_avl
            ]
            if len(created) > 0:
                scenarios_calc[scenario]["scenario created"] = created[0].attrs.name
                scenarios_calc[scenario]["scenario run"] = (
                    created[0].init_object_model().direct_impacts.has_run
                )
            else:
                scenarios_calc[scenario]["scenario created"] = "No"
                scenarios_calc[scenario]["scenario run"] = False

        df = pd.DataFrame(scenarios_calc).T
        self.scenarios = df.astype(
            dtype={
                "event": "str",
                "projection": "str",
                "strategy": "str",
                "scenario created": "str",
                "scenario run": bool,
            }
        )
        return self.scenarios

    def ready_to_run(self) -> bool:
        """Check if all the required scenarios have already been run.

        Returns
        -------
        bool
            True if required scenarios have been already run
        """
        self.check_scenarios()
        check = all(self.scenarios["scenario run"])

        return check

    def run_cost_benefit(self):
        """Run the cost-benefit calculation for the total study area and the different aggregation levels."""
        # Throw an error if not all runs are finished
        if not self.ready_to_run():
            # First check is scenarios are there
            if "No" in self.scenarios["scenario created"].to_numpy():
                raise RuntimeError("Necessary scenarios have not been created yet.")
            scens = self.scenarios["scenario created"][~self.scenarios["scenario run"]]
            raise RuntimeError(
                f"Scenarios {', '.join(scens.values)} need to be run before the cost-benefit analysis can be performed"
            )

        # If path for results does not yet exist, make it, and if it does delete it and recreate it
        if not self.results_path.is_dir():
            self.results_path.mkdir(parents=True)
        else:
            shutil.rmtree(self.results_path)
            self.results_path.mkdir(parents=True)

        # Run the cost-benefit analysis
        self.cba()
        # Run aggregation benefits
        self.cba_aggregation()
        # Updates results
        self.get_output()

        # write finished file to indicate that the scenario has been run
        write_finished_file(self.results_path)

    def cba(self):
        """Cost-benefit analysis for the whole study area."""
        # Get EAD for each scenario and save to new dataframe
        scenarios = self.scenarios.copy(deep=True)
        scenarios["EAD"] = None

        results_path = self.database_input_path.parent.joinpath("output", "Scenarios")

        # Get metrics per scenario
        for index, scenario in scenarios.iterrows():
            scn_name = scenario["scenario created"]
            collective_fn = results_path.joinpath(
                scn_name, f"Infometrics_{scn_name}.csv"
            )
            collective_metrics = MetricsFileReader(
                collective_fn,
            ).read_metrics_from_file()

            # Fill scenarios EAD column with values from metrics
            scenarios.loc[index, "EAD"] = float(
                collective_metrics["Value"]["ExpectedAnnualDamages"]
            )

        # Get years of interest
        year_start = self.attrs.current_situation.year
        year_end = self.attrs.future_year

        # Calculate benefits
        cba = Benefit._calc_benefits(
            years=[year_start, year_end],
            risk_no_measures=[
                scenarios.loc["current_no_measures", "EAD"],
                scenarios.loc["future_no_measures", "EAD"],
            ],
            risk_with_strategy=[
                scenarios.loc["current_with_strategy", "EAD"],
                scenarios.loc["future_with_strategy", "EAD"],
            ],
            discount_rate=self.attrs.discount_rate,
        )

        # Save indicators in dictionary
        results = {}
        # Get net present value of benefits
        results["benefits"] = cba["benefits_discounted"].sum()

        # Only if costs are provided do the full cost-benefit analysis
        cost_calc = (self.attrs.implementation_cost is not None) and (
            self.attrs.annual_maint_cost is not None
        )
        if cost_calc:
            cba = Benefit._calc_costs(
                benefits=cba,
                implementation_cost=self.attrs.implementation_cost,
                annual_maint_cost=self.attrs.annual_maint_cost,
                discount_rate=self.attrs.discount_rate,
            )
            # Calculate costs
            results["costs"] = cba["costs_discounted"].sum()
            # Benefit to Cost Ratio
            results["BCR"] = np.round(results["benefits"] / results["costs"], 2)
            # Net present value
            results["NPV"] = cba["profits_discounted"].sum()
            # Internal Rate of Return
            results["IRR"] = np.round(npf.irr(cba["profits"]), 3)

        # Save results
        if not self.results_path.is_dir():
            self.results_path.mkdir(parents=True)

        # Save indicators in a toml file
        indicators = self.results_path.joinpath("results.toml")
        with open(indicators, "wb") as f:
            tomli_w.dump(results, f)

        # Save time-series in a csv
        time_series = self.results_path.joinpath("time_series.csv")
        cba.to_csv(time_series)

        # Make html
        self._make_html(cba)

    def cba_aggregation(self):
        """Zonal Benefits analysis for the different aggregation areas."""
        results_path = self.database_input_path.parent.joinpath("output", "Scenarios")
        # Get years of interest
        year_start = self.attrs.current_situation.year
        year_end = self.attrs.future_year

        # Get EAD for each scenario and save to new dataframe
        scenarios = self.scenarios.copy(deep=True)

        # Read in the names of the aggregation area types
        aggregations = [aggr.name for aggr in self.site_info.attrs.fiat.aggregation]

        # Check if equity information is available to define variables to use
        vars = []
        for i, aggr_name in enumerate(aggregations):
            if self.site_info.attrs.fiat.aggregation[i].equity is not None:
                vars.append(["EAD", "EWEAD"])
            else:
                vars.append(["EAD"])

        # Define which names are used in the metric tables
        var_metric = {"EAD": "ExpectedAnnualDamages", "EWEAD": "EWEAD"}

        # Prepare dictionary to save values
        risk = {}

        # Fill in the dictionary
        for i, aggr_name in enumerate(aggregations):
            risk[aggr_name] = {}
            values = {}
            for var in vars[i]:
                values[var] = []
            for index, scenario in scenarios.iterrows():
                scn_name = scenario["scenario created"]
                # Get available aggregation levels
                aggregation_fn = results_path.joinpath(
                    scn_name, f"Infometrics_{scn_name}_{aggr_name}.csv"
                )
                for var in vars[i]:
                    # Get metrics per scenario and per aggregation
                    aggregated_metrics = MetricsFileReader(
                        aggregation_fn,
                    ).read_aggregated_metric_from_file(var_metric[var])[2:]
                    aggregated_metrics = aggregated_metrics.loc[
                        aggregated_metrics.index.dropna()
                    ]
                    aggregated_metrics.name = scenario.name
                    values[var].append(aggregated_metrics)

            # Combine values in a single dataframe
            for var in vars[i]:
                risk[aggr_name][var] = pd.DataFrame(values[var]).T.astype(float)

        var_output = {"EAD": "Benefits", "EWEAD": "Equity Weighted Benefits"}

        # Calculate benefits
        benefits = {}
        for i, aggr_name in enumerate(aggregations):
            benefits[aggr_name] = pd.DataFrame()
            benefits[aggr_name].index = risk[aggr_name]["EAD"].index
            for var in vars[i]:
                for index, row in risk[aggr_name][var].iterrows():
                    cba = Benefit._calc_benefits(
                        years=[year_start, year_end],
                        risk_no_measures=[
                            row["current_no_measures"],
                            row["future_no_measures"],
                        ],
                        risk_with_strategy=[
                            row["current_with_strategy"],
                            row["future_with_strategy"],
                        ],
                        discount_rate=self.attrs.discount_rate,
                    )
                    benefits[aggr_name].loc[row.name, var_output[var]] = cba[
                        "benefits_discounted"
                    ].sum()

        # Save results
        if not self.results_path.is_dir():
            self.results_path.mkdir(parents=True)

        # Save benefits per aggregation area (csv and gpkg)
        for i, aggr_name in enumerate(aggregations):
            csv_filename = self.results_path.joinpath(f"benefits_{aggr_name}.csv")
            benefits[aggr_name].to_csv(csv_filename, index=True)

            # Load aggregation areas
            ind = [
                i
                for i, n in enumerate(self.site_info.attrs.fiat.aggregation)
                if n.name == aggr_name
            ][0]
            aggr_areas_path = self.database_input_path.parent.joinpath(
                "static", self.site_info.attrs.fiat.aggregation[ind].file
            )

            aggr_areas = gpd.read_file(aggr_areas_path, engine="pyogrio")
            # Define output path
            outpath = self.results_path.joinpath(f"benefits_{aggr_name}.gpkg")
            # Save file
            aggr_areas = aggr_areas.join(
                benefits[aggr_name],
                on=self.site_info.attrs.fiat.aggregation[ind].field_name,
            )
            aggr_areas.to_file(outpath, driver="GPKG")

    @staticmethod
    def _calc_benefits(
        years: list[int, int],
        risk_no_measures: list[float, float],
        risk_with_strategy: list[float, float],
        discount_rate: float,
    ) -> pd.DataFrame:
        """Calculate per year benefits and discounted benefits.

        Parameters
        ----------
        years : list[int, int]
            the current and future year for the analysis
        risk_no_measures : list[float, float]
            the current and future risk value without any measures
        risk_with_strategy : list[float, float]
            the current and future risk value with the strategy under investigation
        discount_rate : float
            the yearly discount rate used to calculated the total benefit

        Returns
        -------
        pd.DataFrame
            Dataframe containing the time-series of risks and benefits per year
        """
        benefits = pd.DataFrame(
            data={"risk_no_measures": np.nan, "risk_with_strategy": np.nan},
            index=np.arange(years[0], years[1] + 1),
        )
        benefits.index.names = ["year"]

        # Fill in dataframe
        for strat, risk in zip(
            ["no_measures", "with_strategy"], [risk_no_measures, risk_with_strategy]
        ):
            benefits.loc[years[0], f"risk_{strat}"] = risk[0]
            benefits.loc[years[1], f"risk_{strat}"] = risk[1]

        # Assume linear trend between current and future
        benefits = benefits.interpolate(method="linear")

        # Calculate benefits
        benefits["benefits"] = (
            benefits["risk_no_measures"] - benefits["risk_with_strategy"]
        )
        # Calculate discounted benefits using the provided discount rate
        benefits["benefits_discounted"] = benefits["benefits"] / (
            1 + discount_rate
        ) ** (benefits.index - benefits.index[0])

        return benefits

    @staticmethod
    def _calc_costs(
        benefits: pd.DataFrame,
        implementation_cost: float,
        annual_maint_cost: float,
        discount_rate: float,
    ) -> pd.DataFrame:
        """Calculate per year costs and discounted costs.

        Parameters
        ----------
        benefits : pd.DataFrame
            a time series of benefits per year (produced with __calc_benefits method)
        implementation_cost : float
            initial costs of implementing the adaptation strategy
        annual_maint_cost : float
            annual maintenance cost of the adaptation  strategy
        discount_rate : float
            yearly discount rate

        Returns
        -------
        pd.DataFrame
            Dataframe containing the time-series of benefits, costs and profits per year
        """
        benefits = benefits.copy()
        benefits["costs"] = np.nan
        # implementations costs at current year and maintenance from year 1
        benefits.loc[benefits.index[0], "costs"] = implementation_cost
        benefits.loc[benefits.index[1:], "costs"] = annual_maint_cost
        benefits["costs_discounted"] = benefits["costs"] / (1 + discount_rate) ** (
            benefits.index - benefits.index[0]
        )

        # Benefit to Cost Ratio
        benefits["profits"] = benefits["benefits"] - benefits["costs"]
        benefits["profits_discounted"] = benefits["profits"] / (1 + discount_rate) ** (
            benefits.index - benefits.index[0]
        )

        return benefits

    def _make_html(self, cba):
        """Make an html with the time-series of the benefits and discounted benefits."""
        # Save a plotly graph in an html
        fig = go.Figure()

        # Get only endpoints
        cba2 = cba.iloc[[0, -1]]

        # Add graph with benefits
        fig.add_trace(
            go.Scatter(
                x=cba.index,
                y=cba["benefits"],
                mode="lines",
                line_color="black",
                name="Interpolated benefits",
            )
        )
        fig.add_trace(
            go.Scatter(
                x=cba2.index,
                y=cba2["benefits"],
                mode="markers",
                marker_size=10,
                marker_color="rgba(53,217,44,1)",
                name="Calculated benefits",
            )
        )

        fig.add_trace(
            go.Scatter(
                x=cba.index,
                y=cba["benefits_discounted"],
                mode="lines",
                line_color="rgba(35,150,29,1)",
                name="Discounted benefits",
            ),
        )

        fig.add_trace(
            go.Scatter(
                x=cba.index,
                y=cba["benefits_discounted"],
                mode="none",
                fill="tozeroy",
                fillcolor="rgba(35,150,29,0.5)",
                name="Benefits",
            )
        )

        # Update xaxis properties
        fig.update_xaxes(title_text="Year")
        # Update yaxis properties
        fig.update_yaxes(title_text=f"Annual Benefits ({self.unit})")

        fig.update_layout(
            autosize=False,
            height=400,
            width=800,
            margin={"r": 0, "l": 0, "b": 0, "t": 0},
            font={"size": 12, "color": "black", "family": "Arial"},
        )

        # write html to results folder
        html = self.results_path.joinpath("benefits.html")
        fig.write_html(html)

    @staticmethod
    def load_file(filepath: Union[str, os.PathLike]) -> IBenefit:
        """Create a Benefit object from a toml file.

        Parameters
        ----------
        filepath : Union[str, os.PathLike]
            path to a toml file holding the attributes of a Benefit object

        Returns
        -------
        IBenefit
            a Benefit object
        """
        obj = Benefit()
        with open(filepath, mode="rb") as fp:
            toml = tomli.load(fp)
        obj.attrs = BenefitModel.model_validate(toml)
        # if benefits is created by path use that to get to the database path
        obj.database_input_path = Path(filepath).parents[2]
        obj._init()
        return obj

    @staticmethod
    def load_dict(
        data: dict[str, Any], database_input_path: Union[str, os.PathLike]
    ) -> IBenefit:
        """Create a Benefit object from a dictionary, e.g. when initialized from GUI.

        Parameters
        ----------
        data : dict[str, Any]
            a dictionary with the Benefit attributes
        database_input_path : Union[str, os.PathLike]
            the path where the FloodAdapt database is located

        Returns
        -------
        IBenefit
            a Benefit object
        """
        obj = Benefit()
        obj.attrs = BenefitModel.model_validate(data)
        obj.database_input_path = Path(database_input_path)
        obj._init()
        return obj

    def save(self, filepath: Union[str, os.PathLike]):
        """Save the Benefit attributes as a toml file.

        Parameters
        ----------
        filepath : Union[str, os.PathLike]
            path for saving the toml file
        """
        with open(filepath, "wb") as f:
            tomli_w.dump(self.attrs.dict(exclude_none=True), f)<|MERGE_RESOLUTION|>--- conflicted
+++ resolved
@@ -25,13 +25,6 @@
     database_input_path: Union[str, os.PathLike]
     results_path: Union[str, os.PathLike]
     scenarios: pd.DataFrame
-<<<<<<< HEAD
-
-    @property
-    def has_run(self) -> bool:
-        return self.has_run_check()
-=======
->>>>>>> 1124bf20
 
     def _init(self):
         """Initialize function called when object is created through the load_file or load_dict methods."""
@@ -195,6 +188,7 @@
         # Run aggregation benefits
         self.cba_aggregation()
         # Updates results
+
         self.get_output()
 
         # write finished file to indicate that the scenario has been run
