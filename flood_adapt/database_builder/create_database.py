--- conflicted
+++ resolved
@@ -608,23 +608,17 @@
             geoms = geoms[keep].reset_index(drop=True)
             self.fiat_model.exposure.exposure_geoms[i] = geoms
 
-<<<<<<< HEAD
         # Clip hazard and reset buildings # TODO use hydromt-FIAT instead
         if not self.fiat_model.region.empty:
             self._clip_hazard_extend()
-=======
-        # Read in geometries of buildings
-        ind = self.fiat_model.exposure.geom_names.index(self.config.fiat_buildings_name)
-        self.buildings = self.fiat_model.exposure.exposure_geoms[ind].copy()
-        self.exposure_csv_path = fiat_path.joinpath("exposure", "exposure.csv")
-        footprints_path = None
->>>>>>> c32d444a
 
         # Read in geometries of buildings
         build_ind = self.fiat_model.exposure.geom_names.index(
             self.config.fiat_buildings_name
         )
         self.build_ind = build_ind
+        footprints_path = None
+
         # Get center of area of interest
         if not self.fiat_model.region.empty:
             center = self.fiat_model.region.dissolve().centroid.to_crs(4326)[0]
@@ -973,7 +967,6 @@
                 "Delft-FIAT model was missing damage units so '$' was assumed."
             )
 
-<<<<<<< HEAD
         # If there is at least on object that uses the area method, use water depths for FA calcs
         if (
             self.fiat_model.exposure.exposure_db[_FIAT_COLUMNS.extraction_method]
@@ -985,12 +978,11 @@
 
         # Update model
         self.fiat_model.write()
-=======
+
         if footprints_path is not None:
             footprints_path = (
                 Path(footprints_path).relative_to(self.static_path).as_posix()
             )
->>>>>>> c32d444a
 
         # Store FIAT configuration
         self.site_attrs["fiat"] = {}
@@ -1001,15 +993,7 @@
             floodmap_type=floodmap_type,
             non_building_names=["road"],  # TODO check names from exposure
             damage_unit=dmg_unit,
-<<<<<<< HEAD
-            building_footprints=str(
-                footprints_path.relative_to(self.static_path).as_posix()
-            )
-            if footprints_path
-            else None,
-=======
             building_footprints=footprints_path,
->>>>>>> c32d444a
             roads_file_name=f"{self.config.fiat_roads_name}.gpkg"
             if self.roads
             else None,
