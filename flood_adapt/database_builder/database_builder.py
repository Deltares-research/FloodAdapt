--- conflicted
+++ resolved
@@ -779,12 +779,8 @@
         exposure[_FIAT_COLUMNS.ground_elevation] = exposure["elev"]
         del exposure["elev"]
 
-<<<<<<< HEAD
-    @debug_timer
-=======
         self.fiat_model.exposure.exposure_db = exposure
 
->>>>>>> b1a319f2
     def read_damage_unit(self) -> str:
         if self.fiat_model.exposure.damage_unit is not None:
             return self.fiat_model.exposure.damage_unit
@@ -1895,9 +1891,6 @@
         else:
             raise ValueError(f"Path {path} is not absolute.")
 
-<<<<<<< HEAD
-    @debug_timer
-=======
     def _get_fiat_building_geoms(self) -> gpd.GeoDataFrame:
         """
         Get the building geometries from the FIAT model.
@@ -1914,7 +1907,7 @@
         )
         return buildings
 
->>>>>>> b1a319f2
+    @debug_timer
     def _join_building_footprints(
         self, building_footprints: gpd.GeoDataFrame, field_name: str
     ) -> Path:
