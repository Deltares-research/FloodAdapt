import os
import shutil
from datetime import datetime
from pathlib import Path
from typing import Any, Union

import geopandas as gpd
import numpy as np
import pandas as pd
import plotly.express as px
from geopandas import GeoDataFrame

from flood_adapt.object_model.hazard.event.event import Event
from flood_adapt.object_model.hazard.event.event_factory import EventFactory
from flood_adapt.object_model.hazard.hazard import Hazard
from flood_adapt.object_model.interface.database import IDatabase
from flood_adapt.object_model.interface.events import IEvent
from flood_adapt.object_model.interface.measures import IMeasure
from flood_adapt.object_model.interface.projections import IProjection
from flood_adapt.object_model.interface.scenarios import IScenario
from flood_adapt.object_model.interface.site import ISite
from flood_adapt.object_model.interface.strategies import IStrategy
from flood_adapt.object_model.io.fiat import Fiat
from flood_adapt.object_model.io.unitfulvalue import UnitfulLength
from flood_adapt.object_model.measure_factory import MeasureFactory
from flood_adapt.object_model.projection import Projection
from flood_adapt.object_model.scenario import Scenario
from flood_adapt.object_model.site import Site
from flood_adapt.object_model.strategy import Strategy


class Database(IDatabase):
    """Implementation of IDatabase class that holds the site information and has methods
    to get static data info, and all the input information.
    Additionally it can manipulate (add, edit, copy and delete) any of the objects in the input
    """

    input_path: Path
    site: ISite

    def __init__(self, database_path: Union[str, os.PathLike], site_name: str) -> None:
        """Database is initialized with a path and a site name

        Parameters
        ----------
        database_path : Union[str, os.PathLike]
            database path
        site_name : str
            site name (same as in the folder structure)
        """
        self.input_path = Path(database_path) / site_name / "input"
        self.site = Site.load_file(
            Path(database_path) / site_name / "static" / "site" / "site.toml"
        )
        # self.update()

    # General methods
    def get_aggregation_areas(self) -> list[GeoDataFrame]:
        """Get a list of the aggregation areas that are provided in the site configuration.
        These are expected to much the ones in the FIAT model

        Returns
        -------
        list[GeoDataFrame]
            list of geodataframes with the polygons defining the aggregation areas
        """
        aggregation_areas = [
            gpd.read_file(
                self.input_path.parent / "static" / "site" / aggr_dict.file
            ).to_crs(4326)
            for aggr_dict in self.site.attrs.fiat.aggregation
        ]
        # Make sure they are ordered alphabetically
        aggregation_areas = [
            aggregation_areas.sort_values(
                by=self.site.attrs.fiat.aggregation[i].field_name
            ).reset_index(drop=True)
            for i, aggregation_areas in enumerate(aggregation_areas)
        ]
        return aggregation_areas

    def get_slr_scn_names(self) -> list:
        input_file = self.input_path.parent.joinpath("static", "slr", "slr.csv")
        df = pd.read_csv(input_file)
        return df.columns[2:].to_list()

    def interp_slr(
        self, slr_scenario: str, year: float
    ) -> UnitfulLength:  # TODO add unit conversion for units from GUI
        input_file = self.input_path.parent.joinpath("static", "slr", "slr.csv")
        df = pd.read_csv(input_file)
        if year > df["year"].max() or year < df["year"].min():
            raise ValueError(
                "The selected year is outside the range of the available SLR scenarios"
            )
        else:
            slr = np.interp(year, df["year"], df[slr_scenario])
            ref_year = self.site.attrs.slr.relative_to_year
            if ref_year > df["year"].max() or ref_year < df["year"].min():
                raise ValueError(
                    f"The reference year {ref_year} is outside the range of the available SLR scenarios"
                )
            else:
                ref_slr = np.interp(ref_year, df["year"], df[slr_scenario])
                new_slr = UnitfulLength(
                    value=np.round(slr - ref_slr, decimals=2),
                    units=df["units"][0],
                )
                return new_slr

    def plot_slr_scenarios(self) -> None:
        input_file = self.input_path.parent.joinpath("static", "slr", "slr.csv")
        df = pd.read_csv(input_file)
        ncolors = len(df.columns) - 2
        try:
            units = df["units"].iloc[0]
        except ValueError(
            "Column " "units" " in input/static/slr/slr.csv file missing."
        ) as e:
            print(e)

        try:
            if "year" in df.columns:
                df = df.rename(columns={"year": "Year"})
            elif "Year" in df.columns:
                pass
        except ValueError(
            "Column " "year" " in input/static/slr/slr.csv file missing."
        ) as e:
            print(e)

        df = df.set_index("Year").drop(columns="units").stack().reset_index()
        df = df.rename(
            columns={"level_1": "Scenario", 0: "Sea level rise [{}]".format(units)}
        )

        colors = px.colors.sample_colorscale(
            "rainbow", [n / (ncolors - 1) for n in range(ncolors)]
        )
        fig = px.line(
            df,
            x="Year",
            y=f"Sea level rise [{units}]",
            color="Scenario",
            color_discrete_sequence=colors,
        )

        # fig.update_traces(marker={"line": {"color": "#000000", "width": 2}})

        fig.update_layout(
            autosize=True,
            height=200,
            width=500,
            margin={"r": 20, "l": 20, "b": 20, "t": 20},
            font={"size": 11, "family": "Arial"},
        )

        # write html to results folder
        fig.write_html(self.input_path.parent.joinpath("static", "slr", "slr.html"))

    def get_buildings(self) -> GeoDataFrame:
        """Get the building footprints from the FIAT model.
        This should only be the buildings excluding any other types (e.g., roads)
        The parameters non_building_names in the site config is used for that

        Returns
        -------
        GeoDataFrame
            building footprints with all the FIAT columns
        """
        fiat_model = Fiat(
            fiat_path=self.input_path.parent / "static" / "templates" / "fiat",
            crs=self.site.attrs.fiat.exposure_crs,
        )
        buildings = fiat_model.get_buildings(
            type="ALL", non_building_names=self.site.attrs.fiat.non_building_names
        )
        return buildings

    # Measure methods
    def get_measure(self, name: str) -> IMeasure:
        """Get the respective measure object using the name of the measure.

        Parameters
        ----------
        name : str
            name of the measure

        Returns
        -------
        IMeasure
            object of one of the measure types (e.g., IElevate)
        """
        measure_path = self.input_path / "measures" / name / f"{name}.toml"
        measure = MeasureFactory.get_measure_object(measure_path)
        return measure

    def save_measure(self, measure: IMeasure) -> None:
        """Saves a measure object in the database.

        Parameters
        ----------
        measure : IMeasure
            object of one of the measure types (e.g., IElevate)

        Raises
        ------
        ValueError
            Raise error if name is already in use. Names of measures should be unique.
        """
        names = self.get_measures()["name"]
        if measure.attrs.name in names:
            raise ValueError(
                f"'{measure.attrs.name}' name is already used by another measure. Choose a different name"
            )
        else:
            # TODO: how to save the extra files? e.g., polygons
            (self.input_path / "measures" / measure.attrs.name).mkdir()
            measure.save(
                self.input_path
                / "measures"
                / measure.attrs.name
                / f"{measure.attrs.name}.toml"
            )

    def edit_measure(self, measure: IMeasure):
        """Edits an already existing measure in the database.

        Parameters
        ----------
        measure : IMeasure
            object of one of the measure types (e.g., IElevate)
        """
        # TODO should you be able to edit a measure that is already used in a strategy?
        measure.save(
            self.input_path
            / "measures"
            / measure.attrs.name
            / f"{measure.attrs.name}.toml"
        )

    def delete_measure(self, name: str):
        """Deletes an already existing measure in the database.

        Parameters
        ----------
        name : str
            name of the measure

        Raises
        ------
        ValueError
            Raise error if measure to be deleted is already used in a strategy.
        """
        # TODO check strategies that use a measure
        strategies = [
            Strategy.load_file(path) for path in self.get_strategies()["path"]
        ]
        used_strategy = [
            name in measures
            for measures in [strategy.attrs.measures for strategy in strategies]
        ]
        if any(used_strategy):
            strategies = [
                strategy.attrs.name
                for i, strategy in enumerate(strategies)
                if used_strategy[i]
            ]
            # TODO split this
            text = "strategy" if len(strategies) == 1 else "strategies"
            raise ValueError(
                f"'{name}' measure cannot be deleted since it is already used in {text} {strategies}"
            )
        else:
            measure_path = self.input_path / "measures" / name
            shutil.rmtree(measure_path, ignore_errors=True)

    def copy_measure(self, old_name: str, new_name: str, new_long_name: str):
        """Copies (duplicates) an existing measures, and gives it a new name.

        Parameters
        ----------
        old_name : str
            name of the existing measure
        new_name : str
            name of the new measure
        new_long_name : str
            long_name of the new measure
        """
        # First do a get
        measure = self.get_measure(old_name)
        measure.attrs.name = new_name
        measure.attrs.long_name = new_long_name
        # Then a save
        self.save_measure(measure)
        # Then save all the accompanied files
        src = self.input_path / "measures" / old_name
        dest = self.input_path / "measures" / new_name
        for file in src.glob("*"):
            if "toml" not in file.name:
                shutil.copy(file, dest / file.name)

    # Event methods
    def get_event(self, name: str) -> IEvent:
        """Get the respective event object using the name of the event.

        Parameters
        ----------
        name : str
            name of the event

        Returns
        -------
        IMeasure
            object of one of the events
        """
        event_path = self.input_path / "events" / f"{name}" / f"{name}.toml"
        event_template = Event.get_template(event_path)
        event = EventFactory.get_event(event_template).load_file(event_path)
        return event

    def save_event(self, event: IEvent) -> None:
        """Saves a synthetic event object in the database.

        Parameters
        ----------
        event : IEvent
            object of one of the synthetic event types

        Raises
        ------
        ValueError
            Raise error if name is already in use. Names of measures should be unique.
        """
        names = self.get_events()["name"]
        if event.attrs.name in names:
            raise ValueError(
<<<<<<< HEAD
                f"'{event.attrs.name}' name is already used by another measure. Choose a different name"
=======
                f"'{event.attrs.name}' name is already used by another event. Choose a different name"
>>>>>>> 1e11a816
            )
        else:
            (self.input_path / "events" / event.attrs.name).mkdir()
            event.save(
                self.input_path
                / "events"
                / event.attrs.name
                / f"{event.attrs.name}.toml"
            )

    def edit_event(self, event: IEvent):
        """Edits an already existing event in the database.

        Parameters
        ----------
        event : IEvent
            object of the event
        """
        # TODO should you be able to edit a measure that is already used in a hazard?
        event.save(
            self.input_path / "events" / event.attrs.name / f"{event.attrs.name}.toml"
        )

    def delete_event(self, name: str):
        """Deletes an already existing event in the database.

        Parameters
        ----------
        name : str
            name of the event
        """

        # TODO: check if event is used in a hazard

        event_path = self.input_path / "events" / name
        shutil.rmtree(event_path, ignore_errors=True)

    def copy_event(self, old_name: str, new_name: str, new_long_name: str):
        """Copies (duplicates) an existing event, and gives it a new name.

        Parameters
        ----------
        old_name : str
            name of the existing event
        new_name : str
            name of the new event
        new_long_name : str
            long_name of the new event
        """
        # First do a get
        event = self.get_event(old_name)
        event.attrs.name = new_name
        event.attrs.long_name = new_long_name
        # Then a save
        self.save_event(event)
        # Then save all the accompanied files
        src = self.input_path / "events" / old_name
        dest = self.input_path / "events" / new_name
        for file in src.glob("*"):
            if "toml" not in file.name:
                shutil.copy(file, dest / file.name)

    # Projection methods
    def get_projection(self, name: str) -> IProjection:
        """Get the respective projection object using the name of the projection.

        Parameters
        ----------
        name : str
            name of the projection

        Returns
        -------
        IProjection
            object of one of the projection types
        """
        projection_path = self.input_path / "projections" / name / f"{name}.toml"
        projection = Projection.load_file(projection_path)
        return projection

    def save_projection(self, projection: IProjection) -> None:
        """Saves a projection object in the database.

        Parameters
        ----------
        projection : IProjection
            object of one of the projection types

        Raises
        ------
        ValueError
            Raise error if name is already in use. Names of projections should be unique.
        """
        names = self.get_projections()["name"]
        if projection.attrs.name in names:
            raise ValueError(
                f"'{projection.attrs.name}' name is already used by another projection. Choose a different name"
            )
        else:
            (self.input_path / "projections" / projection.attrs.name).mkdir()
            projection.save(
                self.input_path
                / "projections"
                / projection.attrs.name
                / f"{projection.attrs.name}.toml"
            )

    def edit_projection(self, projection: IProjection):
        """Edits an already existing projection in the database.

        Parameters
        ----------
        projection : IProjection
            object of one of the projection types (e.g., IElevate)
        """
        projection.save(
            self.input_path
            / "projections"
            / projection.attrs.name
            / f"{projection.attrs.name}.toml"
        )

    def delete_projection(self, name: str):
        """Deletes an already existing projection in the database.

        Parameters
        ----------
        name : str
            name of the projection

        """
        # TODO: make check if projection is used in strategies

        projection_path = self.input_path / "projections" / name
        shutil.rmtree(projection_path, ignore_errors=True)

    def copy_projection(self, old_name: str, new_name: str, new_long_name: str):
        """Copies (duplicates) an existing projection, and gives it a new name.

        Parameters
        ----------
        old_name : str
            name of the existing projection
        new_name : str
            name of the new projection
        new_long_name : str
            long_name of the new projection
        """
        # First do a get
        projection = self.get_projection(old_name)
        projection.attrs.name = new_name
        projection.attrs.long_name = new_long_name
        # Then a save
        self.save_projection(projection)
        # Then save all the accompanied files
        src = self.input_path / "projections" / old_name
        dest = self.input_path / "projections" / new_name
        for file in src.glob("*"):
            if "toml" not in file.name:
                shutil.copy(file, dest / file.name)

    # Strategy methods
    def get_strategy(self, name: str) -> IStrategy:
        """Get the respective strategy object using the name of the strategy.

        Parameters
        ----------
        name : str
            name of the strategy

        Returns
        -------
        IStrategy
            strategy object
        """
        strategy_path = self.input_path / "strategies" / name / f"{name}.toml"
        strategy = Strategy.load_file(strategy_path)
        return strategy

    def save_strategy(self, strategy: IStrategy) -> None:
        """Saves a strategy object in the database.

        Parameters
        ----------
        measure : IStrategy
            object of strategy type

        Raises
        ------
        ValueError
            Raise error if name is already in use. Names of strategies should be unique.
        """
        names = self.get_strategies()["name"]
        if strategy.attrs.name in names:
            raise ValueError(
                f"'{strategy.attrs.name}' name is already used by another strategy. Choose a different name"
            )
        else:
            (self.input_path / "strategies" / strategy.attrs.name).mkdir()
            strategy.save(
                self.input_path
                / "strategies"
                / strategy.attrs.name
                / f"{strategy.attrs.name}.toml"
            )

    def delete_strategy(self, name: str):
        """Deletes an already existing strategy in the database.

        Parameters
        ----------
        name : str
            name of the strategy

        Raises
        ------
        ValueError
            Raise error if strategy to be deleted is already used in a scenario.
        """
        scenarios = [Scenario.load_file(path) for path in self.get_scenarios()["path"]]
        used_scenario = [name == scenario.attrs.strategy for scenario in scenarios]

        if any(used_scenario):
            scenarios = [
                scenario.attrs.name
                for i, scenario in enumerate(scenarios)
                if used_scenario[i]
            ]
            # TODO split this
            text = "scenario" if len(scenarios) == 1 else "scenarios"
            raise ValueError(
                f"'{name}' measure cannot be deleted since it is already used in {text} {scenarios}"
            )
        else:
            strategy_path = self.input_path / "strategies" / name
            shutil.rmtree(strategy_path, ignore_errors=True)

    # scenario methods
    def get_scenario(self, name: str) -> IScenario:
        """Get the respective scenario object using the name of the scenario.

        Parameters
        ----------
        name : str
            name of the scenario

        Returns
        -------
        IScenario
            Scenario object
        """
        scenario_path = self.input_path / "scenarios" / name / f"{name}.toml"
        scenario = Scenario.load_file(scenario_path)
        scenario.init_object_model()
        return scenario

    def save_scenario(self, scenario: IScenario) -> None:
        """Saves a scenario object in the database.

        Parameters
        ----------
        measure : IScenario
            object of scenario type

        Raises
        ------
        ValueError
            Raise error if name is already in use. Names of scenarios should be unique.
        """
        names = self.get_scenarios()["name"]
        if scenario.attrs.name in names:
            raise ValueError(
                f"'{scenario.attrs.name}' name is already used by another scenario. Choose a different name"
            )
        else:
            (self.input_path / "scenarios" / scenario.attrs.name).mkdir()
            scenario.save(
                self.input_path
                / "scenarios"
                / scenario.attrs.name
                / f"{scenario.attrs.name}.toml"
            )

    def edit_scenario(self, scenario: IScenario):
        """Edits an already existing scenario in the database.

        Parameters
        ----------
        scenario : IScenario
            object of one of the scenario types (e.g., IScenario)
        """
        scenario.save(
            self.input_path
            / "scenarios"
            / scenario.attrs.name
            / f"{scenario.attrs.name}.toml"
        )

    def delete_scenario(self, name: str):
        """Deletes an already existing scenario in the database.

        Parameters
        ----------
        name : str
            name of the scenario

        Raises
        ------
        ValueError
            Raise error if scenario has already model output
        """
        scenario_path = self.input_path / "scenarios" / name
        scenario = Scenario.load_file(scenario_path / f"{name}.toml")
        scenario.init_object_model()
<<<<<<< HEAD
        if scenario.direct_impacts.hazard.has_run_hazard:
=======
        if scenario.direct_impacts.hazard.has_run:
>>>>>>> 1e11a816
            raise ValueError(
                f"'{name}' scenario cannot be deleted since the hazard model has already run."
            )
        else:
            shutil.rmtree(scenario_path, ignore_errors=True)

    def update(self) -> None:
        self.projections = self.get_projections()
        self.events = self.get_events()
        self.measures = self.get_measures()
        self.strategies = self.get_strategies()
        self.scenarios = self.get_scenarios()

    def get_projections(self) -> dict[str, Any]:
        """Returns a dictionary with info on the projections that currently
        exist in the database.

        Returns
        -------
        dict[str, Any]
            Includes 'name', 'long_name', 'path' and 'last_modification_date' info
        """
        projections = self.get_object_list(object_type="Projections")
        objects = [Projection.load_file(path) for path in projections["path"]]
        projections["name"] = [obj.attrs.name for obj in objects]
        projections["long_name"] = [obj.attrs.long_name for obj in objects]
        return projections

    def get_events(self) -> dict[str, Any]:
        """Returns a dictionary with info on the events that currently
        exist in the database.

        Returns
        -------
        dict[str, Any]
            Includes 'name', 'long_name', 'path' and 'last_modification_date' info
        """
        events = self.get_object_list(object_type="Events")
        objects = [Hazard.get_event_object(path) for path in events["path"]]
        events["name"] = [obj.attrs.name for obj in objects]
        events["long_name"] = [obj.attrs.long_name for obj in objects]
        return events

    def get_measures(self) -> dict[str, Any]:
        """Returns a dictionary with info on the measures that currently
        exist in the database.

        Returns
        -------
        dict[str, Any]
            Includes 'name', 'long_name', 'path' and 'last_modification_date' info
        """
        measures = self.get_object_list(object_type="Measures")
        objects = [MeasureFactory.get_measure_object(path) for path in measures["path"]]
        measures["name"] = [obj.attrs.name for obj in objects]
        measures["long_name"] = [obj.attrs.long_name for obj in objects]
        measures["geometry"] = [
            gpd.read_file(path.parent.joinpath(obj.attrs.polygon_file))
            if obj.attrs.polygon_file is not None
            else None
            for (path, obj) in zip(measures["path"], objects)
        ]
        return measures

    def get_strategies(self) -> dict[str, Any]:
        """Returns a dictionary with info on the strategies that currently
        exist in the database.

        Returns
        -------
        dict[str, Any]
            Includes 'name', 'long_name', 'path' and 'last_modification_date' info
        """
        strategies = self.get_object_list(object_type="Strategies")
        objects = [Strategy.load_file(path) for path in strategies["path"]]
        strategies["name"] = [obj.attrs.name for obj in objects]
        strategies["long_name"] = [obj.attrs.long_name for obj in objects]
        return strategies

    def get_scenarios(self) -> dict[str, Any]:
        """Returns a dictionary with info on the events that currently
        exist in the database.

        Returns
        -------
        dict[str, Any]
            Includes 'name', 'long_name', 'path' and 'last_modification_date' info
        """
        scenarios = self.get_object_list(object_type="Scenarios")
        objects = [Scenario.load_file(path) for path in scenarios["path"]]
        scenarios["name"] = [obj.attrs.name for obj in objects]
        scenarios["long_name"] = [obj.attrs.long_name for obj in objects]
        return scenarios

    def get_object_list(self, object_type: str) -> dict[str, Any]:
        """Given an object type (e.g., measures) get a dictionary with all the toml paths
        and last modification dates that exist in the database.

        Parameters
        ----------
        object_type : str
            Can be 'projections', 'events', 'measures', 'strategies' or 'scenarios'

        Returns
        -------
        dict[str, Any]
            Includes 'path' and 'last_modification_date' info
        """
        paths = [
            path / f"{path.name}.toml"
            for path in list((self.input_path / object_type).iterdir())
        ]
        last_modification_date = [
            datetime.fromtimestamp(file.stat().st_mtime) for file in paths
        ]

        objects = {
            "path": paths,
            "last_modification_date": last_modification_date,
        }

        return objects<|MERGE_RESOLUTION|>--- conflicted
+++ resolved
@@ -335,11 +335,7 @@
         names = self.get_events()["name"]
         if event.attrs.name in names:
             raise ValueError(
-<<<<<<< HEAD
-                f"'{event.attrs.name}' name is already used by another measure. Choose a different name"
-=======
                 f"'{event.attrs.name}' name is already used by another event. Choose a different name"
->>>>>>> 1e11a816
             )
         else:
             (self.input_path / "events" / event.attrs.name).mkdir()
@@ -654,11 +650,7 @@
         scenario_path = self.input_path / "scenarios" / name
         scenario = Scenario.load_file(scenario_path / f"{name}.toml")
         scenario.init_object_model()
-<<<<<<< HEAD
-        if scenario.direct_impacts.hazard.has_run_hazard:
-=======
         if scenario.direct_impacts.hazard.has_run:
->>>>>>> 1e11a816
             raise ValueError(
                 f"'{name}' scenario cannot be deleted since the hazard model has already run."
             )
