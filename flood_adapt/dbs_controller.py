import os
import shutil
from datetime import datetime
from pathlib import Path
from typing import Any, Union

import geopandas as gpd
import numpy as np
import pandas as pd
import plotly.express as px
from geopandas import GeoDataFrame

from flood_adapt.object_model.hazard.event.event import Event
from flood_adapt.object_model.hazard.event.event_factory import EventFactory
from flood_adapt.object_model.hazard.hazard import Hazard
from flood_adapt.object_model.interface.database import IDatabase
from flood_adapt.object_model.interface.events import IEvent
from flood_adapt.object_model.interface.measures import IMeasure
from flood_adapt.object_model.interface.projections import IProjection
from flood_adapt.object_model.interface.scenarios import IScenario
from flood_adapt.object_model.interface.site import ISite
from flood_adapt.object_model.interface.strategies import IStrategy
from flood_adapt.object_model.io.fiat import Fiat
from flood_adapt.object_model.io.unitfulvalue import UnitfulLength
from flood_adapt.object_model.measure_factory import MeasureFactory
from flood_adapt.object_model.projection import Projection
from flood_adapt.object_model.scenario import Scenario
from flood_adapt.object_model.site import Site
from flood_adapt.object_model.strategy import Strategy


class Database(IDatabase):
    """Implementation of IDatabase class that holds the site information and has methods
    to get static data info, and all the input information.
    Additionally it can manipulate (add, edit, copy and delete) any of the objects in the input
    """

    input_path: Path
    site: ISite

    def __init__(self, database_path: Union[str, os.PathLike], site_name: str) -> None:
        """Database is initialized with a path and a site name

        Parameters
        ----------
        database_path : Union[str, os.PathLike]
            database path
        site_name : str
            site name (same as in the folder structure)
        """
        self.input_path = Path(database_path) / site_name / "input"
        self.site = Site.load_file(
            Path(database_path) / site_name / "static" / "site" / "site.toml"
        )
        # self.update()

    # General methods
    def get_aggregation_areas(self) -> list[GeoDataFrame]:
        """Get a list of the aggregation areas that are provided in the site configuration.
        These are expected to much the ones in the FIAT model

        Returns
        -------
        list[GeoDataFrame]
            list of geodataframes with the polygons defining the aggregation areas
        """
        aggregation_areas = [
            gpd.read_file(
                self.input_path.parent / "static" / "site" / aggr_dict.file
            ).to_crs(4326)
            for aggr_dict in self.site.attrs.fiat.aggregation
        ]
        # Make sure they are ordered alphabetically
        aggregation_areas = [
            aggregation_areas.sort_values(
                by=self.site.attrs.fiat.aggregation[i].field_name
            ).reset_index(drop=True)
            for i, aggregation_areas in enumerate(aggregation_areas)
        ]
        return aggregation_areas

    def get_slr_scn_names(self) -> list:
        input_file = self.input_path.parent.joinpath("static", "slr", "slr.csv")
        df = pd.read_csv(input_file)
        return df.columns[2:].to_list()

<<<<<<< HEAD
    def interp_slr(self, slr_scenario: str, year: float) -> UnitfulLength:
=======
    def interp_slr(self, slr_scenario: str, year: float) -> float:
>>>>>>> 64a0dd70
        input_file = self.input_path.parent.joinpath("static", "slr", "slr.csv")
        df = pd.read_csv(input_file)
        if year > df["year"].max() or year < df["year"].min():
            raise ValueError(
                "The selected year is outside the range of the available SLR scenarios"
            )
        else:
            slr = np.interp(year, df["year"], df[slr_scenario])
            ref_year = self.site.attrs.slr.relative_to_year
            if ref_year > df["year"].max() or ref_year < df["year"].min():
                raise ValueError(
                    f"The reference year {ref_year} is outside the range of the available SLR scenarios"
                )
            else:
                ref_slr = np.interp(ref_year, df["year"], df[slr_scenario])
                new_slr = UnitfulLength(
<<<<<<< HEAD
                    value=np.round(slr - ref_slr, decimals=2),
                    units=df["units"][0],
                )
                gui_units = self.site.attrs.gui.default_length_units
                return new_slr.convert(gui_units)
=======
                    value=slr - ref_slr,
                    units=df["units"][0],
                )
                gui_units = self.site.attrs.gui.default_length_units
                return np.round(new_slr.convert(gui_units), decimals=2)
>>>>>>> 64a0dd70

    def plot_slr_scenarios(self) -> str:
        input_file = self.input_path.parent.joinpath("static", "slr", "slr.csv")
        df = pd.read_csv(input_file)
        ncolors = len(df.columns) - 2
        try:
            units = df["units"].iloc[0]
        except ValueError(
            "Column " "units" " in input/static/slr/slr.csv file missing."
        ) as e:
            print(e)

        try:
            if "year" in df.columns:
                df = df.rename(columns={"year": "Year"})
            elif "Year" in df.columns:
                pass
        except ValueError(
            "Column " "year" " in input/static/slr/slr.csv file missing."
        ) as e:
            print(e)

<<<<<<< HEAD
        df = df.set_index("Year").drop(columns="units").stack().reset_index()
        # convert to units used in GUI
        slr_current_units = UnitfulLength(value=df[0][0], units=units)
        gui_units = self.site.attrs.gui.default_length_units
        slr_gui_units = slr_current_units.convert(gui_units)
        conversion_factor = slr_gui_units / slr_current_units.value
        df[0] = conversion_factor * df[0]

        # rename column names that will be shown in html
        df = df.rename(
            columns={"level_1": "Scenario", 0: "Sea level rise [{}]".format(gui_units)}
=======
        df = df.drop(columns="units").melt(id_vars=["Year"]).reset_index(drop=True)
        # convert to units used in GUI
        slr_current_units = UnitfulLength(value=df.iloc[0, -1], units=units)
        gui_units = self.site.attrs.gui.default_length_units
        slr_gui_units = slr_current_units.convert(gui_units)
        conversion_factor = slr_gui_units / slr_current_units.value
        df.iloc[:, -1] = conversion_factor * df.iloc[:, -1]

        # rename column names that will be shown in html
        df = df.rename(
            columns={
                "variable": "Scenario",
                "value": "Sea level rise [{}]".format(gui_units),
            }
>>>>>>> 64a0dd70
        )

        colors = px.colors.sample_colorscale(
            "rainbow", [n / (ncolors - 1) for n in range(ncolors)]
        )
        fig = px.line(
            df,
            x="Year",
            y=f"Sea level rise [{gui_units}]",
            color="Scenario",
            color_discrete_sequence=colors,
        )

        # fig.update_traces(marker={"line": {"color": "#000000", "width": 2}})

        fig.update_layout(
            autosize=False,
            height=100 * 1.2,
            width=280 * 1.3,
            margin={"r": 0, "l": 0, "b": 0, "t": 0},
            font={"size": 10, "color": "black", "family": "Arial"},
            title_font={"size": 10, "color": "black", "family": "Arial"},
            legend_font={"size": 10, "color": "black", "family": "Arial"},
            legend_grouptitlefont={"size": 10, "color": "black", "family": "Arial"},
            legend={"entrywidthmode": "fraction", "entrywidth": 0.2},
            yaxis_title_font={"size": 10, "color": "black", "family": "Arial"},
            xaxis_title=None,
            legend_title=None,
            # paper_bgcolor="#3A3A3A",
            # plot_bgcolor="#131313",
        )

        # write html to results folder
        output_loc = self.input_path.parent.joinpath("temp", "slr.html")
<<<<<<< HEAD
=======
        output_loc.parent.mkdir(parents=True, exist_ok=True)
>>>>>>> 64a0dd70
        fig.write_html(output_loc)
        return str(output_loc)

    def get_buildings(self) -> GeoDataFrame:
        """Get the building footprints from the FIAT model.
        This should only be the buildings excluding any other types (e.g., roads)
        The parameters non_building_names in the site config is used for that

        Returns
        -------
        GeoDataFrame
            building footprints with all the FIAT columns
        """
        fiat_model = Fiat(
            fiat_path=self.input_path.parent / "static" / "templates" / "fiat",
            crs=self.site.attrs.fiat.exposure_crs,
        )
        buildings = fiat_model.get_buildings(
            type="ALL", non_building_names=self.site.attrs.fiat.non_building_names
        )
        return buildings

    # Measure methods
    def get_measure(self, name: str) -> IMeasure:
        """Get the respective measure object using the name of the measure.

        Parameters
        ----------
        name : str
            name of the measure

        Returns
        -------
        IMeasure
            object of one of the measure types (e.g., IElevate)
        """
        measure_path = self.input_path / "measures" / name / f"{name}.toml"
        measure = MeasureFactory.get_measure_object(measure_path)
        return measure

    def save_measure(self, measure: IMeasure) -> None:
        """Saves a measure object in the database.

        Parameters
        ----------
        measure : IMeasure
            object of one of the measure types (e.g., IElevate)

        Raises
        ------
        ValueError
            Raise error if name is already in use. Names of measures should be unique.
        """
        names = self.get_measures()["name"]
        if measure.attrs.name in names:
            raise ValueError(
                f"'{measure.attrs.name}' name is already used by another measure. Choose a different name"
            )
        else:
            # TODO: how to save the extra files? e.g., polygons
            (self.input_path / "measures" / measure.attrs.name).mkdir()
            measure.save(
                self.input_path
                / "measures"
                / measure.attrs.name
                / f"{measure.attrs.name}.toml"
            )

    def edit_measure(self, measure: IMeasure):
        """Edits an already existing measure in the database.

        Parameters
        ----------
        measure : IMeasure
            object of one of the measure types (e.g., IElevate)
        """
        # TODO should you be able to edit a measure that is already used in a strategy?
        measure.save(
            self.input_path
            / "measures"
            / measure.attrs.name
            / f"{measure.attrs.name}.toml"
        )

    def delete_measure(self, name: str):
        """Deletes an already existing measure in the database.

        Parameters
        ----------
        name : str
            name of the measure

        Raises
        ------
        ValueError
            Raise error if measure to be deleted is already used in a strategy.
        """
        # TODO check strategies that use a measure
        strategies = [
            Strategy.load_file(path) for path in self.get_strategies()["path"]
        ]
        used_strategy = [
            name in measures
            for measures in [strategy.attrs.measures for strategy in strategies]
        ]
        if any(used_strategy):
            strategies = [
                strategy.attrs.name
                for i, strategy in enumerate(strategies)
                if used_strategy[i]
            ]
            # TODO split this
            text = "strategy" if len(strategies) == 1 else "strategies"
            raise ValueError(
                f"'{name}' measure cannot be deleted since it is already used in {text} {strategies}"
            )
        else:
            measure_path = self.input_path / "measures" / name
            shutil.rmtree(measure_path, ignore_errors=True)

    def copy_measure(self, old_name: str, new_name: str, new_long_name: str):
        """Copies (duplicates) an existing measures, and gives it a new name.

        Parameters
        ----------
        old_name : str
            name of the existing measure
        new_name : str
            name of the new measure
        new_long_name : str
            long_name of the new measure
        """
        # First do a get
        measure = self.get_measure(old_name)
        measure.attrs.name = new_name
        measure.attrs.long_name = new_long_name
        # Then a save
        self.save_measure(measure)
        # Then save all the accompanied files
        src = self.input_path / "measures" / old_name
        dest = self.input_path / "measures" / new_name
        for file in src.glob("*"):
            if "toml" not in file.name:
                shutil.copy(file, dest / file.name)

    # Event methods
    def get_event(self, name: str) -> IEvent:
        """Get the respective event object using the name of the event.

        Parameters
        ----------
        name : str
            name of the event

        Returns
        -------
        IMeasure
            object of one of the events
        """
        event_path = self.input_path / "events" / f"{name}" / f"{name}.toml"
        event_template = Event.get_template(event_path)
        event = EventFactory.get_event(event_template).load_file(event_path)
        return event

    def save_event(self, event: IEvent) -> None:
        """Saves a synthetic event object in the database.

        Parameters
        ----------
        event : IEvent
            object of one of the synthetic event types

        Raises
        ------
        ValueError
            Raise error if name is already in use. Names of measures should be unique.
        """
        names = self.get_events()["name"]
        if event.attrs.name in names:
            raise ValueError(
                f"'{event.attrs.name}' name is already used by another event. Choose a different name"
            )
        else:
            (self.input_path / "events" / event.attrs.name).mkdir()
            event.save(
                self.input_path
                / "events"
                / event.attrs.name
                / f"{event.attrs.name}.toml"
            )

    def edit_event(self, event: IEvent):
        """Edits an already existing event in the database.

        Parameters
        ----------
        event : IEvent
            object of the event
        """
        # TODO should you be able to edit a measure that is already used in a hazard?
        event.save(
            self.input_path / "events" / event.attrs.name / f"{event.attrs.name}.toml"
        )

    def delete_event(self, name: str):
        """Deletes an already existing event in the database.

        Parameters
        ----------
        name : str
            name of the event
        """

        # TODO: check if event is used in a hazard

        event_path = self.input_path / "events" / name
        shutil.rmtree(event_path, ignore_errors=True)

    def copy_event(self, old_name: str, new_name: str, new_long_name: str):
        """Copies (duplicates) an existing event, and gives it a new name.

        Parameters
        ----------
        old_name : str
            name of the existing event
        new_name : str
            name of the new event
        new_long_name : str
            long_name of the new event
        """
        # First do a get
        event = self.get_event(old_name)
        event.attrs.name = new_name
        event.attrs.long_name = new_long_name
        # Then a save
        self.save_event(event)
        # Then save all the accompanied files
        src = self.input_path / "events" / old_name
        dest = self.input_path / "events" / new_name
        for file in src.glob("*"):
            if "toml" not in file.name:
                shutil.copy(file, dest / file.name)

    # Projection methods
    def get_projection(self, name: str) -> IProjection:
        """Get the respective projection object using the name of the projection.

        Parameters
        ----------
        name : str
            name of the projection

        Returns
        -------
        IProjection
            object of one of the projection types
        """
        projection_path = self.input_path / "projections" / name / f"{name}.toml"
        projection = Projection.load_file(projection_path)
        return projection

    def save_projection(self, projection: IProjection) -> None:
        """Saves a projection object in the database.

        Parameters
        ----------
        projection : IProjection
            object of one of the projection types

        Raises
        ------
        ValueError
            Raise error if name is already in use. Names of projections should be unique.
        """
        names = self.get_projections()["name"]
        if projection.attrs.name in names:
            raise ValueError(
                f"'{projection.attrs.name}' name is already used by another projection. Choose a different name"
            )
        else:
            (self.input_path / "projections" / projection.attrs.name).mkdir()
            projection.save(
                self.input_path
                / "projections"
                / projection.attrs.name
                / f"{projection.attrs.name}.toml"
            )

    def edit_projection(self, projection: IProjection):
        """Edits an already existing projection in the database.

        Parameters
        ----------
        projection : IProjection
            object of one of the projection types (e.g., IElevate)
        """
        projection.save(
            self.input_path
            / "projections"
            / projection.attrs.name
            / f"{projection.attrs.name}.toml"
        )

    def delete_projection(self, name: str):
        """Deletes an already existing projection in the database.

        Parameters
        ----------
        name : str
            name of the projection

        """
        # TODO: make check if projection is used in strategies

        projection_path = self.input_path / "projections" / name
        shutil.rmtree(projection_path, ignore_errors=True)

    def copy_projection(self, old_name: str, new_name: str, new_long_name: str):
        """Copies (duplicates) an existing projection, and gives it a new name.

        Parameters
        ----------
        old_name : str
            name of the existing projection
        new_name : str
            name of the new projection
        new_long_name : str
            long_name of the new projection
        """
        # First do a get
        projection = self.get_projection(old_name)
        projection.attrs.name = new_name
        projection.attrs.long_name = new_long_name
        # Then a save
        self.save_projection(projection)
        # Then save all the accompanied files
        src = self.input_path / "projections" / old_name
        dest = self.input_path / "projections" / new_name
        for file in src.glob("*"):
            if "toml" not in file.name:
                shutil.copy(file, dest / file.name)

    # Strategy methods
    def get_strategy(self, name: str) -> IStrategy:
        """Get the respective strategy object using the name of the strategy.

        Parameters
        ----------
        name : str
            name of the strategy

        Returns
        -------
        IStrategy
            strategy object
        """
        strategy_path = self.input_path / "strategies" / name / f"{name}.toml"
        strategy = Strategy.load_file(strategy_path)
        return strategy

    def save_strategy(self, strategy: IStrategy) -> None:
        """Saves a strategy object in the database.

        Parameters
        ----------
        measure : IStrategy
            object of strategy type

        Raises
        ------
        ValueError
            Raise error if name is already in use. Names of strategies should be unique.
        """
        names = self.get_strategies()["name"]
        if strategy.attrs.name in names:
            raise ValueError(
                f"'{strategy.attrs.name}' name is already used by another strategy. Choose a different name"
            )
        else:
            (self.input_path / "strategies" / strategy.attrs.name).mkdir()
            strategy.save(
                self.input_path
                / "strategies"
                / strategy.attrs.name
                / f"{strategy.attrs.name}.toml"
            )

    def delete_strategy(self, name: str):
        """Deletes an already existing strategy in the database.

        Parameters
        ----------
        name : str
            name of the strategy

        Raises
        ------
        ValueError
            Raise error if strategy to be deleted is already used in a scenario.
        """
        scenarios = [Scenario.load_file(path) for path in self.get_scenarios()["path"]]
        used_scenario = [name == scenario.attrs.strategy for scenario in scenarios]

        if any(used_scenario):
            scenarios = [
                scenario.attrs.name
                for i, scenario in enumerate(scenarios)
                if used_scenario[i]
            ]
            # TODO split this
            text = "scenario" if len(scenarios) == 1 else "scenarios"
            raise ValueError(
                f"'{name}' measure cannot be deleted since it is already used in {text} {scenarios}"
            )
        else:
            strategy_path = self.input_path / "strategies" / name
            shutil.rmtree(strategy_path, ignore_errors=True)

    # scenario methods
    def get_scenario(self, name: str) -> IScenario:
        """Get the respective scenario object using the name of the scenario.

        Parameters
        ----------
        name : str
            name of the scenario

        Returns
        -------
        IScenario
            Scenario object
        """
        scenario_path = self.input_path / "scenarios" / name / f"{name}.toml"
        scenario = Scenario.load_file(scenario_path)
        scenario.init_object_model()
        return scenario

    def save_scenario(self, scenario: IScenario) -> None:
        """Saves a scenario object in the database.

        Parameters
        ----------
        measure : IScenario
            object of scenario type

        Raises
        ------
        ValueError
            Raise error if name is already in use. Names of scenarios should be unique.
        """
        names = self.get_scenarios()["name"]
        if scenario.attrs.name in names:
            raise ValueError(
                f"'{scenario.attrs.name}' name is already used by another scenario. Choose a different name"
            )
        else:
            (self.input_path / "scenarios" / scenario.attrs.name).mkdir()
            scenario.save(
                self.input_path
                / "scenarios"
                / scenario.attrs.name
                / f"{scenario.attrs.name}.toml"
            )

    def edit_scenario(self, scenario: IScenario):
        """Edits an already existing scenario in the database.

        Parameters
        ----------
        scenario : IScenario
            object of one of the scenario types (e.g., IScenario)
        """
        scenario.save(
            self.input_path
            / "scenarios"
            / scenario.attrs.name
            / f"{scenario.attrs.name}.toml"
        )

    def delete_scenario(self, name: str):
        """Deletes an already existing scenario in the database.

        Parameters
        ----------
        name : str
            name of the scenario

        Raises
        ------
        ValueError
            Raise error if scenario has already model output
        """
        scenario_path = self.input_path / "scenarios" / name
        scenario = Scenario.load_file(scenario_path / f"{name}.toml")
        scenario.init_object_model()
        if scenario.direct_impacts.hazard.has_run:
            raise ValueError(
                f"'{name}' scenario cannot be deleted since the hazard model has already run."
            )
        else:
            shutil.rmtree(scenario_path, ignore_errors=True)

    def update(self) -> None:
        self.projections = self.get_projections()
        self.events = self.get_events()
        self.measures = self.get_measures()
        self.strategies = self.get_strategies()
        self.scenarios = self.get_scenarios()

    def get_projections(self) -> dict[str, Any]:
        """Returns a dictionary with info on the projections that currently
        exist in the database.

        Returns
        -------
        dict[str, Any]
            Includes 'name', 'long_name', 'path' and 'last_modification_date' info
        """
        projections = self.get_object_list(object_type="Projections")
        objects = [Projection.load_file(path) for path in projections["path"]]
        projections["name"] = [obj.attrs.name for obj in objects]
        projections["long_name"] = [obj.attrs.long_name for obj in objects]
        return projections

    def get_events(self) -> dict[str, Any]:
        """Returns a dictionary with info on the events that currently
        exist in the database.

        Returns
        -------
        dict[str, Any]
            Includes 'name', 'long_name', 'path' and 'last_modification_date' info
        """
        events = self.get_object_list(object_type="Events")
        objects = [Hazard.get_event_object(path) for path in events["path"]]
        events["name"] = [obj.attrs.name for obj in objects]
        events["long_name"] = [obj.attrs.long_name for obj in objects]
        return events

    def get_measures(self) -> dict[str, Any]:
        """Returns a dictionary with info on the measures that currently
        exist in the database.

        Returns
        -------
        dict[str, Any]
            Includes 'name', 'long_name', 'path' and 'last_modification_date' info
        """
        measures = self.get_object_list(object_type="Measures")
        objects = [MeasureFactory.get_measure_object(path) for path in measures["path"]]
        measures["name"] = [obj.attrs.name for obj in objects]
        measures["long_name"] = [obj.attrs.long_name for obj in objects]
        measures["geometry"] = [
            gpd.read_file(path.parent.joinpath(obj.attrs.polygon_file))
            if obj.attrs.polygon_file is not None
            else None
            for (path, obj) in zip(measures["path"], objects)
        ]
        return measures

    def get_strategies(self) -> dict[str, Any]:
        """Returns a dictionary with info on the strategies that currently
        exist in the database.

        Returns
        -------
        dict[str, Any]
            Includes 'name', 'long_name', 'path' and 'last_modification_date' info
        """
        strategies = self.get_object_list(object_type="Strategies")
        objects = [Strategy.load_file(path) for path in strategies["path"]]
        strategies["name"] = [obj.attrs.name for obj in objects]
        strategies["long_name"] = [obj.attrs.long_name for obj in objects]
        return strategies

    def get_scenarios(self) -> dict[str, Any]:
        """Returns a dictionary with info on the events that currently
        exist in the database.

        Returns
        -------
        dict[str, Any]
            Includes 'name', 'long_name', 'path' and 'last_modification_date' info
        """
        scenarios = self.get_object_list(object_type="Scenarios")
        objects = [Scenario.load_file(path) for path in scenarios["path"]]
        scenarios["name"] = [obj.attrs.name for obj in objects]
        scenarios["long_name"] = [obj.attrs.long_name for obj in objects]
        return scenarios

    def get_object_list(self, object_type: str) -> dict[str, Any]:
        """Given an object type (e.g., measures) get a dictionary with all the toml paths
        and last modification dates that exist in the database.

        Parameters
        ----------
        object_type : str
            Can be 'projections', 'events', 'measures', 'strategies' or 'scenarios'

        Returns
        -------
        dict[str, Any]
            Includes 'path' and 'last_modification_date' info
        """
        paths = [
            path / f"{path.name}.toml"
            for path in list((self.input_path / object_type).iterdir())
        ]
        last_modification_date = [
            datetime.fromtimestamp(file.stat().st_mtime) for file in paths
        ]

        objects = {
            "path": paths,
            "last_modification_date": last_modification_date,
        }

        return objects<|MERGE_RESOLUTION|>--- conflicted
+++ resolved
@@ -84,11 +84,7 @@
         df = pd.read_csv(input_file)
         return df.columns[2:].to_list()
 
-<<<<<<< HEAD
-    def interp_slr(self, slr_scenario: str, year: float) -> UnitfulLength:
-=======
     def interp_slr(self, slr_scenario: str, year: float) -> float:
->>>>>>> 64a0dd70
         input_file = self.input_path.parent.joinpath("static", "slr", "slr.csv")
         df = pd.read_csv(input_file)
         if year > df["year"].max() or year < df["year"].min():
@@ -105,19 +101,11 @@
             else:
                 ref_slr = np.interp(ref_year, df["year"], df[slr_scenario])
                 new_slr = UnitfulLength(
-<<<<<<< HEAD
-                    value=np.round(slr - ref_slr, decimals=2),
-                    units=df["units"][0],
-                )
-                gui_units = self.site.attrs.gui.default_length_units
-                return new_slr.convert(gui_units)
-=======
                     value=slr - ref_slr,
                     units=df["units"][0],
                 )
                 gui_units = self.site.attrs.gui.default_length_units
                 return np.round(new_slr.convert(gui_units), decimals=2)
->>>>>>> 64a0dd70
 
     def plot_slr_scenarios(self) -> str:
         input_file = self.input_path.parent.joinpath("static", "slr", "slr.csv")
@@ -140,19 +128,6 @@
         ) as e:
             print(e)
 
-<<<<<<< HEAD
-        df = df.set_index("Year").drop(columns="units").stack().reset_index()
-        # convert to units used in GUI
-        slr_current_units = UnitfulLength(value=df[0][0], units=units)
-        gui_units = self.site.attrs.gui.default_length_units
-        slr_gui_units = slr_current_units.convert(gui_units)
-        conversion_factor = slr_gui_units / slr_current_units.value
-        df[0] = conversion_factor * df[0]
-
-        # rename column names that will be shown in html
-        df = df.rename(
-            columns={"level_1": "Scenario", 0: "Sea level rise [{}]".format(gui_units)}
-=======
         df = df.drop(columns="units").melt(id_vars=["Year"]).reset_index(drop=True)
         # convert to units used in GUI
         slr_current_units = UnitfulLength(value=df.iloc[0, -1], units=units)
@@ -167,7 +142,6 @@
                 "variable": "Scenario",
                 "value": "Sea level rise [{}]".format(gui_units),
             }
->>>>>>> 64a0dd70
         )
 
         colors = px.colors.sample_colorscale(
@@ -202,10 +176,7 @@
 
         # write html to results folder
         output_loc = self.input_path.parent.joinpath("temp", "slr.html")
-<<<<<<< HEAD
-=======
         output_loc.parent.mkdir(parents=True, exist_ok=True)
->>>>>>> 64a0dd70
         fig.write_html(output_loc)
         return str(output_loc)
 
