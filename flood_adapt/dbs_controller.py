--- conflicted
+++ resolved
@@ -83,11 +83,6 @@
             The name of the database.
         -----
         """
-<<<<<<< HEAD
-        self.input_path = Path(database_path) / database_name / "input"
-        self.static_path = Path(database_path) / database_name / "static"
-        self.output_path = Path(database_path) / database_name / "output"
-=======
         if database_path is None or database_name is None:
             if not self._init_done:
                 raise ValueError(
@@ -114,7 +109,6 @@
         self.input_path = Path(database_path / database_name / "input")
         self.static_path = Path(database_path / database_name / "static")
         self.output_path = Path(database_path / database_name / "output")
->>>>>>> 2d2d3d17
 
         self._site = Site.load_file(self.static_path / "site" / "site.toml")
 
