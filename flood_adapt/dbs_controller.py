import os
import shutil
from datetime import datetime
from pathlib import Path
from typing import Any, Union

import geopandas as gpd
from geopandas import GeoDataFrame

from flood_adapt.object_model.hazard.hazard import Hazard
from flood_adapt.object_model.interface.database import IDatabase
from flood_adapt.object_model.interface.measures import IMeasure
from flood_adapt.object_model.interface.scenarios import IScenario
from flood_adapt.object_model.interface.site import ISite
from flood_adapt.object_model.interface.strategies import IStrategy
from flood_adapt.object_model.io.fiat import Fiat
from flood_adapt.object_model.measure_factory import MeasureFactory
from flood_adapt.object_model.projection import Projection
from flood_adapt.object_model.scenario import Scenario
from flood_adapt.object_model.site import Site
from flood_adapt.object_model.strategy import Strategy


class Database(IDatabase):
    """Implementation of IDatabase class that holds the site information and has methods
    to get static data info, and all the input information.
    Additionally it can manipulate (add, edit, copy and delete) any of the objects in the input
    """

    input_path: Path
    site: ISite

    def __init__(self, database_path: Union[str, os.PathLike], site_name: str) -> None:
        """Database is initialized with a path and a site name

        Parameters
        ----------
        database_path : Union[str, os.PathLike]
            database path
        site_name : str
            site name (same as in the folder structure)
        """
        self.input_path = Path(database_path) / site_name / "input"
        self.site = Site.load_file(
            Path(database_path) / site_name / "static" / "site" / "site.toml"
        )
        # self.update()

    # General methods
    def get_aggregation_areas(self) -> list[GeoDataFrame]:
        """Get a list of the aggregation areas that are provided in the site configuration.
        These are expected to much the ones in the FIAT model

        Returns
        -------
        list[GeoDataFrame]
            list of geodataframes with the polygons defining the aggregation areas
        """
        aggregation_areas = [
            gpd.read_file(
                self.input_path.parent / "static" / "site" / aggr_dict.file
            ).to_crs(4326)
            for aggr_dict in self.site.attrs.fiat.aggregation
        ]
        # Make sure they are ordered alphabetically
        aggregation_areas = [
            aggregation_areas.sort_values(
                by=self.site.attrs.fiat.aggregation[i].field_name
            ).reset_index(drop=True)
            for i, aggregation_areas in enumerate(aggregation_areas)
        ]
        return aggregation_areas

    def get_buildings(self) -> GeoDataFrame:
        """Get the building footprints from the FIAT model.
        This should only be the buildings excluding any other types (e.g., roads)
        The parameters non_building_names in the site config is used for that

        Returns
        -------
        GeoDataFrame
            building footprints with all the FIAT columns
        """
        fiat_model = Fiat(
            fiat_path=self.input_path.parent / "static" / "templates" / "fiat",
            crs=self.site.attrs.fiat.exposure_crs,
        )
        buildings = fiat_model.get_buildings(
            type="ALL", non_building_names=self.site.attrs.fiat.non_building_names
        )
        return buildings

    # Measure methods
    def get_measure(self, name: str) -> IMeasure:
        """Get the respective measure object using the name of the measure.

        Parameters
        ----------
        name : str
            name of the measure

        Returns
        -------
        IMeasure
            object of one of the measure types (e.g., IElevate)
        """
        measure_path = self.input_path / "measures" / name / f"{name}.toml"
        measure = MeasureFactory.get_measure_object(measure_path)
        return measure

    def save_measure(self, measure: IMeasure) -> None:
        """Saves a measure object in the database.

        Parameters
        ----------
        measure : IMeasure
            object of one of the measure types (e.g., IElevate)

        Raises
        ------
        ValueError
            Raise error if name is already in use. Names of measures should be unique.
        """
        names = self.get_measures()["name"]
        if measure.attrs.name in names:
            raise ValueError(
                f"'{measure.attrs.name}' name is already used by another measure. Choose a different name"
            )
        else:
            # TODO: how to save the extra files? e.g., polygons
            (self.input_path / "measures" / measure.attrs.name).mkdir()
            measure.save(
                self.input_path
                / "measures"
                / measure.attrs.name
                / f"{measure.attrs.name}.toml"
            )

    def edit_measure(self, measure: IMeasure):
        """Edits an already existing measure in the database.

        Parameters
        ----------
        measure : IMeasure
            object of one of the measure types (e.g., IElevate)
        """
        # TODO should you be able to edit a measure that is already used in a strategy?
        measure.save(
            self.input_path
            / "measures"
            / measure.attrs.name
            / f"{measure.attrs.name}.toml"
        )

    def delete_measure(self, name: str):
        """Deletes an already existing measure in the database.

        Parameters
        ----------
        name : str
            name of the measure

        Raises
        ------
        ValueError
            Raise error if measure to be deleted is already used in a strategy.
        """
        # TODO check strategies that use a measure
        strategies = [
            Strategy.load_file(path) for path in self.get_strategies()["path"]
        ]
        used_strategy = [
            name in measures
            for measures in [strategy.attrs.measures for strategy in strategies]
        ]
        if any(used_strategy):
            strategies = [
                strategy.attrs.name
                for i, strategy in enumerate(strategies)
                if used_strategy[i]
            ]
            # TODO split this
            text = "strategy" if len(strategies) == 1 else "strategies"
            raise ValueError(
                f"'{name}' measure cannot be deleted since it is already used in {text} {strategies}"
            )
        else:
            measure_path = self.input_path / "measures" / name
            shutil.rmtree(measure_path, ignore_errors=True)

    def copy_measure(self, old_name: str, new_name: str, new_long_name: str):
        """Copies (duplicates) an existing measures, and gives it a new name.

        Parameters
        ----------
        old_name : str
            name of the existing measure
        new_name : str
            name of the new measure
        new_long_name : str
            long_name of the new measure
        """
        # First do a get
        measure = self.get_measure(old_name)
        measure.attrs.name = new_name
        measure.attrs.long_name = new_long_name
        # Then a save
        self.save_measure(measure)
        # Then save all the accompanied files
        src = self.input_path / "measures" / old_name
        dest = self.input_path / "measures" / new_name
        for file in src.glob("*"):
            if "toml" not in file.name:
                shutil.copy(file, dest / file.name)

<<<<<<< HEAD
    # scenario methods
    def get_scenario(self, name: str) -> IScenario:
        """Get the respective scenario object using the name of the measure.
=======
    # Strategy methods
    def get_strategy(self, name: str) -> IStrategy:
        """Get the respective strategy object using the name of the strategy.
>>>>>>> f71bd4e3

        Parameters
        ----------
        name : str
<<<<<<< HEAD
            name of the measure

        Returns
        -------
        IScenario
            Scenario object
        """
        scenario_path = self.input_path / "scenarios" / name / f"{name}.toml"
        scenario = Scenario.load_file(scenario_path)
        scenario.init_object_model()
        return scenario

    def delete_scenario(self, name: str):
        """Deletes an already existing scenario in the database.
=======
            name of the strategy

        Returns
        -------
        IStrategy
            strategy object
        """
        strategy_path = self.input_path / "strategies" / name / f"{name}.toml"
        strategy = Strategy.load_file(strategy_path)
        return strategy

    def save_strategy(self, strategy: IStrategy) -> None:
        """Saves a strategy object in the database.

        Parameters
        ----------
        measure : IStrategy
            object of strategy type

        Raises
        ------
        ValueError
            Raise error if name is already in use. Names of strategies should be unique.
        """
        names = self.get_strategies()["name"]
        if strategy.attrs.name in names:
            raise ValueError(
                f"'{strategy.attrs.name}' name is already used by another strategy. Choose a different name"
            )
        else:
            (self.input_path / "strategies" / strategy.attrs.name).mkdir()
            strategy.save(
                self.input_path
                / "strategies"
                / strategy.attrs.name
                / f"{strategy.attrs.name}.toml"
            )

    def delete_strategy(self, name: str):
        """Deletes an already existing strategy in the database.
>>>>>>> f71bd4e3

        Parameters
        ----------
        name : str
<<<<<<< HEAD
            name of the scenario
=======
            name of the strategy
>>>>>>> f71bd4e3

        Raises
        ------
        ValueError
<<<<<<< HEAD
            Raise error if scenario has already model output
        """
        scenario_path = self.input_path / "scenarios" / name
        scenario = Scenario.load_file(scenario_path / f"{name}.toml")
        scenario.init_object_model()
        if scenario.direct_impacts.hazard.has_run_hazard:
            raise ValueError(
                f"'{name}' scenario cannot be deleted since the hazard model has already run."
            )
        else:
            shutil.rmtree(scenario_path, ignore_errors=True)
=======
            Raise error if strategy to be deleted is already used in a scenario.
        """
        scenarios = [Scenario.load_file(path) for path in self.get_scenarios()["path"]]
        used_scenario = [name == scenario.attrs.strategy for scenario in scenarios]

        if any(used_scenario):
            scenarios = [
                scenario.attrs.name
                for i, scenario in enumerate(scenarios)
                if used_scenario[i]
            ]
            # TODO split this
            text = "scenario" if len(scenarios) == 1 else "scenarios"
            raise ValueError(
                f"'{name}' measure cannot be deleted since it is already used in {text} {scenarios}"
            )
        else:
            strategy_path = self.input_path / "strategies" / name
            shutil.rmtree(strategy_path, ignore_errors=True)
>>>>>>> f71bd4e3

    def update(self) -> None:
        self.projections = self.get_projections()
        self.events = self.get_events()
        self.measures = self.get_measures()
        self.strategies = self.get_strategies()
        self.scenarios = self.get_scenarios()

    def get_projections(self) -> dict[str, Any]:
        """Returns a dictionary with info on the projections that currently
        exist in the database.

        Returns
        -------
        dict[str, Any]
            Includes 'name', 'long_name', 'path' and 'last_modification_date' info
        """
        projections = self.get_object_list(object_type="Projections")
        objects = [Projection.load_file(path) for path in projections["path"]]
        projections["name"] = [obj.attrs.name for obj in objects]
        projections["long_name"] = [obj.attrs.long_name for obj in objects]
        return projections

    def get_events(self) -> dict[str, Any]:
        """Returns a dictionary with info on the events that currently
        exist in the database.

        Returns
        -------
        dict[str, Any]
            Includes 'name', 'long_name', 'path' and 'last_modification_date' info
        """
        events = self.get_object_list(object_type="Events")
        objects = [Hazard.get_event_object(path) for path in events["path"]]
        events["name"] = [obj.attrs.name for obj in objects]
        events["long_name"] = [obj.attrs.long_name for obj in objects]
        return events

    def get_measures(self) -> dict[str, Any]:
        """Returns a dictionary with info on the measures that currently
        exist in the database.

        Returns
        -------
        dict[str, Any]
            Includes 'name', 'long_name', 'path' and 'last_modification_date' info
        """
        measures = self.get_object_list(object_type="Measures")
        objects = [MeasureFactory.get_measure_object(path) for path in measures["path"]]
        measures["name"] = [obj.attrs.name for obj in objects]
        measures["long_name"] = [obj.attrs.long_name for obj in objects]
        measures["geometry"] = [
            gpd.read_file(path.parent.joinpath(obj.attrs.polygon_file))
            if obj.attrs.polygon_file is not None
            else None
            for (path, obj) in zip(measures["path"], objects)
        ]
        return measures

    def get_strategies(self) -> dict[str, Any]:
        """Returns a dictionary with info on the strategies that currently
        exist in the database.

        Returns
        -------
        dict[str, Any]
            Includes 'name', 'long_name', 'path' and 'last_modification_date' info
        """
        strategies = self.get_object_list(object_type="Strategies")
        objects = [Strategy.load_file(path) for path in strategies["path"]]
        strategies["name"] = [obj.attrs.name for obj in objects]
        strategies["long_name"] = [obj.attrs.long_name for obj in objects]
        return strategies

    def get_scenarios(self) -> dict[str, Any]:
        """Returns a dictionary with info on the events that currently
        exist in the database.

        Returns
        -------
        dict[str, Any]
            Includes 'name', 'long_name', 'path' and 'last_modification_date' info
        """
        scenarios = self.get_object_list(object_type="Scenarios")
        objects = [Scenario.load_file(path) for path in scenarios["path"]]
        scenarios["name"] = [obj.attrs.name for obj in objects]
        scenarios["long_name"] = [obj.attrs.long_name for obj in objects]
        return scenarios

    def get_object_list(self, object_type: str) -> dict[str, Any]:
        """Given an object type (e.g., measures) get a dictionary with all the toml paths
        and last modification dates that exist in the database.

        Parameters
        ----------
        object_type : str
            Can be 'projections', 'events', 'measures', 'strategies' or 'scenarios'

        Returns
        -------
        dict[str, Any]
            Includes 'path' and 'last_modification_date' info
        """
        paths = [
            path / f"{path.name}.toml"
            for path in list((self.input_path / object_type).iterdir())
        ]
        last_modification_date = [
            datetime.fromtimestamp(file.stat().st_mtime) for file in paths
        ]

        objects = {
            "path": paths,
            "last_modification_date": last_modification_date,
        }

        return objects<|MERGE_RESOLUTION|>--- conflicted
+++ resolved
@@ -213,35 +213,13 @@
             if "toml" not in file.name:
                 shutil.copy(file, dest / file.name)
 
-<<<<<<< HEAD
-    # scenario methods
-    def get_scenario(self, name: str) -> IScenario:
-        """Get the respective scenario object using the name of the measure.
-=======
     # Strategy methods
     def get_strategy(self, name: str) -> IStrategy:
         """Get the respective strategy object using the name of the strategy.
->>>>>>> f71bd4e3
-
-        Parameters
-        ----------
-        name : str
-<<<<<<< HEAD
-            name of the measure
-
-        Returns
-        -------
-        IScenario
-            Scenario object
-        """
-        scenario_path = self.input_path / "scenarios" / name / f"{name}.toml"
-        scenario = Scenario.load_file(scenario_path)
-        scenario.init_object_model()
-        return scenario
-
-    def delete_scenario(self, name: str):
-        """Deletes an already existing scenario in the database.
-=======
+
+        Parameters
+        ----------
+        name : str
             name of the strategy
 
         Returns
@@ -282,33 +260,15 @@
 
     def delete_strategy(self, name: str):
         """Deletes an already existing strategy in the database.
->>>>>>> f71bd4e3
-
-        Parameters
-        ----------
-        name : str
-<<<<<<< HEAD
-            name of the scenario
-=======
+
+        Parameters
+        ----------
+        name : str
             name of the strategy
->>>>>>> f71bd4e3
 
         Raises
         ------
         ValueError
-<<<<<<< HEAD
-            Raise error if scenario has already model output
-        """
-        scenario_path = self.input_path / "scenarios" / name
-        scenario = Scenario.load_file(scenario_path / f"{name}.toml")
-        scenario.init_object_model()
-        if scenario.direct_impacts.hazard.has_run_hazard:
-            raise ValueError(
-                f"'{name}' scenario cannot be deleted since the hazard model has already run."
-            )
-        else:
-            shutil.rmtree(scenario_path, ignore_errors=True)
-=======
             Raise error if strategy to be deleted is already used in a scenario.
         """
         scenarios = [Scenario.load_file(path) for path in self.get_scenarios()["path"]]
@@ -328,7 +288,48 @@
         else:
             strategy_path = self.input_path / "strategies" / name
             shutil.rmtree(strategy_path, ignore_errors=True)
->>>>>>> f71bd4e3
+
+    # scenario methods
+    def get_scenario(self, name: str) -> IScenario:
+        """Get the respective scenario object using the name of the measure.
+
+        Parameters
+        ----------
+        name : str
+            name of the measure
+
+        Returns
+        -------
+        IScenario
+            Scenario object
+        """
+        scenario_path = self.input_path / "scenarios" / name / f"{name}.toml"
+        scenario = Scenario.load_file(scenario_path)
+        scenario.init_object_model()
+        return scenario
+
+    def delete_scenario(self, name: str):
+        """Deletes an already existing scenario in the database.
+
+        Parameters
+        ----------
+        name : str
+            name of the scenario
+
+        Raises
+        ------
+        ValueError
+            Raise error if scenario has already model output
+        """
+        scenario_path = self.input_path / "scenarios" / name
+        scenario = Scenario.load_file(scenario_path / f"{name}.toml")
+        scenario.init_object_model()
+        if scenario.direct_impacts.hazard.has_run_hazard:
+            raise ValueError(
+                f"'{name}' scenario cannot be deleted since the hazard model has already run."
+            )
+        else:
+            shutil.rmtree(scenario_path, ignore_errors=True)
 
     def update(self) -> None:
         self.projections = self.get_projections()
