--- conflicted
+++ resolved
@@ -187,19 +187,6 @@
         FileNotFoundError
             If the file is not found
         """
-<<<<<<< HEAD
-        if self.site.attrs.direct_impacts.svi:
-            svi_map = gpd.read_file(
-                self.input_path.parent
-                / "static"
-                / "site"
-                / self.site.attrs.direct_impacts.svi.geom,
-                engine="pyogrio",
-            ).to_crs(4326)
-        else:
-            svi_map = None
-        return svi_map
-=======
         # Read the map
         full_path = self.static_path / path
         if full_path.is_file():
@@ -207,7 +194,6 @@
 
         # If the file is not found, throw an error
         raise FileNotFoundError(f"File {full_path} not found")
->>>>>>> 6f4f73d0
 
     def get_slr_scn_names(self) -> list:
         input_file = self.input_path.parent.joinpath("static", "slr", "slr.csv")
@@ -708,14 +694,9 @@
         )
         fm.read()
         types = fm.exposure.get_primary_object_type()
-<<<<<<< HEAD
         for name in self.site.attrs.direct_impacts.non_building_names:
-            types.remove(name)
-=======
-        for name in self.site.attrs.fiat.non_building_names:
             if name in types:
                 types.remove(name)
->>>>>>> 6f4f73d0
         # Add "all" type for using as identifier
         types.append("all")
         return types
