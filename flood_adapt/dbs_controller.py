import os
import shutil
from datetime import datetime
from pathlib import Path
from typing import Any, Union

import geopandas as gpd
import numpy as np
import pandas as pd
import plotly.express as px
from geopandas import GeoDataFrame
from hydromt_fiat.fiat import FiatModel
from hydromt_sfincs import SfincsModel

from flood_adapt.object_model.benefit import Benefit
from flood_adapt.object_model.hazard.event.event import Event
from flood_adapt.object_model.hazard.event.event_factory import EventFactory
from flood_adapt.object_model.hazard.event.synthetic import Synthetic
from flood_adapt.object_model.hazard.hazard import Hazard
from flood_adapt.object_model.interface.benefits import IBenefit
from flood_adapt.object_model.interface.database import IDatabase
from flood_adapt.object_model.interface.events import IEvent
from flood_adapt.object_model.interface.measures import IMeasure
from flood_adapt.object_model.interface.projections import IProjection
from flood_adapt.object_model.interface.scenarios import IScenario
from flood_adapt.object_model.interface.site import ISite
from flood_adapt.object_model.interface.strategies import IStrategy
from flood_adapt.object_model.io.unitfulvalue import (
    UnitfulDischarge,
    UnitfulIntensity,
    UnitfulLength,
)
from flood_adapt.object_model.measure_factory import MeasureFactory
from flood_adapt.object_model.projection import Projection
from flood_adapt.object_model.scenario import Scenario
from flood_adapt.object_model.site import Site
from flood_adapt.object_model.strategy import Strategy


class Database(IDatabase):
    """Implementation of IDatabase class that holds the site information and has methods
    to get static data info, and all the input information.
    Additionally it can manipulate (add, edit, copy and delete) any of the objects in the input
    """

    input_path: Path
    site: ISite

    def __init__(self, database_path: Union[str, os.PathLike], site_name: str) -> None:
        """Database is initialized with a path and a site name

        Parameters
        ----------
        database_path : Union[str, os.PathLike]
            database path
        site_name : str
            site name (same as in the folder structure)
        """
        self.input_path = Path(database_path) / site_name / "input"
        self.site = Site.load_file(
            Path(database_path) / site_name / "static" / "site" / "site.toml"
        )
        # self.update()

    # General methods
    def get_aggregation_areas(self) -> list[GeoDataFrame]:
        """Get a list of the aggregation areas that are provided in the site configuration.
        These are expected to much the ones in the FIAT model

        Returns
        -------
        list[GeoDataFrame]
            list of geodataframes with the polygons defining the aggregation areas
        """
        aggregation_areas = [
            gpd.read_file(
                self.input_path.parent / "static" / "site" / aggr_dict.file
            ).to_crs(4326)
            for aggr_dict in self.site.attrs.fiat.aggregation
        ]
        # Make sure they are ordered alphabetically
        aggregation_areas = [
            aggregation_areas.sort_values(
                by=self.site.attrs.fiat.aggregation[i].field_name
            ).reset_index(drop=True)
            for i, aggregation_areas in enumerate(aggregation_areas)
        ]
        return aggregation_areas

    def get_slr_scn_names(self) -> list:
        input_file = self.input_path.parent.joinpath("static", "slr", "slr.csv")
        df = pd.read_csv(input_file)
        return df.columns[2:].to_list()

    def interp_slr(self, slr_scenario: str, year: float) -> float:
        """interpolating SLR value and referencing it to the SLR reference year from the site toml

        Parameters
        ----------
        slr_scenario : str
            SLR scenario name from the coulmn names in static\slr\slr.csv
        year : float
            year to evaluate

        Returns
        -------
        float
            _description_

        Raises
        ------
        ValueError
            if the reference year is outside of the time range in the slr.csv file
        ValueError
            if the year to evaluate is outside of the time range in the slr.csv file
        """
        input_file = self.input_path.parent.joinpath("static", "slr", "slr.csv")
        df = pd.read_csv(input_file)
        if year > df["year"].max() or year < df["year"].min():
            raise ValueError(
                "The selected year is outside the range of the available SLR scenarios"
            )
        else:
            slr = np.interp(year, df["year"], df[slr_scenario])
            ref_year = self.site.attrs.slr.relative_to_year
            if ref_year > df["year"].max() or ref_year < df["year"].min():
                raise ValueError(
                    f"The reference year {ref_year} is outside the range of the available SLR scenarios"
                )
            else:
                ref_slr = np.interp(ref_year, df["year"], df[slr_scenario])
                new_slr = UnitfulLength(
                    value=slr - ref_slr,
                    units=df["units"][0],
                )
                gui_units = self.site.attrs.gui.default_length_units
                return np.round(new_slr.convert(gui_units), decimals=2)

    # TODO: should probably be moved to frontend
    def plot_slr_scenarios(self) -> str:
        input_file = self.input_path.parent.joinpath("static", "slr", "slr.csv")
        df = pd.read_csv(input_file)
        ncolors = len(df.columns) - 2
        try:
            units = df["units"].iloc[0]
        except ValueError(
            "Column " "units" " in input/static/slr/slr.csv file missing."
        ) as e:
            print(e)

        try:
            if "year" in df.columns:
                df = df.rename(columns={"year": "Year"})
            elif "Year" in df.columns:
                pass
        except ValueError(
            "Column " "year" " in input/static/slr/slr.csv file missing."
        ) as e:
            print(e)

        ref_year = self.site.attrs.slr.relative_to_year
        if ref_year > df["Year"].max() or ref_year < df["Year"].min():
            raise ValueError(
                f"The reference year {ref_year} is outside the range of the available SLR scenarios"
            )
        else:
            scenarios = self.get_slr_scn_names()
            for scn in scenarios:
                ref_slr = np.interp(ref_year, df["Year"], df[scn])
                df[scn] -= ref_slr

        df = df.drop(columns="units").melt(id_vars=["Year"]).reset_index(drop=True)
        # convert to units used in GUI
        slr_current_units = UnitfulLength(value=1.0, units=units)
        gui_units = self.site.attrs.gui.default_length_units
        conversion_factor = slr_current_units.convert(gui_units)
        df.iloc[:, -1] = (conversion_factor * df.iloc[:, -1]).round(decimals=2)

        # rename column names that will be shown in html
        df = df.rename(
            columns={
                "variable": "Scenario",
                "value": "Sea level rise [{}]".format(gui_units),
            }
        )

        colors = px.colors.sample_colorscale(
            "rainbow", [n / (ncolors - 1) for n in range(ncolors)]
        )
        fig = px.line(
            df,
            x="Year",
            y=f"Sea level rise [{gui_units}]",
            color="Scenario",
            color_discrete_sequence=colors,
        )

        # fig.update_traces(marker={"line": {"color": "#000000", "width": 2}})

        fig.update_layout(
            autosize=False,
            height=100 * 1.2,
            width=280 * 1.3,
            margin={"r": 0, "l": 0, "b": 0, "t": 0},
            font={"size": 10, "color": "black", "family": "Arial"},
            title_font={"size": 10, "color": "black", "family": "Arial"},
            legend_font={"size": 10, "color": "black", "family": "Arial"},
            legend_grouptitlefont={"size": 10, "color": "black", "family": "Arial"},
            legend={"entrywidthmode": "fraction", "entrywidth": 0.2},
            yaxis_title_font={"size": 10, "color": "black", "family": "Arial"},
            xaxis_title=None,
            xaxis_range=[ref_year, df["Year"].max()],
            legend_title=None,
            # paper_bgcolor="#3A3A3A",
            # plot_bgcolor="#131313",
        )

        # write html to results folder
        output_loc = self.input_path.parent.joinpath("temp", "slr.html")
        output_loc.parent.mkdir(parents=True, exist_ok=True)
        fig.write_html(output_loc)
        return str(output_loc)

    def plot_wl(self, event: IEvent, input_wl_df: pd.DataFrame = None) -> str:
        if (
            event["template"] == "Synthetic"
            or event["template"] == "Historical_nearshore"
        ):
            if event["template"] == "Synthetic":
                temp_event = Synthetic.load_dict(event)
                temp_event.add_tide_and_surge_ts()
                wl_df = temp_event.tide_surge_ts
                wl_df.index = np.arange(
                    -temp_event.attrs.time.duration_before_t0,
                    temp_event.attrs.time.duration_after_t0 + 1 / 3600,
                    1 / 6,
                )
            elif event["template"] == "Historical_nearshore":
                wl_df = input_wl_df

            # convert to units used in GUI
<<<<<<< HEAD
            wl_df["Time"] = wl_df.index
            wl_current_units = UnitfulLength(
                value=float(wl_df.max()[1]), units="meters"
            )
=======
            # wl_df["Time"] = wl_df.index
            wl_current_units = UnitfulLength(value=1.0, units="meters")
>>>>>>> 3aefcd91
            gui_units = self.site.attrs.gui.default_length_units
            conversion_factor = wl_current_units.convert(gui_units)

            wl_df[1] = conversion_factor * wl_df[1]

            # Plot actual thing
            fig = px.line(wl_df)

            # fig.update_traces(marker={"line": {"color": "#000000", "width": 2}})

            fig.update_layout(
                autosize=False,
                height=100 * 2,
                width=280 * 2,
                margin={"r": 0, "l": 0, "b": 0, "t": 0},
                font={"size": 10, "color": "black", "family": "Arial"},
                title_font={"size": 10, "color": "black", "family": "Arial"},
                legend=None,
                xaxis_title="Time",
                yaxis_title=f"Water level (tide + surge) [{gui_units}]",
                yaxis_title_font={"size": 10, "color": "black", "family": "Arial"},
                xaxis_title_font={"size": 10, "color": "black", "family": "Arial"},
                # paper_bgcolor="#3A3A3A",
                # plot_bgcolor="#131313",
            )

            # write html to results folder
            output_loc = self.input_path.parent.joinpath("temp", "wl.html")
            output_loc.parent.mkdir(parents=True, exist_ok=True)
            fig.write_html(output_loc)
            return str(output_loc)

        else:
            NotImplementedError(
                "Plotting only available for Synthetic and Historical Nearshore event."
            )

    def plot_river(
        self, event: IEvent
    ) -> (
        str
    ):  # I think we need a separate function for the different timeseries when we also want to plot multiple rivers
        if (
            event["river"]["source"] == "shape"
            or event["river"]["source"] == "timeseries"
        ):
            # TODO: Add functionality for multiple rivers
            temp_event = EventFactory.get_event(event["template"]).load_dict(event)
            temp_event.add_dis_ts()
            df = temp_event.dis_ts

            # convert to units used in GUI
            ts_current_units = UnitfulDischarge(value=float(df.max()), units="m3/s")
            gui_units = self.site.attrs.gui.default_intensity_units
            ts_gui_units = ts_current_units.convert(gui_units)
            if ts_current_units.value == 0:
                conversion_factor = 1
            else:
                conversion_factor = ts_gui_units / ts_current_units.value
            df = conversion_factor * df

            # Plot actual thing
            fig = px.line(
                data_frame=df,
                labels={self.site.attrs.river.name: self.site.attrs.river.name},
            )

            # fig.update_traces(marker={"line": {"color": "#000000", "width": 2}})

            fig.update_layout(
                autosize=False,
                height=100 * 2,
                width=280 * 2,
                margin={"r": 0, "l": 0, "b": 0, "t": 0},
                font={"size": 10, "color": "black", "family": "Arial"},
                title_font={"size": 10, "color": "black", "family": "Arial"},
                legend=None,
                yaxis_title_font={"size": 10, "color": "black", "family": "Arial"},
                xaxis_title_font={"size": 10, "color": "black", "family": "Arial"},
                xaxis_title={"text": "Time"},
                yaxis_title={"text": f"River discharge [{gui_units}]"},
                # paper_bgcolor="#3A3A3A",
                # plot_bgcolor="#131313",
            )

            # write html to results folder
            output_loc = self.input_path.parent.joinpath("temp", "timeseries.html")
            output_loc.parent.mkdir(parents=True, exist_ok=True)
            fig.write_html(output_loc)
            return str(output_loc)

        else:
            NotImplementedError(
                "Plotting only available for timeseries and shape type river discharge."
            )

    def plot_rainfall(
        self, event: IEvent
    ) -> (
        str
    ):  # I think we need a separate function for the different timeseries when we also want to plot multiple rivers
        if (
            event["rainfall"]["source"] == "shape"
            or event["rainfall"]["source"] == "timeseries"
        ):
            temp_event = EventFactory.get_event(event["template"]).load_dict(event)
            if (
                temp_event.attrs.rainfall.source == "shape"
                and temp_event.attrs.rainfall.shape_type == "scs"
            ):
                scsfile = self.input_path.parent.joinpath(
                    "static", "scs", self.site.attrs.scs.file
                )
                if scsfile.is_file() == False:
                    ValueError(
                        "Information about SCS file and type missing in site.toml"
                    )
                temp_event.add_rainfall_ts(
                    scsfile=scsfile, scstype=self.site.attrs.scs.type
                )
            else:
                temp_event.add_rainfall_ts()
            df = temp_event.rain_ts

            # convert to units used in GUI
            ts_current_units = UnitfulIntensity(value=float(df.max()), units="mm/hr")
            gui_units = self.site.attrs.gui.default_intensity_units
            ts_gui_units = ts_current_units.convert(gui_units)
            if ts_current_units.value == 0:
                conversion_factor = 1
            else:
                conversion_factor = ts_gui_units / ts_current_units.value
            df = conversion_factor * df

            # Plot actual thing
            fig = px.line(data_frame=df)

            # fig.update_traces(marker={"line": {"color": "#000000", "width": 2}})

            fig.update_layout(
                autosize=False,
                height=100 * 2,
                width=280 * 2,
                margin={"r": 0, "l": 0, "b": 0, "t": 0},
                font={"size": 10, "color": "black", "family": "Arial"},
                title_font={"size": 10, "color": "black", "family": "Arial"},
                legend=None,
                yaxis_title_font={"size": 10, "color": "black", "family": "Arial"},
                xaxis_title_font={"size": 10, "color": "black", "family": "Arial"},
                xaxis_title={"text": "Time"},
                yaxis_title={"text": f"Rainfall intensity [{gui_units}]"},
                # paper_bgcolor="#3A3A3A",
                # plot_bgcolor="#131313",
            )

            # write html to results folder
            output_loc = self.input_path.parent.joinpath("temp", "timeseries.html")
            output_loc.parent.mkdir(parents=True, exist_ok=True)
            fig.write_html(output_loc)
            return str(output_loc)

        else:
            NotImplementedError(
                "Plotting only available for timeseries and shape type river discharge."
            )

    def get_buildings(self) -> GeoDataFrame:
        """Get the building footprints from the FIAT model.
        This should only be the buildings excluding any other types (e.g., roads)
        The parameters non_building_names in the site config is used for that

        Returns
        -------
        GeoDataFrame
            building footprints with all the FIAT columns
        """
        # use hydromt-fiat to load the fiat model
        fm = FiatModel(
            root=self.input_path.parent / "static" / "templates" / "fiat",
            mode="r",
        )
        fm.read()
        buildings = fm.exposure.select_objects(
            type="ALL",
            non_building_names=self.site.attrs.fiat.non_building_names,
            return_gdf=True,
        )

        return buildings

    # Measure methods
    def get_measure(self, name: str) -> IMeasure:
        """Get the respective measure object using the name of the measure.

        Parameters
        ----------
        name : str
            name of the measure

        Returns
        -------
        IMeasure
            object of one of the measure types (e.g., IElevate)
        """
        measure_path = self.input_path / "measures" / name / f"{name}.toml"
        measure = MeasureFactory.get_measure_object(measure_path)
        return measure

    def save_measure(self, measure: IMeasure) -> None:
        """Saves a measure object in the database.

        Parameters
        ----------
        measure : IMeasure
            object of one of the measure types (e.g., IElevate)

        Raises
        ------
        ValueError
            Raise error if name is already in use. Names of measures should be unique.
        """
        names = self.get_measures()["name"]
        if measure.attrs.name in names:
            raise ValueError(
                f"'{measure.attrs.name}' name is already used by another measure. Choose a different name"
            )
        else:
            # TODO: how to save the extra files? e.g., polygons
            (self.input_path / "measures" / measure.attrs.name).mkdir()
            measure.save(
                self.input_path
                / "measures"
                / measure.attrs.name
                / f"{measure.attrs.name}.toml"
            )

    def edit_measure(self, measure: IMeasure):
        """Edits an already existing measure in the database.

        Parameters
        ----------
        measure : IMeasure
            object of one of the measure types (e.g., IElevate)
        """
        # TODO should you be able to edit a measure that is already used in a strategy?
        measure.save(
            self.input_path
            / "measures"
            / measure.attrs.name
            / f"{measure.attrs.name}.toml"
        )

    def delete_measure(self, name: str):
        """Deletes an already existing measure in the database.

        Parameters
        ----------
        name : str
            name of the measure

        Raises
        ------
        ValueError
            Raise error if measure to be deleted is already used in a strategy.
        """
        # TODO check strategies that use a measure
        strategies = [
            Strategy.load_file(path) for path in self.get_strategies()["path"]
        ]
        used_strategy = [
            name in measures
            for measures in [strategy.attrs.measures for strategy in strategies]
        ]
        if any(used_strategy):
            strategies = [
                strategy.attrs.name
                for i, strategy in enumerate(strategies)
                if used_strategy[i]
            ]
            # TODO split this
            text = "strategy" if len(strategies) == 1 else "strategies"
            raise ValueError(
                f"'{name}' measure cannot be deleted since it is already used in {text} {strategies}"
            )
        else:
            measure_path = self.input_path / "measures" / name
            shutil.rmtree(measure_path, ignore_errors=True)

    def copy_measure(self, old_name: str, new_name: str, new_long_name: str):
        """Copies (duplicates) an existing measures, and gives it a new name.

        Parameters
        ----------
        old_name : str
            name of the existing measure
        new_name : str
            name of the new measure
        new_long_name : str
            long_name of the new measure
        """
        # First do a get
        measure = self.get_measure(old_name)
        measure.attrs.name = new_name
        measure.attrs.long_name = new_long_name
        # Then a save
        self.save_measure(measure)
        # Then save all the accompanied files
        src = self.input_path / "measures" / old_name
        dest = self.input_path / "measures" / new_name
        for file in src.glob("*"):
            if "toml" not in file.name:
                shutil.copy(file, dest / file.name)

    # Event methods
    def get_event(self, name: str) -> IEvent:
        """Get the respective event object using the name of the event.

        Parameters
        ----------
        name : str
            name of the event

        Returns
        -------
        IMeasure
            object of one of the events
        """
        event_path = self.input_path / "events" / f"{name}" / f"{name}.toml"
        event_template = Event.get_template(event_path)
        event = EventFactory.get_event(event_template).load_file(event_path)
        return event

    def save_event(self, event: IEvent) -> None:
        """Saves a synthetic event object in the database.

        Parameters
        ----------
        event : IEvent
            object of one of the synthetic event types

        Raises
        ------
        ValueError
            Raise error if name is already in use. Names of measures should be unique.
        """
        names = self.get_events()["name"]
        if event.attrs.name in names:
            raise ValueError(
                f"'{event.attrs.name}' name is already used by another event. Choose a different name"
            )
        else:
            (self.input_path / "events" / event.attrs.name).mkdir()
            event.save(
                self.input_path
                / "events"
                / event.attrs.name
                / f"{event.attrs.name}.toml"
            )

    def write_to_csv(self, name: str, event: IEvent, df: pd.DataFrame):
        df.to_csv(
            Path(self.input_path, "events", event.attrs.name, f"{name}.csv"),
            header=False,
        )

    def edit_event(self, event: IEvent):
        """Edits an already existing event in the database.

        Parameters
        ----------
        event : IEvent
            object of the event
        """
        # TODO should you be able to edit a measure that is already used in a hazard?
        event.save(
            self.input_path / "events" / event.attrs.name / f"{event.attrs.name}.toml"
        )

    def delete_event(self, name: str):
        """Deletes an already existing event in the database.

        Parameters
        ----------
        name : str
            name of the event
        """

        # TODO: check if event is used in a hazard

        event_path = self.input_path / "events" / name
        shutil.rmtree(event_path, ignore_errors=True)

    def copy_event(self, old_name: str, new_name: str, new_long_name: str):
        """Copies (duplicates) an existing event, and gives it a new name.

        Parameters
        ----------
        old_name : str
            name of the existing event
        new_name : str
            name of the new event
        new_long_name : str
            long_name of the new event
        """
        # First do a get
        event = self.get_event(old_name)
        event.attrs.name = new_name
        event.attrs.long_name = new_long_name
        # Then a save
        self.save_event(event)
        # Then save all the accompanied files
        src = self.input_path / "events" / old_name
        dest = self.input_path / "events" / new_name
        for file in src.glob("*"):
            if "toml" not in file.name:
                shutil.copy(file, dest / file.name)

    # Projection methods
    def get_projection(self, name: str) -> IProjection:
        """Get the respective projection object using the name of the projection.

        Parameters
        ----------
        name : str
            name of the projection

        Returns
        -------
        IProjection
            object of one of the projection types
        """
        projection_path = self.input_path / "projections" / name / f"{name}.toml"
        projection = Projection.load_file(projection_path)
        return projection

    def save_projection(self, projection: IProjection) -> None:
        """Saves a projection object in the database.

        Parameters
        ----------
        projection : IProjection
            object of one of the projection types

        Raises
        ------
        ValueError
            Raise error if name is already in use. Names of projections should be unique.
        """
        names = self.get_projections()["name"]
        if projection.attrs.name in names:
            raise ValueError(
                f"'{projection.attrs.name}' name is already used by another projection. Choose a different name"
            )
        else:
            (self.input_path / "projections" / projection.attrs.name).mkdir()
            projection.save(
                self.input_path
                / "projections"
                / projection.attrs.name
                / f"{projection.attrs.name}.toml"
            )

    def edit_projection(self, projection: IProjection):
        """Edits an already existing projection in the database.

        Parameters
        ----------
        projection : IProjection
            object of one of the projection types (e.g., IElevate)
        """
        projection.save(
            self.input_path
            / "projections"
            / projection.attrs.name
            / f"{projection.attrs.name}.toml"
        )

    def delete_projection(self, name: str):
        """Deletes an already existing projection in the database.

        Parameters
        ----------
        name : str
            name of the projection

        """
        # TODO: make check if projection is used in strategies

        projection_path = self.input_path / "projections" / name
        shutil.rmtree(projection_path, ignore_errors=True)

    def copy_projection(self, old_name: str, new_name: str, new_long_name: str):
        """Copies (duplicates) an existing projection, and gives it a new name.

        Parameters
        ----------
        old_name : str
            name of the existing projection
        new_name : str
            name of the new projection
        new_long_name : str
            long_name of the new projection
        """
        # First do a get
        projection = self.get_projection(old_name)
        projection.attrs.name = new_name
        projection.attrs.long_name = new_long_name
        # Then a save
        self.save_projection(projection)
        # Then save all the accompanied files
        src = self.input_path / "projections" / old_name
        dest = self.input_path / "projections" / new_name
        for file in src.glob("*"):
            if "toml" not in file.name:
                shutil.copy(file, dest / file.name)

    # Strategy methods
    def get_strategy(self, name: str) -> IStrategy:
        """Get the respective strategy object using the name of the strategy.

        Parameters
        ----------
        name : str
            name of the strategy

        Returns
        -------
        IStrategy
            strategy object
        """
        strategy_path = self.input_path / "strategies" / name / f"{name}.toml"
        strategy = Strategy.load_file(strategy_path)
        return strategy

    def save_strategy(self, strategy: IStrategy) -> None:
        """Saves a strategy object in the database.

        Parameters
        ----------
        measure : IStrategy
            object of strategy type

        Raises
        ------
        ValueError
            Raise error if name is already in use. Names of strategies should be unique.
        """
        names = self.get_strategies()["name"]
        if strategy.attrs.name in names:
            raise ValueError(
                f"'{strategy.attrs.name}' name is already used by another strategy. Choose a different name"
            )
        else:
            (self.input_path / "strategies" / strategy.attrs.name).mkdir()
            strategy.save(
                self.input_path
                / "strategies"
                / strategy.attrs.name
                / f"{strategy.attrs.name}.toml"
            )

    def delete_strategy(self, name: str):
        """Deletes an already existing strategy in the database.

        Parameters
        ----------
        name : str
            name of the strategy

        Raises
        ------
        ValueError
            Raise error if strategy to be deleted is already used in a scenario.
        """
        scenarios = [Scenario.load_file(path) for path in self.get_scenarios()["path"]]
        used_scenario = [name == scenario.attrs.strategy for scenario in scenarios]

        if any(used_scenario):
            scenarios = [
                scenario.attrs.name
                for i, scenario in enumerate(scenarios)
                if used_scenario[i]
            ]
            # TODO split this
            text = "scenario" if len(scenarios) == 1 else "scenarios"
            raise ValueError(
                f"'{name}' strategy cannot be deleted since it is already used in {text} {scenarios}"
            )
        else:
            strategy_path = self.input_path / "strategies" / name
            shutil.rmtree(strategy_path, ignore_errors=True)

    # scenario methods
    def get_scenario(self, name: str) -> IScenario:
        """Get the respective scenario object using the name of the scenario.

        Parameters
        ----------
        name : str
            name of the scenario

        Returns
        -------
        IScenario
            Scenario object
        """
        scenario_path = self.input_path / "scenarios" / name / f"{name}.toml"
        scenario = Scenario.load_file(scenario_path)
        scenario.init_object_model()
        return scenario

    def save_scenario(self, scenario: IScenario) -> None:
        """Saves a scenario object in the database.

        Parameters
        ----------
        measure : IScenario
            object of scenario type

        Raises
        ------
        ValueError
            Raise error if name is already in use. Names of scenarios should be unique.
        """
        names = self.get_scenarios()["name"]
        if scenario.attrs.name in names:
            raise ValueError(
                f"'{scenario.attrs.name}' name is already used by another scenario. Choose a different name"
            )
        # TODO add check to see if a scenario with the same attributes but different name already exists
        else:
            (self.input_path / "scenarios" / scenario.attrs.name).mkdir()
            scenario.save(
                self.input_path
                / "scenarios"
                / scenario.attrs.name
                / f"{scenario.attrs.name}.toml"
            )

    def edit_scenario(self, scenario: IScenario):
        """Edits an already existing scenario in the database.

        Parameters
        ----------
        scenario : IScenario
            object of one of the scenario types (e.g., IScenario)
        """
        scenario.save(
            self.input_path
            / "scenarios"
            / scenario.attrs.name
            / f"{scenario.attrs.name}.toml"
        )

    def delete_scenario(self, name: str):
        """Deletes an already existing scenario in the database.

        Parameters
        ----------
        name : str
            name of the scenario

        Raises
        ------
        ValueError
            Raise error if scenario has already model output
        """
        scenario_path = self.input_path / "scenarios" / name
        scenario = Scenario.load_file(scenario_path / f"{name}.toml")
        scenario.init_object_model()
        if scenario.direct_impacts.hazard.has_run:
            # TODO this should be a check were if the scenario is run you get a warning?
            raise ValueError(
                f"'{name}' scenario cannot be deleted since the hazard model has already run."
            )
        else:
            shutil.rmtree(scenario_path, ignore_errors=True)

    def get_benefit(self, name: str) -> IBenefit:
        """Get the respective benefit object using the name of the benefit.

        Parameters
        ----------
        name : str
            name of the benefit

        Returns
        -------
        IBenefit
            Benefit object
        """
        benefit_path = self.input_path / "benefits" / name / f"{name}.toml"
        benefit = Benefit.load_file(benefit_path)
        return benefit

    def save_benefit(self, benefit: IBenefit) -> None:
        """Saves a benefit object in the database.

        Parameters
        ----------
        measure : IBenefit
            object of scenario type

        Raises
        ------
        ValueError
            Raise error if name is already in use. Names of benefits assessments should be unique.
        """
        names = self.get_benefits()["name"]
        if benefit.attrs.name in names:
            raise ValueError(
                f"'{benefit.attrs.name}' name is already used by another benefit. Choose a different name"
            )
        elif not all(benefit.scenarios["scenario created"] != "No"):
            raise ValueError(
                f"'{benefit.attrs.name}' name cannot be created before all necessary scenarios are created."
            )
        else:
            (self.input_path / "benefits" / benefit.attrs.name).mkdir()
            benefit.save(
                self.input_path
                / "benefits"
                / benefit.attrs.name
                / f"{benefit.attrs.name}.toml"
            )

    def edit_benefit(self, benefit: IBenefit):
        """Edits an already existing benefit in the database.

        Parameters
        ----------
        benefit : IBenefit
            object of one of the benefit types (e.g., IBenefit)
        """
        benefit.save(
            self.input_path
            / "benefits"
            / benefit.attrs.name
            / f"{benefit.attrs.name}.toml"
        )

        # Delete output if edited
        output_path = (
            self.input_path.parent / "output" / "benefits" / benefit.attrs.name
        )

        if output_path.exists():
            shutil.rmtree(output_path, ignore_errors=True)

    def delete_benefit(self, name: str) -> None:
        """Deletes an already existing benefit in the database.

        Parameters
        ----------
        name : str
            name of the benefit

        Raises
        ------
        ValueError
            Raise error if benefit has already model output
        """
        benefit_path = self.input_path / "benefits" / name
        benefit = Benefit.load_file(benefit_path / f"{name}.toml")
        shutil.rmtree(benefit_path, ignore_errors=True)
        # Delete output if edited
        output_path = (
            self.input_path.parent / "output" / "benefits" / benefit.attrs.name
        )

        if output_path.exists():
            shutil.rmtree(output_path, ignore_errors=True)

    def check_benefit_scenarios(self, benefit: IBenefit) -> pd.DataFrame:
        """Returns a dataframe with the scenarios needed for this benefit assessment run

        Parameters
        ----------
        benefit : IBenefit
        """
        return benefit.check_scenarios()

    def create_benefit_scenarios(self, benefit: IBenefit) -> None:
        """Create any scenarios that are needed for the (cost-)benefit assessment and are not there already

        Parameters
        ----------
        benefit : IBenefit
        """
        # If the check has not been run yet, do it now
        if not hasattr(benefit, "scenarios"):
            benefit.check_scenarios()

        # Iterate through the scenarios needed and create them if not existing
        for index, row in benefit.scenarios.iterrows():
            if row["scenario created"] == "No":
                scenario_dict = {}
                scenario_dict["event"] = row["event"]
                scenario_dict["projection"] = row["projection"]
                scenario_dict["strategy"] = row["strategy"]
                scenario_dict["name"] = "_".join(
                    [row["projection"], row["event"], row["strategy"]]
                )
                scenario_dict["long_name"] = scenario_dict["name"]

                scenario_obj = Scenario.load_dict(scenario_dict, self.input_path)

                self.save_scenario(scenario_obj)

        # Update the scenarios check
        benefit.check_scenarios()

    def run_benefit(self, benefit_name: Union[str, list[str]]) -> None:
        """Runs a (cost-)benefit analysis.

        Parameters
        ----------
        benefit_name : Union[str, list[str]]
            name(s) of the benefits to run.
        """
        if not isinstance(benefit_name, list):
            benefit_name = [benefit_name]
        for name in benefit_name:
            benefit = self.get_benefit(name)
            benefit.run_cost_benefit()

    def update(self) -> None:
        self.projections = self.get_projections()
        self.events = self.get_events()
        self.measures = self.get_measures()
        self.strategies = self.get_strategies()
        self.scenarios = self.get_scenarios()
        self.benefits = self.get_benefits()

    def get_projections(self) -> dict[str, Any]:
        """Returns a dictionary with info on the projections that currently
        exist in the database.

        Returns
        -------
        dict[str, Any]
            Includes 'name', 'long_name', 'path' and 'last_modification_date' info
        """
        projections = self.get_object_list(object_type="projections")
        objects = [Projection.load_file(path) for path in projections["path"]]
        projections["name"] = [obj.attrs.name for obj in objects]
        projections["long_name"] = [obj.attrs.long_name for obj in objects]
        return projections

    def get_events(self) -> dict[str, Any]:
        """Returns a dictionary with info on the events that currently
        exist in the database.

        Returns
        -------
        dict[str, Any]
            Includes 'name', 'long_name', 'path' and 'last_modification_date' info
        """
        events = self.get_object_list(object_type="events")
        objects = [Hazard.get_event_object(path) for path in events["path"]]
        events["name"] = [obj.attrs.name for obj in objects]
        events["long_name"] = [obj.attrs.long_name for obj in objects]
        return events

    def get_measures(self) -> dict[str, Any]:
        """Returns a dictionary with info on the measures that currently
        exist in the database.

        Returns
        -------
        dict[str, Any]
            Includes 'name', 'long_name', 'path' and 'last_modification_date' info
        """
        measures = self.get_object_list(object_type="measures")
        objects = [MeasureFactory.get_measure_object(path) for path in measures["path"]]
        measures["name"] = [obj.attrs.name for obj in objects]
        measures["long_name"] = [obj.attrs.long_name for obj in objects]
        measures["geometry"] = [
            gpd.read_file(path.parent.joinpath(obj.attrs.polygon_file))
            if obj.attrs.polygon_file is not None
            else None
            for (path, obj) in zip(measures["path"], objects)
        ]
        return measures

    def get_strategies(self) -> dict[str, Any]:
        """Returns a dictionary with info on the strategies that currently
        exist in the database.

        Returns
        -------
        dict[str, Any]
            Includes 'name', 'long_name', 'path' and 'last_modification_date' info
        """
        strategies = self.get_object_list(object_type="strategies")
        objects = [Strategy.load_file(path) for path in strategies["path"]]
        strategies["name"] = [obj.attrs.name for obj in objects]
        strategies["long_name"] = [obj.attrs.long_name for obj in objects]
        return strategies

    def get_scenarios(self) -> dict[str, Any]:
        """Returns a dictionary with info on the events that currently
        exist in the database.

        Returns
        -------
        dict[str, Any]
            Includes 'name', 'long_name', 'path' and 'last_modification_date' info
        """
        scenarios = self.get_object_list(object_type="scenarios")
        objects = [Scenario.load_file(path) for path in scenarios["path"]]
        scenarios["name"] = [obj.attrs.name for obj in objects]
        scenarios["long_name"] = [obj.attrs.long_name for obj in objects]
        scenarios["Projection"] = [obj.attrs.projection for obj in objects]
        scenarios["Event"] = [obj.attrs.event for obj in objects]
        scenarios["Strategy"] = [obj.attrs.strategy for obj in objects]
        scenarios["finished"] = [
            obj.init_object_model().direct_impacts.has_run for obj in objects
        ]

        return scenarios

    def get_benefits(self) -> dict[str, Any]:
        """Returns a dictionary with info on the (cost-)benefit assessments that currently
        exist in the database.

        Returns
        -------
        dict[str, Any]
            Includes 'name', 'path' and 'last_modification_date' info
        """
        benefits = self.get_object_list(object_type="benefits")
        objects = [Benefit.load_file(path) for path in benefits["path"]]
        benefits["name"] = [obj.attrs.name for obj in objects]

        return benefits

    def get_outputs(self) -> dict[str, Any]:
        all_scenarios = pd.DataFrame(self.get_scenarios())
        if len(all_scenarios) > 0:
            df = all_scenarios[all_scenarios["finished"]]
        else:
            df = all_scenarios
        finished = df.drop(columns="finished").reset_index(drop=True)
        return finished.to_dict()

    def get_topobathy_path(self) -> str:
        path = self.input_path.parent.joinpath("static", "dem", "tiles", "topobathy")
        return str(path)

    def get_index_path(self) -> str:
        path = self.input_path.parent.joinpath("static", "dem", "tiles", "indices")
        return str(path)

    def get_max_water_level(self, scenario_name: str):
        """returns an array with the maximum water levels of the SFINCS simulation

        Parameters
        ----------
        scenario_name : str
            name of scenario

        Returns
        -------
        _type_
            _description_
        """
        # raise NotImplementedError
        model_path = self.input_path.parent.joinpath(
            "output", "simulations", scenario_name, "overland"
        )
        mod = SfincsModel(model_path, mode="r")

        zsmax = mod.results["zsmax"][0, :, :].to_numpy()

        return zsmax

    def get_fiat_results(self, scenario_name: str):
        csv_path = self.input_path.parent.joinpath(
            "output",
            "results",
            scenario_name,
            f"{scenario_name}_results.csv",
        )
        csv_path2 = self.input_path.parent.joinpath(
            "output",
            "results",
            scenario_name,
            f"{scenario_name}_results_filt.csv",
        )
        if not csv_path2.exists():
            df = pd.read_csv(csv_path)
            df = df[df["Primary Object Type"] != "road"]
            df = df[df["Inundation Depth Event Structure"] > 0]
            df = df[~df["Aggregation Label: Subdivision"].isna()]
            df.to_csv(csv_path2)
        df = pd.read_csv(csv_path2)
        gdf = gpd.GeoDataFrame(df, geometry=gpd.points_from_xy(df.X, df.Y))
        gdf = gdf[["Total Damage Event", "geometry"]]
        gdf["Total Damage Event"] = np.round(gdf["Total Damage Event"], 0)
        gdf.crs = 4326
        return gdf

    def get_fiat_footprints(self, scenario_name: str):
        shp_path = self.input_path.parent.joinpath(
            "output",
            "results",
            scenario_name,
            f"{scenario_name}_results.shp",
        )
        shp_path2 = self.input_path.parent.joinpath(
            "output",
            "results",
            scenario_name,
            f"{scenario_name}_results_filt.shp",
        )
        # ("Occup Type" != 'road') AND ( "AGG ID" != 'Not aggregated') AND( "Dmg Total" > 0 )
        if not shp_path2.exists():
            shp = gpd.read_file(shp_path)
            shp = shp[shp["Occup Type"] != "road"]
            shp = shp[shp["AGG ID"] != "Not aggregated"]
            shp = shp[shp["Dmg Total"] > 0]
            shp = shp[["Dmg Total", "geometry"]]
            shp["Dmg Total"] = np.round(shp["Dmg Total"], 0)
            shp.to_file(shp_path2)
        shp = gpd.read_file(shp_path2)
        return shp

    def get_aggregation(self, scenario_name: str):
        shp_path = self.input_path.parent.joinpath(
            "output",
            "results",
            scenario_name,
            f"{scenario_name}_subdivision_aggregated.shp",
        )
        gdf = gpd.read_file(shp_path)
        gdf = gdf[["Dmg Total", "geometry"]]

        return gdf

    def get_object_list(self, object_type: str) -> dict[str, Any]:
        """Given an object type (e.g., measures) get a dictionary with all the toml paths
        and last modification dates that exist in the database.

        Parameters
        ----------
        object_type : str
            Can be 'projections', 'events', 'measures', 'strategies' or 'scenarios'

        Returns
        -------
        dict[str, Any]
            Includes 'path' and 'last_modification_date' info
        """
        paths = [
            path / f"{path.name}.toml"
            for path in list((self.input_path / object_type).iterdir())
        ]
        last_modification_date = [
            datetime.fromtimestamp(file.stat().st_mtime) for file in paths
        ]

        objects = {
            "path": paths,
            "last_modification_date": last_modification_date,
        }

        return objects

    def has_run_hazard(self, scenario_name: str) -> None:
        """Check if there is already a simulation that has the exact same hazard component.
        If yes that is copied to avoid running the hazard model twice.

        Parameters
        ----------
        scenario_name : str
            name of the scenario to check if needs to be rerun for hazard
        """
        scenario = self.get_scenario(scenario_name)

        simulations = list(
            self.input_path.parent.joinpath("output", "simulations").glob("*")
        )

        scns_simulated = [self.get_scenario(sim.name) for sim in simulations]

        for scn in scns_simulated:
            if scn.direct_impacts.hazard == scenario.direct_impacts.hazard:
                path_0 = self.input_path.parent.joinpath(
                    "output", "simulations", scn.attrs.name
                )
                path_new = self.input_path.parent.joinpath(
                    "output", "simulations", scenario.attrs.name
                )

                shutil.copytree(path_0, path_new)
                print(f"Hazard simulation is used from the '{scn.attrs.name}' scenario")

    def run_scenario(self, scenario_name: Union[str, list[str]]) -> None:
        """Runs a scenario hazard and impacts.

        Parameters
        ----------
        scenario_name : Union[str, list[str]]
            name(s) of the scenarios to run.
        """
        if not isinstance(scenario_name, list):
            scenario_name = [scenario_name]
        for scn in scenario_name:
            self.has_run_hazard(scn)
            scenario = self.get_scenario(scn)
            scenario.run()<|MERGE_RESOLUTION|>--- conflicted
+++ resolved
@@ -239,15 +239,7 @@
                 wl_df = input_wl_df
 
             # convert to units used in GUI
-<<<<<<< HEAD
-            wl_df["Time"] = wl_df.index
-            wl_current_units = UnitfulLength(
-                value=float(wl_df.max()[1]), units="meters"
-            )
-=======
-            # wl_df["Time"] = wl_df.index
             wl_current_units = UnitfulLength(value=1.0, units="meters")
->>>>>>> 3aefcd91
             gui_units = self.site.attrs.gui.default_length_units
             conversion_factor = wl_current_units.convert(gui_units)
 
@@ -275,65 +267,6 @@
             )
 
             # write html to results folder
-            output_loc = self.input_path.parent.joinpath("temp", "wl.html")
-            output_loc.parent.mkdir(parents=True, exist_ok=True)
-            fig.write_html(output_loc)
-            return str(output_loc)
-
-        else:
-            NotImplementedError(
-                "Plotting only available for Synthetic and Historical Nearshore event."
-            )
-
-    def plot_river(
-        self, event: IEvent
-    ) -> (
-        str
-    ):  # I think we need a separate function for the different timeseries when we also want to plot multiple rivers
-        if (
-            event["river"]["source"] == "shape"
-            or event["river"]["source"] == "timeseries"
-        ):
-            # TODO: Add functionality for multiple rivers
-            temp_event = EventFactory.get_event(event["template"]).load_dict(event)
-            temp_event.add_dis_ts()
-            df = temp_event.dis_ts
-
-            # convert to units used in GUI
-            ts_current_units = UnitfulDischarge(value=float(df.max()), units="m3/s")
-            gui_units = self.site.attrs.gui.default_intensity_units
-            ts_gui_units = ts_current_units.convert(gui_units)
-            if ts_current_units.value == 0:
-                conversion_factor = 1
-            else:
-                conversion_factor = ts_gui_units / ts_current_units.value
-            df = conversion_factor * df
-
-            # Plot actual thing
-            fig = px.line(
-                data_frame=df,
-                labels={self.site.attrs.river.name: self.site.attrs.river.name},
-            )
-
-            # fig.update_traces(marker={"line": {"color": "#000000", "width": 2}})
-
-            fig.update_layout(
-                autosize=False,
-                height=100 * 2,
-                width=280 * 2,
-                margin={"r": 0, "l": 0, "b": 0, "t": 0},
-                font={"size": 10, "color": "black", "family": "Arial"},
-                title_font={"size": 10, "color": "black", "family": "Arial"},
-                legend=None,
-                yaxis_title_font={"size": 10, "color": "black", "family": "Arial"},
-                xaxis_title_font={"size": 10, "color": "black", "family": "Arial"},
-                xaxis_title={"text": "Time"},
-                yaxis_title={"text": f"River discharge [{gui_units}]"},
-                # paper_bgcolor="#3A3A3A",
-                # plot_bgcolor="#131313",
-            )
-
-            # write html to results folder
             output_loc = self.input_path.parent.joinpath("temp", "timeseries.html")
             output_loc.parent.mkdir(parents=True, exist_ok=True)
             fig.write_html(output_loc)
@@ -341,8 +274,9 @@
 
         else:
             NotImplementedError(
-                "Plotting only available for timeseries and shape type river discharge."
-            )
+                "Plotting only available for timeseries and synthetic tide + surge."
+            )
+            return str("")
 
     def plot_rainfall(
         self, event: IEvent
@@ -373,13 +307,9 @@
             df = temp_event.rain_ts
 
             # convert to units used in GUI
-            ts_current_units = UnitfulIntensity(value=float(df.max()), units="mm/hr")
+            ts_current_units = UnitfulIntensity(value=1.0, units="mm/hr")
             gui_units = self.site.attrs.gui.default_intensity_units
-            ts_gui_units = ts_current_units.convert(gui_units)
-            if ts_current_units.value == 0:
-                conversion_factor = 1
-            else:
-                conversion_factor = ts_gui_units / ts_current_units.value
+            conversion_factor = ts_current_units.convert(gui_units)
             df = conversion_factor * df
 
             # Plot actual thing
@@ -413,6 +343,67 @@
             NotImplementedError(
                 "Plotting only available for timeseries and shape type river discharge."
             )
+            return str("")
+
+    def plot_river(
+        self, event: IEvent
+    ) -> (
+        str
+    ):  # I think we need a separate function for the different timeseries when we also want to plot multiple rivers
+        if (
+            event["river"]["source"] == "shape"
+            or event["river"]["source"] == "timeseries"
+        ):
+            # TODO: Add functionality for multiple rivers
+            temp_event = EventFactory.get_event(event["template"]).load_dict(event)
+            temp_event.add_dis_ts()
+            df = temp_event.dis_ts
+
+            # convert to units used in GUI
+            ts_current_units = UnitfulDischarge(value=float(df.max()), units="m3/s")
+            gui_units = self.site.attrs.gui.default_intensity_units
+            ts_gui_units = ts_current_units.convert(gui_units)
+            if ts_current_units.value == 0:
+                conversion_factor = 1
+            else:
+                conversion_factor = ts_gui_units / ts_current_units.value
+            df = conversion_factor * df
+
+            # Plot actual thing
+            fig = px.line(
+                data_frame=df,
+                labels={self.site.attrs.river.name: self.site.attrs.river.name},
+            )
+
+            # fig.update_traces(marker={"line": {"color": "#000000", "width": 2}})
+
+            fig.update_layout(
+                autosize=False,
+                height=100 * 2,
+                width=280 * 2,
+                margin={"r": 0, "l": 0, "b": 0, "t": 0},
+                font={"size": 10, "color": "black", "family": "Arial"},
+                title_font={"size": 10, "color": "black", "family": "Arial"},
+                legend=None,
+                yaxis_title_font={"size": 10, "color": "black", "family": "Arial"},
+                xaxis_title_font={"size": 10, "color": "black", "family": "Arial"},
+                xaxis_title={"text": "Time"},
+                yaxis_title={"text": f"River discharge [{gui_units}]"},
+                # paper_bgcolor="#3A3A3A",
+                # plot_bgcolor="#131313",
+            )
+
+            # write html to results folder
+            output_loc = self.input_path.parent.joinpath("temp", "timeseries.html")
+            output_loc.parent.mkdir(parents=True, exist_ok=True)
+            fig.write_html(output_loc)
+            return str(output_loc)
+
+        else:
+            NotImplementedError(
+                "Plotting only available for timeseries and shape type river discharge."
+            )
+            return str("")
 
     def get_buildings(self) -> GeoDataFrame:
         """Get the building footprints from the FIAT model.
