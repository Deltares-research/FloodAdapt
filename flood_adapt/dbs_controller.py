import os
import shutil
from datetime import datetime
from pathlib import Path
from typing import Any, Union

import geopandas as gpd
import numpy as np
import pandas as pd
import plotly.express as px
from cht_cyclones.tropical_cyclone import TropicalCyclone
from geopandas import GeoDataFrame
from hydromt_fiat.fiat import FiatModel
from hydromt_sfincs import SfincsModel

from flood_adapt.object_model.benefit import Benefit
from flood_adapt.object_model.hazard.event.event import Event
from flood_adapt.object_model.hazard.event.event_factory import EventFactory
from flood_adapt.object_model.hazard.event.synthetic import Synthetic
from flood_adapt.object_model.hazard.hazard import Hazard
from flood_adapt.object_model.interface.benefits import IBenefit
from flood_adapt.object_model.interface.database import IDatabase
from flood_adapt.object_model.interface.events import IEvent
from flood_adapt.object_model.interface.measures import IMeasure
from flood_adapt.object_model.interface.projections import IProjection
from flood_adapt.object_model.interface.scenarios import IScenario
from flood_adapt.object_model.interface.site import ISite
from flood_adapt.object_model.interface.strategies import IStrategy
from flood_adapt.object_model.io.unitfulvalue import UnitfulLength
from flood_adapt.object_model.measure_factory import MeasureFactory
from flood_adapt.object_model.projection import Projection
from flood_adapt.object_model.scenario import Scenario
from flood_adapt.object_model.site import Site
from flood_adapt.object_model.strategy import Strategy


class Database(IDatabase):
    """Implementation of IDatabase class that holds the site information and has methods
    to get static data info, and all the input information.
    Additionally it can manipulate (add, edit, copy and delete) any of the objects in the input
    """

    input_path: Path
    site: ISite

    def __init__(self, database_path: Union[str, os.PathLike], site_name: str) -> None:
        """Database is initialized with a path and a site name

        Parameters
        ----------
        database_path : Union[str, os.PathLike]
            database path
        site_name : str
            site name (same as in the folder structure)
        """
        self.input_path = Path(database_path) / site_name / "input"
        self.site = Site.load_file(
            Path(database_path) / site_name / "static" / "site" / "site.toml"
        )
        # self.update()

    # General methods
    def get_aggregation_areas(self) -> list[GeoDataFrame]:
        """Get a list of the aggregation areas that are provided in the site configuration.
        These are expected to much the ones in the FIAT model

        Returns
        -------
        list[GeoDataFrame]
            list of geodataframes with the polygons defining the aggregation areas
        """
        aggregation_areas = [
            gpd.read_file(
                self.input_path.parent / "static" / "site" / aggr_dict.file
            ).to_crs(4326)
            for aggr_dict in self.site.attrs.fiat.aggregation
        ]
        # Make sure they are ordered alphabetically
        aggregation_areas = [
            aggregation_areas.sort_values(
                by=self.site.attrs.fiat.aggregation[i].field_name
            ).reset_index(drop=True)
            for i, aggregation_areas in enumerate(aggregation_areas)
        ]
        return aggregation_areas

    def get_slr_scn_names(self) -> list:
        input_file = self.input_path.parent.joinpath("static", "slr", "slr.csv")
        df = pd.read_csv(input_file)
        return df.columns[2:].to_list()

    def interp_slr(self, slr_scenario: str, year: float) -> float:
        input_file = self.input_path.parent.joinpath("static", "slr", "slr.csv")
        df = pd.read_csv(input_file)
        if year > df["year"].max() or year < df["year"].min():
            raise ValueError(
                "The selected year is outside the range of the available SLR scenarios"
            )
        else:
            slr = np.interp(year, df["year"], df[slr_scenario])
            ref_year = self.site.attrs.slr.relative_to_year
            if ref_year > df["year"].max() or ref_year < df["year"].min():
                raise ValueError(
                    f"The reference year {ref_year} is outside the range of the available SLR scenarios"
                )
            else:
                ref_slr = np.interp(ref_year, df["year"], df[slr_scenario])
                new_slr = UnitfulLength(
                    value=slr - ref_slr,
                    units=df["units"][0],
                )
                gui_units = self.site.attrs.gui.default_length_units
                return np.round(new_slr.convert(gui_units), decimals=2)

    # TODO: should probably be moved to frontend
    def plot_slr_scenarios(self) -> str:
        input_file = self.input_path.parent.joinpath("static", "slr", "slr.csv")
        df = pd.read_csv(input_file)
        ncolors = len(df.columns) - 2
        try:
            units = df["units"].iloc[0]
        except ValueError(
            "Column " "units" " in input/static/slr/slr.csv file missing."
        ) as e:
            print(e)

        try:
            if "year" in df.columns:
                df = df.rename(columns={"year": "Year"})
            elif "Year" in df.columns:
                pass
        except ValueError(
            "Column " "year" " in input/static/slr/slr.csv file missing."
        ) as e:
            print(e)

        df = df.drop(columns="units").melt(id_vars=["Year"]).reset_index(drop=True)
        # convert to units used in GUI
        slr_current_units = UnitfulLength(value=df.iloc[0, -1], units=units)
        gui_units = self.site.attrs.gui.default_length_units
        slr_gui_units = slr_current_units.convert(gui_units)
        conversion_factor = slr_gui_units / slr_current_units.value
        df.iloc[:, -1] = conversion_factor * df.iloc[:, -1]

        # rename column names that will be shown in html
        df = df.rename(
            columns={
                "variable": "Scenario",
                "value": "Sea level rise [{}]".format(gui_units),
            }
        )

        colors = px.colors.sample_colorscale(
            "rainbow", [n / (ncolors - 1) for n in range(ncolors)]
        )
        fig = px.line(
            df,
            x="Year",
            y=f"Sea level rise [{gui_units}]",
            color="Scenario",
            color_discrete_sequence=colors,
        )

        # fig.update_traces(marker={"line": {"color": "#000000", "width": 2}})

        fig.update_layout(
            autosize=False,
            height=100 * 1.2,
            width=280 * 1.3,
            margin={"r": 0, "l": 0, "b": 0, "t": 0},
            font={"size": 10, "color": "black", "family": "Arial"},
            title_font={"size": 10, "color": "black", "family": "Arial"},
            legend_font={"size": 10, "color": "black", "family": "Arial"},
            legend_grouptitlefont={"size": 10, "color": "black", "family": "Arial"},
            legend={"entrywidthmode": "fraction", "entrywidth": 0.2},
            yaxis_title_font={"size": 10, "color": "black", "family": "Arial"},
            xaxis_title=None,
            legend_title=None,
            # paper_bgcolor="#3A3A3A",
            # plot_bgcolor="#131313",
        )

        # write html to results folder
        output_loc = self.input_path.parent.joinpath("temp", "slr.html")
        output_loc.parent.mkdir(parents=True, exist_ok=True)
        fig.write_html(output_loc)
        return str(output_loc)

    def plot_wl(self, event: IEvent, input_wl_df: pd.DataFrame = None) -> str:
        if (
            event["template"] == "Synthetic"
            or event["template"] == "Historical_nearshore"
        ):
            if event["template"] == "Synthetic":
                temp_event = Synthetic.load_dict(event)
                temp_event.add_tide_and_surge_ts()
                wl_df = temp_event.tide_surge_ts
                wl_df.index = np.arange(
                    -temp_event.attrs.time.duration_before_t0,
                    temp_event.attrs.time.duration_after_t0 + 1 / 3600,
                    1 / 6,
                )
            elif event["template"] == "Historical_nearshore":
                wl_df = input_wl_df

            # convert to units used in GUI
            # wl_df["Time"] = wl_df.index
            wl_current_units = UnitfulLength(
                value=float(wl_df.iloc[0, 0]), units="meters"
            )
            gui_units = self.site.attrs.gui.default_length_units
            wl_gui_units = wl_current_units.convert(gui_units)
            if wl_current_units.value == 0:
                conversion_factor = 1
            else:
                conversion_factor = wl_gui_units / wl_current_units.value
            wl_df[1] = conversion_factor * wl_df[1]

            # Plot actual thing
<<<<<<< HEAD
            fig = px.line(
                wl_df,
                x=wl_df.index,
                y=f"Water level (tide + surge) [{gui_units}]",
            ).update_layout(xaxis_title="Time")
=======
            fig = px.line(wl_df)

>>>>>>> 309d86d0
            # fig.update_traces(marker={"line": {"color": "#000000", "width": 2}})

            fig.update_layout(
                autosize=False,
                height=100 * 2,
                width=280 * 2,
                margin={"r": 0, "l": 0, "b": 0, "t": 0},
                font={"size": 10, "color": "black", "family": "Arial"},
                title_font={"size": 10, "color": "black", "family": "Arial"},
                legend=None,
                xaxis_title="Time",
                yaxis_title=f"Water level (tide + surge) [{gui_units}]",
                yaxis_title_font={"size": 10, "color": "black", "family": "Arial"},
                xaxis_title_font={"size": 10, "color": "black", "family": "Arial"},
                # paper_bgcolor="#3A3A3A",
                # plot_bgcolor="#131313",
            )

            # write html to results folder
            output_loc = self.input_path.parent.joinpath("temp", "wl.html")
            output_loc.parent.mkdir(parents=True, exist_ok=True)
            fig.write_html(output_loc)
            return str(output_loc)

        else:
            NotImplementedError(
                "Plotting only available for Synthetic and Historical Nearshore event."
            )

    def get_buildings(self) -> GeoDataFrame:
        """Get the building footprints from the FIAT model.
        This should only be the buildings excluding any other types (e.g., roads)
        The parameters non_building_names in the site config is used for that

        Returns
        -------
        GeoDataFrame
            building footprints with all the FIAT columns
        """
        # use hydromt-fiat to load the fiat model
        fm = FiatModel(
            root=self.input_path.parent / "static" / "templates" / "fiat",
            mode="r",
        )
        fm.read()
        buildings = fm.exposure.select_objects(
            type="ALL",
            non_building_names=self.site.attrs.fiat.non_building_names,
            return_gdf=True,
        )

        return buildings

    # Measure methods
    def get_measure(self, name: str) -> IMeasure:
        """Get the respective measure object using the name of the measure.

        Parameters
        ----------
        name : str
            name of the measure

        Returns
        -------
        IMeasure
            object of one of the measure types (e.g., IElevate)
        """
        measure_path = self.input_path / "measures" / name / f"{name}.toml"
        measure = MeasureFactory.get_measure_object(measure_path)
        return measure

    def save_measure(self, measure: IMeasure) -> None:
        """Saves a measure object in the database.

        Parameters
        ----------
        measure : IMeasure
            object of one of the measure types (e.g., IElevate)

        Raises
        ------
        ValueError
            Raise error if name is already in use. Names of measures should be unique.
        """
        names = self.get_measures()["name"]
        if measure.attrs.name in names:
            raise ValueError(
                f"'{measure.attrs.name}' name is already used by another measure. Choose a different name"
            )
        else:
            # TODO: how to save the extra files? e.g., polygons
            (self.input_path / "measures" / measure.attrs.name).mkdir()
            measure.save(
                self.input_path
                / "measures"
                / measure.attrs.name
                / f"{measure.attrs.name}.toml"
            )

    def edit_measure(self, measure: IMeasure):
        """Edits an already existing measure in the database.

        Parameters
        ----------
        measure : IMeasure
            object of one of the measure types (e.g., IElevate)
        """
        # TODO should you be able to edit a measure that is already used in a strategy?
        measure.save(
            self.input_path
            / "measures"
            / measure.attrs.name
            / f"{measure.attrs.name}.toml"
        )

    def delete_measure(self, name: str):
        """Deletes an already existing measure in the database.

        Parameters
        ----------
        name : str
            name of the measure

        Raises
        ------
        ValueError
            Raise error if measure to be deleted is already used in a strategy.
        """
        # TODO check strategies that use a measure
        strategies = [
            Strategy.load_file(path) for path in self.get_strategies()["path"]
        ]
        used_strategy = [
            name in measures
            for measures in [strategy.attrs.measures for strategy in strategies]
        ]
        if any(used_strategy):
            strategies = [
                strategy.attrs.name
                for i, strategy in enumerate(strategies)
                if used_strategy[i]
            ]
            # TODO split this
            text = "strategy" if len(strategies) == 1 else "strategies"
            raise ValueError(
                f"'{name}' measure cannot be deleted since it is already used in {text} {strategies}"
            )
        else:
            measure_path = self.input_path / "measures" / name
            shutil.rmtree(measure_path, ignore_errors=True)

    def copy_measure(self, old_name: str, new_name: str, new_long_name: str):
        """Copies (duplicates) an existing measures, and gives it a new name.

        Parameters
        ----------
        old_name : str
            name of the existing measure
        new_name : str
            name of the new measure
        new_long_name : str
            long_name of the new measure
        """
        # First do a get
        measure = self.get_measure(old_name)
        measure.attrs.name = new_name
        measure.attrs.long_name = new_long_name
        # Then a save
        self.save_measure(measure)
        # Then save all the accompanied files
        src = self.input_path / "measures" / old_name
        dest = self.input_path / "measures" / new_name
        for file in src.glob("*"):
            if "toml" not in file.name:
                shutil.copy(file, dest / file.name)

    # Event methods
    def get_event(self, name: str) -> IEvent:
        """Get the respective event object using the name of the event.

        Parameters
        ----------
        name : str
            name of the event

        Returns
        -------
        IMeasure
            object of one of the events
        """
        event_path = self.input_path / "events" / f"{name}" / f"{name}.toml"
        event_template = Event.get_template(event_path)
        event = EventFactory.get_event(event_template).load_file(event_path)
        return event

    def save_event(self, event: IEvent) -> None:
        """Saves a synthetic event object in the database.

        Parameters
        ----------
        event : IEvent
            object of one of the synthetic event types

        Raises
        ------
        ValueError
            Raise error if name is already in use. Names of measures should be unique.
        """
        names = self.get_events()["name"]
        if event.attrs.name in names:
            raise ValueError(
                f"'{event.attrs.name}' name is already used by another event. Choose a different name"
            )
        else:
            (self.input_path / "events" / event.attrs.name).mkdir()
            event.save(
                self.input_path
                / "events"
                / event.attrs.name
                / f"{event.attrs.name}.toml"
            )

    def write_to_csv(self, name: str, event: IEvent, df: pd.DataFrame):
        df.to_csv(
            Path(self.input_path, "events", event.attrs.name, f"{name}.csv"),
            header=False,
        )

    def write_cyc(self, event: IEvent, track: TropicalCyclone):
        cyc_file = (
            self.input_path
            / "events"
            / event.attrs.name
            / f"{event.attrs.track_name}.cyc"
        )
        # cht_cyclone function to write TropicalCyclone as .cyc file
        track.write_track(filename=cyc_file, fmt="ddb_cyc")

    def edit_event(self, event: IEvent):
        """Edits an already existing event in the database.

        Parameters
        ----------
        event : IEvent
            object of the event
        """
        # TODO should you be able to edit a measure that is already used in a hazard?
        event.save(
            self.input_path / "events" / event.attrs.name / f"{event.attrs.name}.toml"
        )

    def delete_event(self, name: str):
        """Deletes an already existing event in the database.

        Parameters
        ----------
        name : str
            name of the event
        """

        # TODO: check if event is used in a hazard

        event_path = self.input_path / "events" / name
        shutil.rmtree(event_path, ignore_errors=True)

    def copy_event(self, old_name: str, new_name: str, new_long_name: str):
        """Copies (duplicates) an existing event, and gives it a new name.

        Parameters
        ----------
        old_name : str
            name of the existing event
        new_name : str
            name of the new event
        new_long_name : str
            long_name of the new event
        """
        # First do a get
        event = self.get_event(old_name)
        event.attrs.name = new_name
        event.attrs.long_name = new_long_name
        # Then a save
        self.save_event(event)
        # Then save all the accompanied files
        src = self.input_path / "events" / old_name
        dest = self.input_path / "events" / new_name
        for file in src.glob("*"):
            if "toml" not in file.name:
                shutil.copy(file, dest / file.name)

    # Projection methods
    def get_projection(self, name: str) -> IProjection:
        """Get the respective projection object using the name of the projection.

        Parameters
        ----------
        name : str
            name of the projection

        Returns
        -------
        IProjection
            object of one of the projection types
        """
        projection_path = self.input_path / "projections" / name / f"{name}.toml"
        projection = Projection.load_file(projection_path)
        return projection

    def save_projection(self, projection: IProjection) -> None:
        """Saves a projection object in the database.

        Parameters
        ----------
        projection : IProjection
            object of one of the projection types

        Raises
        ------
        ValueError
            Raise error if name is already in use. Names of projections should be unique.
        """
        names = self.get_projections()["name"]
        if projection.attrs.name in names:
            raise ValueError(
                f"'{projection.attrs.name}' name is already used by another projection. Choose a different name"
            )
        else:
            (self.input_path / "projections" / projection.attrs.name).mkdir()
            projection.save(
                self.input_path
                / "projections"
                / projection.attrs.name
                / f"{projection.attrs.name}.toml"
            )

    def edit_projection(self, projection: IProjection):
        """Edits an already existing projection in the database.

        Parameters
        ----------
        projection : IProjection
            object of one of the projection types (e.g., IElevate)
        """
        projection.save(
            self.input_path
            / "projections"
            / projection.attrs.name
            / f"{projection.attrs.name}.toml"
        )

    def delete_projection(self, name: str):
        """Deletes an already existing projection in the database.

        Parameters
        ----------
        name : str
            name of the projection

        """
        # TODO: make check if projection is used in strategies

        projection_path = self.input_path / "projections" / name
        shutil.rmtree(projection_path, ignore_errors=True)

    def copy_projection(self, old_name: str, new_name: str, new_long_name: str):
        """Copies (duplicates) an existing projection, and gives it a new name.

        Parameters
        ----------
        old_name : str
            name of the existing projection
        new_name : str
            name of the new projection
        new_long_name : str
            long_name of the new projection
        """
        # First do a get
        projection = self.get_projection(old_name)
        projection.attrs.name = new_name
        projection.attrs.long_name = new_long_name
        # Then a save
        self.save_projection(projection)
        # Then save all the accompanied files
        src = self.input_path / "projections" / old_name
        dest = self.input_path / "projections" / new_name
        for file in src.glob("*"):
            if "toml" not in file.name:
                shutil.copy(file, dest / file.name)

    # Strategy methods
    def get_strategy(self, name: str) -> IStrategy:
        """Get the respective strategy object using the name of the strategy.

        Parameters
        ----------
        name : str
            name of the strategy

        Returns
        -------
        IStrategy
            strategy object
        """
        strategy_path = self.input_path / "strategies" / name / f"{name}.toml"
        strategy = Strategy.load_file(strategy_path)
        return strategy

    def save_strategy(self, strategy: IStrategy) -> None:
        """Saves a strategy object in the database.

        Parameters
        ----------
        measure : IStrategy
            object of strategy type

        Raises
        ------
        ValueError
            Raise error if name is already in use. Names of strategies should be unique.
        """
        names = self.get_strategies()["name"]
        if strategy.attrs.name in names:
            raise ValueError(
                f"'{strategy.attrs.name}' name is already used by another strategy. Choose a different name"
            )
        else:
            (self.input_path / "strategies" / strategy.attrs.name).mkdir()
            strategy.save(
                self.input_path
                / "strategies"
                / strategy.attrs.name
                / f"{strategy.attrs.name}.toml"
            )

    def delete_strategy(self, name: str):
        """Deletes an already existing strategy in the database.

        Parameters
        ----------
        name : str
            name of the strategy

        Raises
        ------
        ValueError
            Raise error if strategy to be deleted is already used in a scenario.
        """
        scenarios = [Scenario.load_file(path) for path in self.get_scenarios()["path"]]
        used_scenario = [name == scenario.attrs.strategy for scenario in scenarios]

        if any(used_scenario):
            scenarios = [
                scenario.attrs.name
                for i, scenario in enumerate(scenarios)
                if used_scenario[i]
            ]
            # TODO split this
            text = "scenario" if len(scenarios) == 1 else "scenarios"
            raise ValueError(
                f"'{name}' strategy cannot be deleted since it is already used in {text} {scenarios}"
            )
        else:
            strategy_path = self.input_path / "strategies" / name
            shutil.rmtree(strategy_path, ignore_errors=True)

    # scenario methods
    def get_scenario(self, name: str) -> IScenario:
        """Get the respective scenario object using the name of the scenario.

        Parameters
        ----------
        name : str
            name of the scenario

        Returns
        -------
        IScenario
            Scenario object
        """
        scenario_path = self.input_path / "scenarios" / name / f"{name}.toml"
        scenario = Scenario.load_file(scenario_path)
        scenario.init_object_model()
        return scenario

    def save_scenario(self, scenario: IScenario) -> None:
        """Saves a scenario object in the database.

        Parameters
        ----------
        measure : IScenario
            object of scenario type

        Raises
        ------
        ValueError
            Raise error if name is already in use. Names of scenarios should be unique.
        """
        names = self.get_scenarios()["name"]
        if scenario.attrs.name in names:
            raise ValueError(
                f"'{scenario.attrs.name}' name is already used by another scenario. Choose a different name"
            )
        # TODO add check to see if a scenario with the same attributes but different name already exists
        else:
            (self.input_path / "scenarios" / scenario.attrs.name).mkdir()
            scenario.save(
                self.input_path
                / "scenarios"
                / scenario.attrs.name
                / f"{scenario.attrs.name}.toml"
            )

    def edit_scenario(self, scenario: IScenario):
        """Edits an already existing scenario in the database.

        Parameters
        ----------
        scenario : IScenario
            object of one of the scenario types (e.g., IScenario)
        """
        scenario.save(
            self.input_path
            / "scenarios"
            / scenario.attrs.name
            / f"{scenario.attrs.name}.toml"
        )

    def delete_scenario(self, name: str):
        """Deletes an already existing scenario in the database.

        Parameters
        ----------
        name : str
            name of the scenario

        Raises
        ------
        ValueError
            Raise error if scenario has already model output
        """
        scenario_path = self.input_path / "scenarios" / name
        scenario = Scenario.load_file(scenario_path / f"{name}.toml")
        scenario.init_object_model()
        if scenario.direct_impacts.hazard.has_run:
            # TODO this should be a check were if the scenario is run you get a warning?
            raise ValueError(
                f"'{name}' scenario cannot be deleted since the hazard model has already run."
            )
        else:
            shutil.rmtree(scenario_path, ignore_errors=True)

    def get_benefit(self, name: str) -> IBenefit:
        """Get the respective benefit object using the name of the benefit.

        Parameters
        ----------
        name : str
            name of the benefit

        Returns
        -------
        IBenefit
            Benefit object
        """
        benefit_path = self.input_path / "benefits" / name / f"{name}.toml"
        benefit = Benefit.load_file(benefit_path)
        return benefit

    def save_benefit(self, benefit: IBenefit) -> None:
        """Saves a benefit object in the database.

        Parameters
        ----------
        measure : IBenefit
            object of scenario type

        Raises
        ------
        ValueError
            Raise error if name is already in use. Names of benefits assessments should be unique.
        """
        names = self.get_benefits()["name"]
        if benefit.attrs.name in names:
            raise ValueError(
                f"'{benefit.attrs.name}' name is already used by another benefit. Choose a different name"
            )
        elif not all(benefit.scenarios["scenario created"] != "No"):
            raise ValueError(
                f"'{benefit.attrs.name}' name cannot be created before all necessary scenarios are created."
            )
        else:
            (self.input_path / "benefits" / benefit.attrs.name).mkdir()
            benefit.save(
                self.input_path
                / "benefits"
                / benefit.attrs.name
                / f"{benefit.attrs.name}.toml"
            )

    def edit_benefit(self, benefit: IBenefit):
        """Edits an already existing benefit in the database.

        Parameters
        ----------
        benefit : IBenefit
            object of one of the benefit types (e.g., IBenefit)
        """
        benefit.save(
            self.input_path
            / "benefits"
            / benefit.attrs.name
            / f"{benefit.attrs.name}.toml"
        )

        # Delete output if edited
        output_path = (
            self.input_path.parent / "output" / "benefits" / benefit.attrs.name
        )

        if output_path.exists():
            shutil.rmtree(output_path, ignore_errors=True)

    def delete_benefit(self, name: str) -> None:
        """Deletes an already existing benefit in the database.

        Parameters
        ----------
        name : str
            name of the benefit

        Raises
        ------
        ValueError
            Raise error if benefit has already model output
        """
        benefit_path = self.input_path / "benefits" / name
        benefit = Benefit.load_file(benefit_path / f"{name}.toml")
        shutil.rmtree(benefit_path, ignore_errors=True)
        # Delete output if edited
        output_path = (
            self.input_path.parent / "output" / "benefits" / benefit.attrs.name
        )

        if output_path.exists():
            shutil.rmtree(output_path, ignore_errors=True)

    def check_benefit_scenarios(self, benefit: IBenefit) -> pd.DataFrame:
        """Returns a dataframe with the scenarios needed for this benefit assessment run

        Parameters
        ----------
        benefit : IBenefit
        """
        return benefit.check_scenarios()

    def create_benefit_scenarios(self, benefit: IBenefit) -> None:
        """Create any scenarios that are needed for the (cost-)benefit assessment and are not there already

        Parameters
        ----------
        benefit : IBenefit
        """
        # If the check has not been run yet, do it now
        if not hasattr(benefit, "scenarios"):
            benefit.check_scenarios()

        # Iterate through the scenarios needed and create them if not existing
        for index, row in benefit.scenarios.iterrows():
            if row["scenario created"] == "No":
                scenario_dict = {}
                scenario_dict["event"] = row["event"]
                scenario_dict["projection"] = row["projection"]
                scenario_dict["strategy"] = row["strategy"]
                scenario_dict["name"] = "_".join(
                    [row["projection"], row["event"], row["strategy"]]
                )
                scenario_dict["long_name"] = scenario_dict["name"]

                scenario_obj = Scenario.load_dict(scenario_dict, self.input_path)

                self.save_scenario(scenario_obj)

        # Update the scenarios check
        benefit.check_scenarios()

    def run_benefit(self, benefit_name: Union[str, list[str]]) -> None:
        """Runs a (cost-)benefit analysis.

        Parameters
        ----------
        benefit_name : Union[str, list[str]]
            name(s) of the benefits to run.
        """
        if not isinstance(benefit_name, list):
            benefit_name = [benefit_name]
        for name in benefit_name:
            benefit = self.get_benefit(name)
            benefit.run_cost_benefit()

    def update(self) -> None:
        self.projections = self.get_projections()
        self.events = self.get_events()
        self.measures = self.get_measures()
        self.strategies = self.get_strategies()
        self.scenarios = self.get_scenarios()
        self.benefits = self.get_benefits()

    def get_projections(self) -> dict[str, Any]:
        """Returns a dictionary with info on the projections that currently
        exist in the database.

        Returns
        -------
        dict[str, Any]
            Includes 'name', 'long_name', 'path' and 'last_modification_date' info
        """
        projections = self.get_object_list(object_type="projections")
        objects = [Projection.load_file(path) for path in projections["path"]]
        projections["name"] = [obj.attrs.name for obj in objects]
        projections["long_name"] = [obj.attrs.long_name for obj in objects]
        return projections

    def get_events(self) -> dict[str, Any]:
        """Returns a dictionary with info on the events that currently
        exist in the database.

        Returns
        -------
        dict[str, Any]
            Includes 'name', 'long_name', 'path' and 'last_modification_date' info
        """
        events = self.get_object_list(object_type="events")
        objects = [Hazard.get_event_object(path) for path in events["path"]]
        events["name"] = [obj.attrs.name for obj in objects]
        events["long_name"] = [obj.attrs.long_name for obj in objects]
        return events

    def get_measures(self) -> dict[str, Any]:
        """Returns a dictionary with info on the measures that currently
        exist in the database.

        Returns
        -------
        dict[str, Any]
            Includes 'name', 'long_name', 'path' and 'last_modification_date' info
        """
        measures = self.get_object_list(object_type="measures")
        objects = [MeasureFactory.get_measure_object(path) for path in measures["path"]]
        measures["name"] = [obj.attrs.name for obj in objects]
        measures["long_name"] = [obj.attrs.long_name for obj in objects]
        measures["geometry"] = [
            gpd.read_file(path.parent.joinpath(obj.attrs.polygon_file))
            if obj.attrs.polygon_file is not None
            else None
            for (path, obj) in zip(measures["path"], objects)
        ]
        return measures

    def get_strategies(self) -> dict[str, Any]:
        """Returns a dictionary with info on the strategies that currently
        exist in the database.

        Returns
        -------
        dict[str, Any]
            Includes 'name', 'long_name', 'path' and 'last_modification_date' info
        """
        strategies = self.get_object_list(object_type="strategies")
        objects = [Strategy.load_file(path) for path in strategies["path"]]
        strategies["name"] = [obj.attrs.name for obj in objects]
        strategies["long_name"] = [obj.attrs.long_name for obj in objects]
        return strategies

    def get_scenarios(self) -> dict[str, Any]:
        """Returns a dictionary with info on the events that currently
        exist in the database.

        Returns
        -------
        dict[str, Any]
            Includes 'name', 'long_name', 'path' and 'last_modification_date' info
        """
        scenarios = self.get_object_list(object_type="scenarios")
        objects = [Scenario.load_file(path) for path in scenarios["path"]]
        scenarios["name"] = [obj.attrs.name for obj in objects]
        scenarios["long_name"] = [obj.attrs.long_name for obj in objects]
        scenarios["Projection"] = [obj.attrs.projection for obj in objects]
        scenarios["Event"] = [obj.attrs.event for obj in objects]
        scenarios["Strategy"] = [obj.attrs.strategy for obj in objects]
        scenarios["finished"] = [
            obj.init_object_model().direct_impacts.has_run for obj in objects
        ]

        return scenarios

    def get_benefits(self) -> dict[str, Any]:
        """Returns a dictionary with info on the (cost-)benefit assessments that currently
        exist in the database.

        Returns
        -------
        dict[str, Any]
            Includes 'name', 'path' and 'last_modification_date' info
        """
        benefits = self.get_object_list(object_type="benefits")
        objects = [Benefit.load_file(path) for path in benefits["path"]]
        benefits["name"] = [obj.attrs.name for obj in objects]

        return benefits

    def get_outputs(self) -> dict[str, Any]:
        all_scenarios = pd.DataFrame(self.get_scenarios())
        if len(all_scenarios) > 0:
            df = all_scenarios[all_scenarios["finished"]]
        else:
            df = all_scenarios
        finished = df.drop(columns="finished").reset_index(drop=True)
        return finished.to_dict()

    def get_topobathy_path(self) -> str:
        path = self.input_path.parent.joinpath("static", "dem", "tiles", "topobathy")
        return str(path)

    def get_index_path(self) -> str:
        path = self.input_path.parent.joinpath("static", "dem", "tiles", "indices")
        return str(path)

    def get_max_water_level(self, scenario_name: str):
        """returns an array with the maximum water levels of the SFINCS simulation

        Parameters
        ----------
        scenario_name : str
            name of scenario

        Returns
        -------
        _type_
            _description_
        """
        # raise NotImplementedError
        model_path = self.input_path.parent.joinpath(
            "output", "simulations", scenario_name, "overland"
        )
        mod = SfincsModel(model_path, mode="r")

        zsmax = mod.results["zsmax"][0, :, :].to_numpy()

        return zsmax

    def get_fiat_results(self, scenario_name: str):
        csv_path = self.input_path.parent.joinpath(
            "output",
            "results",
            scenario_name,
            f"{scenario_name}_results.csv",
        )
        csv_path2 = self.input_path.parent.joinpath(
            "output",
            "results",
            scenario_name,
            f"{scenario_name}_results_filt.csv",
        )
        if not csv_path2.exists():
            df = pd.read_csv(csv_path)
            df = df[df["Primary Object Type"] != "road"]
            df = df[df["Inundation Depth Event Structure"] > 0]
            df = df[~df["Aggregation Label: Subdivision"].isna()]
            df.to_csv(csv_path2)
        df = pd.read_csv(csv_path2)
        gdf = gpd.GeoDataFrame(df, geometry=gpd.points_from_xy(df.X, df.Y))
        gdf = gdf[["Total Damage Event", "geometry"]]
        gdf["Total Damage Event"] = np.round(gdf["Total Damage Event"], 0)
        gdf.crs = 4326
        return gdf

    def get_fiat_footprints(self, scenario_name: str):
        shp_path = self.input_path.parent.joinpath(
            "output",
            "results",
            scenario_name,
            f"{scenario_name}_results.shp",
        )
        shp_path2 = self.input_path.parent.joinpath(
            "output",
            "results",
            scenario_name,
            f"{scenario_name}_results_filt.shp",
        )
        # ("Occup Type" != 'road') AND ( "AGG ID" != 'Not aggregated') AND( "Dmg Total" > 0 )
        if not shp_path2.exists():
            shp = gpd.read_file(shp_path)
            shp = shp[shp["Occup Type"] != "road"]
            shp = shp[shp["AGG ID"] != "Not aggregated"]
            shp = shp[shp["Dmg Total"] > 0]
            shp = shp[["Dmg Total", "geometry"]]
            shp["Dmg Total"] = np.round(shp["Dmg Total"], 0)
            shp.to_file(shp_path2)
        shp = gpd.read_file(shp_path2)
        return shp

    def get_aggregation(self, scenario_name: str):
        shp_path = self.input_path.parent.joinpath(
            "output",
            "results",
            scenario_name,
            f"{scenario_name}_subdivision_aggregated.shp",
        )
        gdf = gpd.read_file(shp_path)
        gdf = gdf[["Dmg Total", "geometry"]]

        return gdf

    def get_object_list(self, object_type: str) -> dict[str, Any]:
        """Given an object type (e.g., measures) get a dictionary with all the toml paths
        and last modification dates that exist in the database.

        Parameters
        ----------
        object_type : str
            Can be 'projections', 'events', 'measures', 'strategies' or 'scenarios'

        Returns
        -------
        dict[str, Any]
            Includes 'path' and 'last_modification_date' info
        """
        paths = [
            path / f"{path.name}.toml"
            for path in list((self.input_path / object_type).iterdir())
        ]
        last_modification_date = [
            datetime.fromtimestamp(file.stat().st_mtime) for file in paths
        ]

        objects = {
            "path": paths,
            "last_modification_date": last_modification_date,
        }

        return objects

    def has_run_hazard(self, scenario_name: str) -> None:
        """Check if there is already a simulation that has the exact same hazard component.
        If yes that is copied to avoid running the hazard model twice.

        Parameters
        ----------
        scenario_name : str
            name of the scenario to check if needs to be rerun for hazard
        """
        scenario = self.get_scenario(scenario_name)

        simulations = list(
            self.input_path.parent.joinpath("output", "simulations").glob("*")
        )

        scns_simulated = [self.get_scenario(sim.name) for sim in simulations]

        for scn in scns_simulated:
            if scn.direct_impacts.hazard == scenario.direct_impacts.hazard:
                path_0 = self.input_path.parent.joinpath(
                    "output", "simulations", scn.attrs.name
                )
                path_new = self.input_path.parent.joinpath(
                    "output", "simulations", scenario.attrs.name
                )

                shutil.copytree(path_0, path_new)
                print(f"Hazard simulation is used from the '{scn.attrs.name}' scenario")

    def run_scenario(self, scenario_name: Union[str, list[str]]) -> None:
        """Runs a scenario hazard and impacts.

        Parameters
        ----------
        scenario_name : Union[str, list[str]]
            name(s) of the scenarios to run.
        """
        if not isinstance(scenario_name, list):
            scenario_name = [scenario_name]
        for scn in scenario_name:
            self.has_run_hazard(scn)
            scenario = self.get_scenario(scn)
            scenario.run()<|MERGE_RESOLUTION|>--- conflicted
+++ resolved
@@ -205,6 +205,7 @@
 
             # convert to units used in GUI
             # wl_df["Time"] = wl_df.index
+            # wl_df["Time"] = wl_df.index
             wl_current_units = UnitfulLength(
                 value=float(wl_df.iloc[0, 0]), units="meters"
             )
@@ -217,16 +218,8 @@
             wl_df[1] = conversion_factor * wl_df[1]
 
             # Plot actual thing
-<<<<<<< HEAD
-            fig = px.line(
-                wl_df,
-                x=wl_df.index,
-                y=f"Water level (tide + surge) [{gui_units}]",
-            ).update_layout(xaxis_title="Time")
-=======
             fig = px.line(wl_df)
 
->>>>>>> 309d86d0
             # fig.update_traces(marker={"line": {"color": "#000000", "width": 2}})
 
             fig.update_layout(
