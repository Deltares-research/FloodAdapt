--- conflicted
+++ resolved
@@ -289,7 +289,31 @@
             if "toml" not in file.name:
                 shutil.copy(file, dest / file.name)
 
-<<<<<<< HEAD
+    def copy_event(self, old_name: str, new_name: str, new_long_name: str):
+        """Copies (duplicates) an existing event, and gives it a new name.
+
+        Parameters
+        ----------
+        old_name : str
+            name of the existing event
+        new_name : str
+            name of the new event
+        new_long_name : str
+            long_name of the new event
+        """
+        # First do a get
+        event = self.get_event(old_name)
+        event.attrs.name = new_name
+        event.attrs.long_name = new_long_name
+        # Then a save
+        self.save_synthetic_event(event)
+        # Then save all the accompanied files
+        src = self.input_path / "events" / old_name
+        dest = self.input_path / "events" / new_name
+        for file in src.glob("*"):
+            if "toml" not in file.name:
+                shutil.copy(file, dest / file.name)
+
     # Projection methods
     def get_projection(self, name: str) -> IProjection:
         """Get the respective projection object using the name of the projection.
@@ -366,15 +390,10 @@
 
     def copy_projection(self, old_name: str, new_name: str, new_long_name: str):
         """Copies (duplicates) an existing projection, and gives it a new name.
-=======
-    def copy_event(self, old_name: str, new_name: str, new_long_name: str):
-        """Copies (duplicates) an existing event, and gives it a new name.
->>>>>>> 8e120232
 
         Parameters
         ----------
         old_name : str
-<<<<<<< HEAD
             name of the existing projection
         new_name : str
             name of the new projection
@@ -390,23 +409,6 @@
         # Then save all the accompanied files
         src = self.input_path / "projections" / old_name
         dest = self.input_path / "projections" / new_name
-=======
-            name of the existing event
-        new_name : str
-            name of the new event
-        new_long_name : str
-            long_name of the new event
-        """
-        # First do a get
-        event = self.get_event(old_name)
-        event.attrs.name = new_name
-        event.attrs.long_name = new_long_name
-        # Then a save
-        self.save_synthetic_event(event)
-        # Then save all the accompanied files
-        src = self.input_path / "events" / old_name
-        dest = self.input_path / "events" / new_name
->>>>>>> 8e120232
         for file in src.glob("*"):
             if "toml" not in file.name:
                 shutil.copy(file, dest / file.name)
