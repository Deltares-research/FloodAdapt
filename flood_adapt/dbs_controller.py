import os
import shutil
from datetime import datetime
from pathlib import Path
from typing import Any, Union

import geopandas as gpd
from geopandas import GeoDataFrame

from flood_adapt.object_model.hazard.hazard import Hazard
from flood_adapt.object_model.interface.database import IDatabase
from flood_adapt.object_model.interface.measures import IMeasure
from flood_adapt.object_model.interface.projections import IProjection
from flood_adapt.object_model.interface.site import ISite
from flood_adapt.object_model.interface.strategies import IStrategy
from flood_adapt.object_model.io.fiat import Fiat
from flood_adapt.object_model.measure_factory import MeasureFactory
from flood_adapt.object_model.projection import Projection
from flood_adapt.object_model.scenario import Scenario
from flood_adapt.object_model.site import Site
from flood_adapt.object_model.strategy import Strategy


class Database(IDatabase):
    """Implementation of IDatabase class that holds the site information and has methods
    to get static data info, and all the input information.
    Additionally it can manipulate (add, edit, copy and delete) any of the objects in the input
    """

    input_path: Path
    site: ISite

    def __init__(self, database_path: Union[str, os.PathLike], site_name: str) -> None:
        """Database is initialized with a path and a site name

        Parameters
        ----------
        database_path : Union[str, os.PathLike]
            database path
        site_name : str
            site name (same as in the folder structure)
        """
        self.input_path = Path(database_path) / site_name / "input"
        self.site = Site.load_file(
            Path(database_path) / site_name / "static" / "site" / "site.toml"
        )
        # self.update()

    # General methods
    def get_aggregation_areas(self) -> list[GeoDataFrame]:
        """Get a list of the aggregation areas that are provided in the site configuration.
        These are expected to much the ones in the FIAT model

        Returns
        -------
        list[GeoDataFrame]
            list of geodataframes with the polygons defining the aggregation areas
        """
        aggregation_areas = [
            gpd.read_file(
                self.input_path.parent / "static" / "site" / aggr_dict.file
            ).to_crs(4326)
            for aggr_dict in self.site.attrs.fiat.aggregation
        ]
        # Make sure they are ordered alphabetically
        aggregation_areas = [
            aggregation_areas.sort_values(
                by=self.site.attrs.fiat.aggregation[i].field_name
            ).reset_index(drop=True)
            for i, aggregation_areas in enumerate(aggregation_areas)
        ]
        return aggregation_areas

    def get_buildings(self) -> GeoDataFrame:
        """Get the building footprints from the FIAT model.
        This should only be the buildings excluding any other types (e.g., roads)
        The parameters non_building_names in the site config is used for that

        Returns
        -------
        GeoDataFrame
            building footprints with all the FIAT columns
        """
        fiat_model = Fiat(
            fiat_path=self.input_path.parent / "static" / "templates" / "fiat",
            crs=self.site.attrs.fiat.exposure_crs,
        )
        buildings = fiat_model.get_buildings(
            type="ALL", non_building_names=self.site.attrs.fiat.non_building_names
        )
        return buildings

    # Measure methods
    def get_measure(self, name: str) -> IMeasure:
        """Get the respective measure object using the name of the measure.

        Parameters
        ----------
        name : str
            name of the measure

        Returns
        -------
        IMeasure
            object of one of the measure types (e.g., IElevate)
        """
        measure_path = self.input_path / "measures" / name / f"{name}.toml"
        measure = MeasureFactory.get_measure_object(measure_path)
        return measure

    def save_measure(self, measure: IMeasure) -> None:
        """Saves a measure object in the database.

        Parameters
        ----------
        measure : IMeasure
            object of one of the measure types (e.g., IElevate)

        Raises
        ------
        ValueError
            Raise error if name is already in use. Names of measures should be unique.
        """
        names = self.get_measures()["name"]
        if measure.attrs.name in names:
            raise ValueError(
                f"'{measure.attrs.name}' name is already used by another measure. Choose a different name"
            )
        else:
            # TODO: how to save the extra files? e.g., polygons
            (self.input_path / "measures" / measure.attrs.name).mkdir()
            measure.save(
                self.input_path
                / "measures"
                / measure.attrs.name
                / f"{measure.attrs.name}.toml"
            )

    def edit_measure(self, measure: IMeasure):
        """Edits an already existing measure in the database.

        Parameters
        ----------
        measure : IMeasure
            object of one of the measure types (e.g., IElevate)
        """
        # TODO should you be able to edit a measure that is already used in a strategy?
        measure.save(
            self.input_path
            / "measures"
            / measure.attrs.name
            / f"{measure.attrs.name}.toml"
        )

    def delete_measure(self, name: str):
        """Deletes an already existing measure in the database.

        Parameters
        ----------
        name : str
            name of the measure

        Raises
        ------
        ValueError
            Raise error if measure to be deleted is already used in a strategy.
        """
        # TODO check strategies that use a measure
        strategies = [
            Strategy.load_file(path) for path in self.get_strategies()["path"]
        ]
        used_strategy = [
            name in measures
            for measures in [strategy.attrs.measures for strategy in strategies]
        ]
        if any(used_strategy):
            strategies = [
                strategy.attrs.name
                for i, strategy in enumerate(strategies)
                if used_strategy[i]
            ]
            # TODO split this
            text = "strategy" if len(strategies) == 1 else "strategies"
            raise ValueError(
                f"'{name}' measure cannot be deleted since it is already used in {text} {strategies}"
            )
        else:
            measure_path = self.input_path / "measures" / name
            shutil.rmtree(measure_path, ignore_errors=True)

    def copy_measure(self, old_name: str, new_name: str, new_long_name: str):
        """Copies (duplicates) an existing measures, and gives it a new name.

        Parameters
        ----------
        old_name : str
            name of the existing measure
        new_name : str
            name of the new measure
        new_long_name : str
            long_name of the new measure
        """
        # First do a get
        measure = self.get_measure(old_name)
        measure.attrs.name = new_name
        measure.attrs.long_name = new_long_name
        # Then a save
        self.save_measure(measure)
        # Then save all the accompanied files
        src = self.input_path / "measures" / old_name
        dest = self.input_path / "measures" / new_name
        for file in src.glob("*"):
            if "toml" not in file.name:
                shutil.copy(file, dest / file.name)

<<<<<<< HEAD
    # Projection methods
    def get_projection(self, name: str) -> IProjection:
        """Get the respective projection object using the name of the projection.
=======
    # Strategy methods
    def get_strategy(self, name: str) -> IStrategy:
        """Get the respective strategy object using the name of the strategy.
>>>>>>> f71bd4e3

        Parameters
        ----------
        name : str
<<<<<<< HEAD
            name of the projection

        Returns
        -------
        IProjection
            object of one of the projection types
        """
        projection_path = self.input_path / "projections" / name / f"{name}.toml"
        projection = Projection.load_file(projection_path)
        return projection

    def save_projection(self, projection: IProjection) -> None:
        """Saves a projection object in the database.

        Parameters
        ----------
        projection : IProjection
            object of one of the projection types
=======
            name of the strategy

        Returns
        -------
        IStrategy
            strategy object
        """
        strategy_path = self.input_path / "strategies" / name / f"{name}.toml"
        strategy = Strategy.load_file(strategy_path)
        return strategy

    def save_strategy(self, strategy: IStrategy) -> None:
        """Saves a strategy object in the database.

        Parameters
        ----------
        measure : IStrategy
            object of strategy type
>>>>>>> f71bd4e3

        Raises
        ------
        ValueError
<<<<<<< HEAD
            Raise error if name is already in use. Names of projections should be unique.
        """
        names = self.get_projections()["name"]
        if projection.attrs.name in names:
            raise ValueError(
                f"'{projection.attrs.name}' name is already used by another projection. Choose a different name"
            )
        else:
            (self.input_path / "projections" / projection.attrs.name).mkdir()
            projection.save(
                self.input_path
                / "projections"
                / projection.attrs.name
                / f"{projection.attrs.name}.toml"
            )

    def edit_projection(self, projection: IProjection):
        """Edits an already existing projection in the database.

        Parameters
        ----------
        projection : IProjection
            object of one of the projection types (e.g., IElevate)
        """
        projection.save(
            self.input_path
            / "projections"
            / projection.attrs.name
            / f"{projection.attrs.name}.toml"
        )

    def delete_projection(self, name: str):
        """Deletes an already existing projection in the database.
=======
            Raise error if name is already in use. Names of strategies should be unique.
        """
        names = self.get_strategies()["name"]
        if strategy.attrs.name in names:
            raise ValueError(
                f"'{strategy.attrs.name}' name is already used by another strategy. Choose a different name"
            )
        else:
            (self.input_path / "strategies" / strategy.attrs.name).mkdir()
            strategy.save(
                self.input_path
                / "strategies"
                / strategy.attrs.name
                / f"{strategy.attrs.name}.toml"
            )

    def delete_strategy(self, name: str):
        """Deletes an already existing strategy in the database.
>>>>>>> f71bd4e3

        Parameters
        ----------
        name : str
<<<<<<< HEAD
            name of the projection

        """
        # TODO: make check if projection is used in strategies

        projection_path = self.input_path / "projections" / name
        shutil.rmtree(projection_path, ignore_errors=True)

    def copy_projection(self, old_name: str, new_name: str, new_long_name: str):
        """Copies (duplicates) an existing projection, and gives it a new name.

        Parameters
        ----------
        old_name : str
            name of the existing projection
        new_name : str
            name of the new projection
        new_long_name : str
            long_name of the new projection
        """
        # First do a get
        projection = self.get_projection(old_name)
        projection.attrs.name = new_name
        projection.attrs.long_name = new_long_name
        # Then a save
        self.save_projection(projection)
        # Then save all the accompanied files
        src = self.input_path / "projections" / old_name
        dest = self.input_path / "projections" / new_name
        for file in src.glob("*"):
            if "toml" not in file.name:
                shutil.copy(file, dest / file.name)
=======
            name of the strategy

        Raises
        ------
        ValueError
            Raise error if strategy to be deleted is already used in a scenario.
        """
        scenarios = [Scenario.load_file(path) for path in self.get_scenarios()["path"]]
        used_scenario = [name == scenario.attrs.strategy for scenario in scenarios]

        if any(used_scenario):
            scenarios = [
                scenario.attrs.name
                for i, scenario in enumerate(scenarios)
                if used_scenario[i]
            ]
            # TODO split this
            text = "scenario" if len(scenarios) == 1 else "scenarios"
            raise ValueError(
                f"'{name}' measure cannot be deleted since it is already used in {text} {scenarios}"
            )
        else:
            strategy_path = self.input_path / "strategies" / name
            shutil.rmtree(strategy_path, ignore_errors=True)
>>>>>>> f71bd4e3

    def update(self) -> None:
        self.projections = self.get_projections()
        self.events = self.get_events()
        self.measures = self.get_measures()
        self.strategies = self.get_strategies()
        self.scenarios = self.get_scenarios()

    def get_projections(self) -> dict[str, Any]:
        """Returns a dictionary with info on the projections that currently
        exist in the database.

        Returns
        -------
        dict[str, Any]
            Includes 'name', 'long_name', 'path' and 'last_modification_date' info
        """
        projections = self.get_object_list(object_type="Projections")
        objects = [Projection.load_file(path) for path in projections["path"]]
        projections["name"] = [obj.attrs.name for obj in objects]
        projections["long_name"] = [obj.attrs.long_name for obj in objects]
        return projections

    def get_events(self) -> dict[str, Any]:
        """Returns a dictionary with info on the events that currently
        exist in the database.

        Returns
        -------
        dict[str, Any]
            Includes 'name', 'long_name', 'path' and 'last_modification_date' info
        """
        events = self.get_object_list(object_type="Events")
        objects = [Hazard.get_event_object(path) for path in events["path"]]
        events["name"] = [obj.attrs.name for obj in objects]
        events["long_name"] = [obj.attrs.long_name for obj in objects]
        return events

    def get_measures(self) -> dict[str, Any]:
        """Returns a dictionary with info on the measures that currently
        exist in the database.

        Returns
        -------
        dict[str, Any]
            Includes 'name', 'long_name', 'path' and 'last_modification_date' info
        """
        measures = self.get_object_list(object_type="Measures")
        objects = [MeasureFactory.get_measure_object(path) for path in measures["path"]]
        measures["name"] = [obj.attrs.name for obj in objects]
        measures["long_name"] = [obj.attrs.long_name for obj in objects]
        measures["geometry"] = [
            gpd.read_file(path.parent.joinpath(obj.attrs.polygon_file))
            if obj.attrs.polygon_file is not None
            else None
            for (path, obj) in zip(measures["path"], objects)
        ]
        return measures

    def get_strategies(self) -> dict[str, Any]:
        """Returns a dictionary with info on the strategies that currently
        exist in the database.

        Returns
        -------
        dict[str, Any]
            Includes 'name', 'long_name', 'path' and 'last_modification_date' info
        """
        strategies = self.get_object_list(object_type="Strategies")
        objects = [Strategy.load_file(path) for path in strategies["path"]]
        strategies["name"] = [obj.attrs.name for obj in objects]
        strategies["long_name"] = [obj.attrs.long_name for obj in objects]
        return strategies

    def get_scenarios(self) -> dict[str, Any]:
        """Returns a dictionary with info on the events that currently
        exist in the database.

        Returns
        -------
        dict[str, Any]
            Includes 'name', 'long_name', 'path' and 'last_modification_date' info
        """
        scenarios = self.get_object_list(object_type="Scenarios")
        objects = [Scenario.load_file(path) for path in scenarios["path"]]
        scenarios["name"] = [obj.attrs.name for obj in objects]
        scenarios["long_name"] = [obj.attrs.long_name for obj in objects]
        return scenarios

    def get_object_list(self, object_type: str) -> dict[str, Any]:
        """Given an object type (e.g., measures) get a dictionary with all the toml paths
        and last modification dates that exist in the database.

        Parameters
        ----------
        object_type : str
            Can be 'projections', 'events', 'measures', 'strategies' or 'scenarios'

        Returns
        -------
        dict[str, Any]
            Includes 'path' and 'last_modification_date' info
        """
        paths = [
            path / f"{path.name}.toml"
            for path in list((self.input_path / object_type).iterdir())
        ]
        last_modification_date = [
            datetime.fromtimestamp(file.stat().st_mtime) for file in paths
        ]

        objects = {
            "path": paths,
            "last_modification_date": last_modification_date,
        }

        return objects<|MERGE_RESOLUTION|>--- conflicted
+++ resolved
@@ -213,20 +213,13 @@
             if "toml" not in file.name:
                 shutil.copy(file, dest / file.name)
 
-<<<<<<< HEAD
     # Projection methods
     def get_projection(self, name: str) -> IProjection:
         """Get the respective projection object using the name of the projection.
-=======
-    # Strategy methods
-    def get_strategy(self, name: str) -> IStrategy:
-        """Get the respective strategy object using the name of the strategy.
->>>>>>> f71bd4e3
 
         Parameters
         ----------
         name : str
-<<<<<<< HEAD
             name of the projection
 
         Returns
@@ -245,31 +238,10 @@
         ----------
         projection : IProjection
             object of one of the projection types
-=======
-            name of the strategy
-
-        Returns
-        -------
-        IStrategy
-            strategy object
-        """
-        strategy_path = self.input_path / "strategies" / name / f"{name}.toml"
-        strategy = Strategy.load_file(strategy_path)
-        return strategy
-
-    def save_strategy(self, strategy: IStrategy) -> None:
-        """Saves a strategy object in the database.
-
-        Parameters
-        ----------
-        measure : IStrategy
-            object of strategy type
->>>>>>> f71bd4e3
 
         Raises
         ------
         ValueError
-<<<<<<< HEAD
             Raise error if name is already in use. Names of projections should be unique.
         """
         names = self.get_projections()["name"]
@@ -303,31 +275,10 @@
 
     def delete_projection(self, name: str):
         """Deletes an already existing projection in the database.
-=======
-            Raise error if name is already in use. Names of strategies should be unique.
-        """
-        names = self.get_strategies()["name"]
-        if strategy.attrs.name in names:
-            raise ValueError(
-                f"'{strategy.attrs.name}' name is already used by another strategy. Choose a different name"
-            )
-        else:
-            (self.input_path / "strategies" / strategy.attrs.name).mkdir()
-            strategy.save(
-                self.input_path
-                / "strategies"
-                / strategy.attrs.name
-                / f"{strategy.attrs.name}.toml"
-            )
-
-    def delete_strategy(self, name: str):
-        """Deletes an already existing strategy in the database.
->>>>>>> f71bd4e3
 
         Parameters
         ----------
         name : str
-<<<<<<< HEAD
             name of the projection
 
         """
@@ -360,7 +311,58 @@
         for file in src.glob("*"):
             if "toml" not in file.name:
                 shutil.copy(file, dest / file.name)
-=======
+
+    # Strategy methods
+    def get_strategy(self, name: str) -> IStrategy:
+        """Get the respective strategy object using the name of the strategy.
+
+        Parameters
+        ----------
+        name : str
+            name of the strategy
+
+        Returns
+        -------
+        IStrategy
+            strategy object
+        """
+        strategy_path = self.input_path / "strategies" / name / f"{name}.toml"
+        strategy = Strategy.load_file(strategy_path)
+        return strategy
+
+    def save_strategy(self, strategy: IStrategy) -> None:
+        """Saves a strategy object in the database.
+
+        Parameters
+        ----------
+        measure : IStrategy
+            object of strategy type
+
+        Raises
+        ------
+        ValueError
+            Raise error if name is already in use. Names of strategies should be unique.
+        """
+        names = self.get_strategies()["name"]
+        if strategy.attrs.name in names:
+            raise ValueError(
+                f"'{strategy.attrs.name}' name is already used by another strategy. Choose a different name"
+            )
+        else:
+            (self.input_path / "strategies" / strategy.attrs.name).mkdir()
+            strategy.save(
+                self.input_path
+                / "strategies"
+                / strategy.attrs.name
+                / f"{strategy.attrs.name}.toml"
+            )
+
+    def delete_strategy(self, name: str):
+        """Deletes an already existing strategy in the database.
+
+        Parameters
+        ----------
+        name : str
             name of the strategy
 
         Raises
@@ -385,7 +387,6 @@
         else:
             strategy_path = self.input_path / "strategies" / name
             shutil.rmtree(strategy_path, ignore_errors=True)
->>>>>>> f71bd4e3
 
     def update(self) -> None:
         self.projections = self.get_projections()
