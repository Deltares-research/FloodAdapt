import os
import shutil
from datetime import datetime
from pathlib import Path
from typing import Any, Union

import geopandas as gpd
import numpy as np
import pandas as pd
import plotly.express as px
from cht_cyclones.tropical_cyclone import TropicalCyclone
from geopandas import GeoDataFrame
from hydromt_fiat.fiat import FiatModel
from hydromt_sfincs import SfincsModel

from flood_adapt.object_model.benefit import Benefit
from flood_adapt.object_model.hazard.event.event import Event
from flood_adapt.object_model.hazard.event.event_factory import EventFactory
from flood_adapt.object_model.hazard.event.synthetic import Synthetic
from flood_adapt.object_model.hazard.hazard import Hazard
from flood_adapt.object_model.interface.benefits import IBenefit
from flood_adapt.object_model.interface.database import IDatabase
from flood_adapt.object_model.interface.events import IEvent
from flood_adapt.object_model.interface.measures import IMeasure
from flood_adapt.object_model.interface.projections import IProjection
from flood_adapt.object_model.interface.scenarios import IScenario
from flood_adapt.object_model.interface.site import ISite
from flood_adapt.object_model.interface.strategies import IStrategy
from flood_adapt.object_model.io.unitfulvalue import UnitfulLength
from flood_adapt.object_model.measure_factory import MeasureFactory
from flood_adapt.object_model.projection import Projection
from flood_adapt.object_model.scenario import Scenario
from flood_adapt.object_model.site import Site
from flood_adapt.object_model.strategy import Strategy


class Database(IDatabase):
    """Implementation of IDatabase class that holds the site information and has methods
    to get static data info, and all the input information.
    Additionally it can manipulate (add, edit, copy and delete) any of the objects in the input
    """

    input_path: Path
    site: ISite

    def __init__(self, database_path: Union[str, os.PathLike], site_name: str) -> None:
        """Database is initialized with a path and a site name

        Parameters
        ----------
        database_path : Union[str, os.PathLike]
            database path
        site_name : str
            site name (same as in the folder structure)
        """
        self.input_path = Path(database_path) / site_name / "input"
        self.site = Site.load_file(
            Path(database_path) / site_name / "static" / "site" / "site.toml"
        )
        # self.update()

    # General methods
    def get_aggregation_areas(self) -> list[GeoDataFrame]:
        """Get a list of the aggregation areas that are provided in the site configuration.
        These are expected to much the ones in the FIAT model

        Returns
        -------
        list[GeoDataFrame]
            list of geodataframes with the polygons defining the aggregation areas
        """
        aggregation_areas = [
            gpd.read_file(
                self.input_path.parent / "static" / "site" / aggr_dict.file
            ).to_crs(4326)
            for aggr_dict in self.site.attrs.fiat.aggregation
        ]
        # Make sure they are ordered alphabetically
        aggregation_areas = [
            aggregation_areas.sort_values(
                by=self.site.attrs.fiat.aggregation[i].field_name
            ).reset_index(drop=True)
            for i, aggregation_areas in enumerate(aggregation_areas)
        ]
        return aggregation_areas

    def get_slr_scn_names(self) -> list:
        input_file = self.input_path.parent.joinpath("static", "slr", "slr.csv")
        df = pd.read_csv(input_file)
        return df.columns[2:].to_list()

    def interp_slr(self, slr_scenario: str, year: float) -> float:
        """interpolating SLR value and referencing it to the SLR reference year from the site toml

        Parameters
        ----------
        slr_scenario : str
            SLR scenario name from the coulmn names in static\slr\slr.csv
        year : float
            year to evaluate

        Returns
        -------
        float
            _description_

        Raises
        ------
        ValueError
            if the reference year is outside of the time range in the slr.csv file
        ValueError
            if the year to evaluate is outside of the time range in the slr.csv file
        """
        input_file = self.input_path.parent.joinpath("static", "slr", "slr.csv")
        df = pd.read_csv(input_file)
        if year > df["year"].max() or year < df["year"].min():
            raise ValueError(
                "The selected year is outside the range of the available SLR scenarios"
            )
        else:
            slr = np.interp(year, df["year"], df[slr_scenario])
            ref_year = self.site.attrs.slr.relative_to_year
            if ref_year > df["year"].max() or ref_year < df["year"].min():
                raise ValueError(
                    f"The reference year {ref_year} is outside the range of the available SLR scenarios"
                )
            else:
                ref_slr = np.interp(ref_year, df["year"], df[slr_scenario])
                new_slr = UnitfulLength(
                    value=slr - ref_slr,
                    units=df["units"][0],
                )
                gui_units = self.site.attrs.gui.default_length_units
                return np.round(new_slr.convert(gui_units), decimals=2)

    # TODO: should probably be moved to frontend
    def plot_slr_scenarios(self) -> str:
        input_file = self.input_path.parent.joinpath("static", "slr", "slr.csv")
        df = pd.read_csv(input_file)
        ncolors = len(df.columns) - 2
        try:
            units = df["units"].iloc[0]
        except ValueError(
            "Column " "units" " in input/static/slr/slr.csv file missing."
        ) as e:
            print(e)

        try:
            if "year" in df.columns:
                df = df.rename(columns={"year": "Year"})
            elif "Year" in df.columns:
                pass
        except ValueError(
            "Column " "year" " in input/static/slr/slr.csv file missing."
        ) as e:
            print(e)

        ref_year = self.site.attrs.slr.relative_to_year
        if ref_year > df["Year"].max() or ref_year < df["Year"].min():
            raise ValueError(
                f"The reference year {ref_year} is outside the range of the available SLR scenarios"
            )
        else:
            scenarios = self.get_slr_scn_names()
            for scn in scenarios:
                ref_slr = np.interp(ref_year, df["Year"], df[scn])
                df[scn] -= ref_slr

        df = df.drop(columns="units").melt(id_vars=["Year"]).reset_index(drop=True)
        # convert to units used in GUI
        slr_current_units = UnitfulLength(value=1.0, units=units)
        gui_units = self.site.attrs.gui.default_length_units
        conversion_factor = slr_current_units.convert(gui_units)
        df.iloc[:, -1] = (conversion_factor * df.iloc[:, -1]).round(decimals=2)

        # rename column names that will be shown in html
        df = df.rename(
            columns={
                "variable": "Scenario",
                "value": "Sea level rise [{}]".format(gui_units),
            }
        )

        colors = px.colors.sample_colorscale(
            "rainbow", [n / (ncolors - 1) for n in range(ncolors)]
        )
        fig = px.line(
            df,
            x="Year",
            y=f"Sea level rise [{gui_units}]",
            color="Scenario",
            color_discrete_sequence=colors,
        )

        # fig.update_traces(marker={"line": {"color": "#000000", "width": 2}})

        fig.update_layout(
            autosize=False,
            height=100 * 1.2,
            width=280 * 1.3,
            margin={"r": 0, "l": 0, "b": 0, "t": 0},
            font={"size": 10, "color": "black", "family": "Arial"},
            title_font={"size": 10, "color": "black", "family": "Arial"},
            legend_font={"size": 10, "color": "black", "family": "Arial"},
            legend_grouptitlefont={"size": 10, "color": "black", "family": "Arial"},
            legend={"entrywidthmode": "fraction", "entrywidth": 0.2},
            yaxis_title_font={"size": 10, "color": "black", "family": "Arial"},
            xaxis_title=None,
            xaxis_range=[ref_year, df["Year"].max()],
            legend_title=None,
            # paper_bgcolor="#3A3A3A",
            # plot_bgcolor="#131313",
        )

        # write html to results folder
        output_loc = self.input_path.parent.joinpath("temp", "slr.html")
        output_loc.parent.mkdir(parents=True, exist_ok=True)
        fig.write_html(output_loc)
        return str(output_loc)

    def plot_wl(self, event: IEvent, input_wl_df: pd.DataFrame = None) -> str:
        if (
            event["template"] == "Synthetic"
            or event["template"] == "Historical_nearshore"
        ):
            if event["template"] == "Synthetic":
                temp_event = Synthetic.load_dict(event)
                temp_event.add_tide_and_surge_ts()
                wl_df = temp_event.tide_surge_ts
                wl_df.index = np.arange(
                    -temp_event.attrs.time.duration_before_t0,
                    temp_event.attrs.time.duration_after_t0 + 1 / 3600,
                    1 / 6,
                )
            elif event["template"] == "Historical_nearshore":
                wl_df = input_wl_df

            # convert to units used in GUI
            # wl_df["Time"] = wl_df.index
<<<<<<< HEAD
            # wl_df["Time"] = wl_df.index
            wl_current_units = UnitfulLength(
                value=float(wl_df.iloc[0, 0]), units="meters"
            )
=======
            wl_current_units = UnitfulLength(value=1.0, units="meters")
>>>>>>> 3aefcd91
            gui_units = self.site.attrs.gui.default_length_units
            conversion_factor = wl_current_units.convert(gui_units)

            wl_df[1] = conversion_factor * wl_df[1]

            # Plot actual thing
            fig = px.line(wl_df)

            # fig.update_traces(marker={"line": {"color": "#000000", "width": 2}})

            fig.update_layout(
                autosize=False,
                height=100 * 2,
                width=280 * 2,
                margin={"r": 0, "l": 0, "b": 0, "t": 0},
                font={"size": 10, "color": "black", "family": "Arial"},
                title_font={"size": 10, "color": "black", "family": "Arial"},
                legend=None,
                xaxis_title="Time",
                yaxis_title=f"Water level (tide + surge) [{gui_units}]",
                yaxis_title_font={"size": 10, "color": "black", "family": "Arial"},
                xaxis_title_font={"size": 10, "color": "black", "family": "Arial"},
                # paper_bgcolor="#3A3A3A",
                # plot_bgcolor="#131313",
            )

            # write html to results folder
            output_loc = self.input_path.parent.joinpath("temp", "wl.html")
            output_loc.parent.mkdir(parents=True, exist_ok=True)
            fig.write_html(output_loc)
            return str(output_loc)

        else:
            NotImplementedError(
                "Plotting only available for Synthetic and Historical Nearshore event."
            )

    def get_buildings(self) -> GeoDataFrame:
        """Get the building footprints from the FIAT model.
        This should only be the buildings excluding any other types (e.g., roads)
        The parameters non_building_names in the site config is used for that

        Returns
        -------
        GeoDataFrame
            building footprints with all the FIAT columns
        """
        # use hydromt-fiat to load the fiat model
        fm = FiatModel(
            root=self.input_path.parent / "static" / "templates" / "fiat",
            mode="r",
        )
        fm.read()
        buildings = fm.exposure.select_objects(
            type="ALL",
            non_building_names=self.site.attrs.fiat.non_building_names,
            return_gdf=True,
        )

        return buildings

    # Measure methods
    def get_measure(self, name: str) -> IMeasure:
        """Get the respective measure object using the name of the measure.

        Parameters
        ----------
        name : str
            name of the measure

        Returns
        -------
        IMeasure
            object of one of the measure types (e.g., IElevate)
        """
        measure_path = self.input_path / "measures" / name / f"{name}.toml"
        measure = MeasureFactory.get_measure_object(measure_path)
        return measure

    def save_measure(self, measure: IMeasure) -> None:
        """Saves a measure object in the database.

        Parameters
        ----------
        measure : IMeasure
            object of one of the measure types (e.g., IElevate)

        Raises
        ------
        ValueError
            Raise error if name is already in use. Names of measures should be unique.
        """
        names = self.get_measures()["name"]
        if measure.attrs.name in names:
            raise ValueError(
                f"'{measure.attrs.name}' name is already used by another measure. Choose a different name"
            )
        else:
            # TODO: how to save the extra files? e.g., polygons
            (self.input_path / "measures" / measure.attrs.name).mkdir()
            measure.save(
                self.input_path
                / "measures"
                / measure.attrs.name
                / f"{measure.attrs.name}.toml"
            )

    def edit_measure(self, measure: IMeasure):
        """Edits an already existing measure in the database.

        Parameters
        ----------
        measure : IMeasure
            object of one of the measure types (e.g., IElevate)
        """
        # TODO should you be able to edit a measure that is already used in a strategy?
        measure.save(
            self.input_path
            / "measures"
            / measure.attrs.name
            / f"{measure.attrs.name}.toml"
        )

    def delete_measure(self, name: str):
        """Deletes an already existing measure in the database.

        Parameters
        ----------
        name : str
            name of the measure

        Raises
        ------
        ValueError
            Raise error if measure to be deleted is already used in a strategy.
        """
        # TODO check strategies that use a measure
        strategies = [
            Strategy.load_file(path) for path in self.get_strategies()["path"]
        ]
        used_strategy = [
            name in measures
            for measures in [strategy.attrs.measures for strategy in strategies]
        ]
        if any(used_strategy):
            strategies = [
                strategy.attrs.name
                for i, strategy in enumerate(strategies)
                if used_strategy[i]
            ]
            # TODO split this
            text = "strategy" if len(strategies) == 1 else "strategies"
            raise ValueError(
                f"'{name}' measure cannot be deleted since it is already used in {text} {strategies}"
            )
        else:
            measure_path = self.input_path / "measures" / name
            shutil.rmtree(measure_path, ignore_errors=True)

    def copy_measure(self, old_name: str, new_name: str, new_long_name: str):
        """Copies (duplicates) an existing measures, and gives it a new name.

        Parameters
        ----------
        old_name : str
            name of the existing measure
        new_name : str
            name of the new measure
        new_long_name : str
            long_name of the new measure
        """
        # First do a get
        measure = self.get_measure(old_name)
        measure.attrs.name = new_name
        measure.attrs.long_name = new_long_name
        # Then a save
        self.save_measure(measure)
        # Then save all the accompanied files
        src = self.input_path / "measures" / old_name
        dest = self.input_path / "measures" / new_name
        for file in src.glob("*"):
            if "toml" not in file.name:
                shutil.copy(file, dest / file.name)

    # Event methods
    def get_event(self, name: str) -> IEvent:
        """Get the respective event object using the name of the event.

        Parameters
        ----------
        name : str
            name of the event

        Returns
        -------
        IMeasure
            object of one of the events
        """
        event_path = self.input_path / "events" / f"{name}" / f"{name}.toml"
        event_template = Event.get_template(event_path)
        event = EventFactory.get_event(event_template).load_file(event_path)
        return event

    def save_event(self, event: IEvent) -> None:
        """Saves a synthetic event object in the database.

        Parameters
        ----------
        event : IEvent
            object of one of the synthetic event types

        Raises
        ------
        ValueError
            Raise error if name is already in use. Names of measures should be unique.
        """
        names = self.get_events()["name"]
        if event.attrs.name in names:
            raise ValueError(
                f"'{event.attrs.name}' name is already used by another event. Choose a different name"
            )
        else:
            (self.input_path / "events" / event.attrs.name).mkdir()
            event.save(
                self.input_path
                / "events"
                / event.attrs.name
                / f"{event.attrs.name}.toml"
            )

    def write_to_csv(self, name: str, event: IEvent, df: pd.DataFrame):
        df.to_csv(
            Path(self.input_path, "events", event.attrs.name, f"{name}.csv"),
            header=False,
        )

    def write_cyc(self, event: IEvent, track: TropicalCyclone):
        cyc_file = (
            self.input_path
            / "events"
            / event.attrs.name
            / f"{event.attrs.track_name}.cyc"
        )
        # cht_cyclone function to write TropicalCyclone as .cyc file
        track.write_track(filename=cyc_file, fmt="ddb_cyc")

    def edit_event(self, event: IEvent):
        """Edits an already existing event in the database.

        Parameters
        ----------
        event : IEvent
            object of the event
        """
        # TODO should you be able to edit a measure that is already used in a hazard?
        event.save(
            self.input_path / "events" / event.attrs.name / f"{event.attrs.name}.toml"
        )

    def delete_event(self, name: str):
        """Deletes an already existing event in the database.

        Parameters
        ----------
        name : str
            name of the event
        """

        # TODO: check if event is used in a hazard

        event_path = self.input_path / "events" / name
        shutil.rmtree(event_path, ignore_errors=True)

    def copy_event(self, old_name: str, new_name: str, new_long_name: str):
        """Copies (duplicates) an existing event, and gives it a new name.

        Parameters
        ----------
        old_name : str
            name of the existing event
        new_name : str
            name of the new event
        new_long_name : str
            long_name of the new event
        """
        # First do a get
        event = self.get_event(old_name)
        event.attrs.name = new_name
        event.attrs.long_name = new_long_name
        # Then a save
        self.save_event(event)
        # Then save all the accompanied files
        src = self.input_path / "events" / old_name
        dest = self.input_path / "events" / new_name
        for file in src.glob("*"):
            if "toml" not in file.name:
                shutil.copy(file, dest / file.name)

    # Projection methods
    def get_projection(self, name: str) -> IProjection:
        """Get the respective projection object using the name of the projection.

        Parameters
        ----------
        name : str
            name of the projection

        Returns
        -------
        IProjection
            object of one of the projection types
        """
        projection_path = self.input_path / "projections" / name / f"{name}.toml"
        projection = Projection.load_file(projection_path)
        return projection

    def save_projection(self, projection: IProjection) -> None:
        """Saves a projection object in the database.

        Parameters
        ----------
        projection : IProjection
            object of one of the projection types

        Raises
        ------
        ValueError
            Raise error if name is already in use. Names of projections should be unique.
        """
        names = self.get_projections()["name"]
        if projection.attrs.name in names:
            raise ValueError(
                f"'{projection.attrs.name}' name is already used by another projection. Choose a different name"
            )
        else:
            (self.input_path / "projections" / projection.attrs.name).mkdir()
            projection.save(
                self.input_path
                / "projections"
                / projection.attrs.name
                / f"{projection.attrs.name}.toml"
            )

    def edit_projection(self, projection: IProjection):
        """Edits an already existing projection in the database.

        Parameters
        ----------
        projection : IProjection
            object of one of the projection types (e.g., IElevate)
        """
        projection.save(
            self.input_path
            / "projections"
            / projection.attrs.name
            / f"{projection.attrs.name}.toml"
        )

    def delete_projection(self, name: str):
        """Deletes an already existing projection in the database.

        Parameters
        ----------
        name : str
            name of the projection

        """
        # TODO: make check if projection is used in strategies

        projection_path = self.input_path / "projections" / name
        shutil.rmtree(projection_path, ignore_errors=True)

    def copy_projection(self, old_name: str, new_name: str, new_long_name: str):
        """Copies (duplicates) an existing projection, and gives it a new name.

        Parameters
        ----------
        old_name : str
            name of the existing projection
        new_name : str
            name of the new projection
        new_long_name : str
            long_name of the new projection
        """
        # First do a get
        projection = self.get_projection(old_name)
        projection.attrs.name = new_name
        projection.attrs.long_name = new_long_name
        # Then a save
        self.save_projection(projection)
        # Then save all the accompanied files
        src = self.input_path / "projections" / old_name
        dest = self.input_path / "projections" / new_name
        for file in src.glob("*"):
            if "toml" not in file.name:
                shutil.copy(file, dest / file.name)

    # Strategy methods
    def get_strategy(self, name: str) -> IStrategy:
        """Get the respective strategy object using the name of the strategy.

        Parameters
        ----------
        name : str
            name of the strategy

        Returns
        -------
        IStrategy
            strategy object
        """
        strategy_path = self.input_path / "strategies" / name / f"{name}.toml"
        strategy = Strategy.load_file(strategy_path)
        return strategy

    def save_strategy(self, strategy: IStrategy) -> None:
        """Saves a strategy object in the database.

        Parameters
        ----------
        measure : IStrategy
            object of strategy type

        Raises
        ------
        ValueError
            Raise error if name is already in use. Names of strategies should be unique.
        """
        names = self.get_strategies()["name"]
        if strategy.attrs.name in names:
            raise ValueError(
                f"'{strategy.attrs.name}' name is already used by another strategy. Choose a different name"
            )
        else:
            (self.input_path / "strategies" / strategy.attrs.name).mkdir()
            strategy.save(
                self.input_path
                / "strategies"
                / strategy.attrs.name
                / f"{strategy.attrs.name}.toml"
            )

    def delete_strategy(self, name: str):
        """Deletes an already existing strategy in the database.

        Parameters
        ----------
        name : str
            name of the strategy

        Raises
        ------
        ValueError
            Raise error if strategy to be deleted is already used in a scenario.
        """
        scenarios = [Scenario.load_file(path) for path in self.get_scenarios()["path"]]
        used_scenario = [name == scenario.attrs.strategy for scenario in scenarios]

        if any(used_scenario):
            scenarios = [
                scenario.attrs.name
                for i, scenario in enumerate(scenarios)
                if used_scenario[i]
            ]
            # TODO split this
            text = "scenario" if len(scenarios) == 1 else "scenarios"
            raise ValueError(
                f"'{name}' strategy cannot be deleted since it is already used in {text} {scenarios}"
            )
        else:
            strategy_path = self.input_path / "strategies" / name
            shutil.rmtree(strategy_path, ignore_errors=True)

    # scenario methods
    def get_scenario(self, name: str) -> IScenario:
        """Get the respective scenario object using the name of the scenario.

        Parameters
        ----------
        name : str
            name of the scenario

        Returns
        -------
        IScenario
            Scenario object
        """
        scenario_path = self.input_path / "scenarios" / name / f"{name}.toml"
        scenario = Scenario.load_file(scenario_path)
        scenario.init_object_model()
        return scenario

    def save_scenario(self, scenario: IScenario) -> None:
        """Saves a scenario object in the database.

        Parameters
        ----------
        measure : IScenario
            object of scenario type

        Raises
        ------
        ValueError
            Raise error if name is already in use. Names of scenarios should be unique.
        """
        names = self.get_scenarios()["name"]
        if scenario.attrs.name in names:
            raise ValueError(
                f"'{scenario.attrs.name}' name is already used by another scenario. Choose a different name"
            )
        # TODO add check to see if a scenario with the same attributes but different name already exists
        else:
            (self.input_path / "scenarios" / scenario.attrs.name).mkdir()
            scenario.save(
                self.input_path
                / "scenarios"
                / scenario.attrs.name
                / f"{scenario.attrs.name}.toml"
            )

    def edit_scenario(self, scenario: IScenario):
        """Edits an already existing scenario in the database.

        Parameters
        ----------
        scenario : IScenario
            object of one of the scenario types (e.g., IScenario)
        """
        scenario.save(
            self.input_path
            / "scenarios"
            / scenario.attrs.name
            / f"{scenario.attrs.name}.toml"
        )

    def delete_scenario(self, name: str):
        """Deletes an already existing scenario in the database.

        Parameters
        ----------
        name : str
            name of the scenario

        Raises
        ------
        ValueError
            Raise error if scenario has already model output
        """
        scenario_path = self.input_path / "scenarios" / name
        scenario = Scenario.load_file(scenario_path / f"{name}.toml")
        scenario.init_object_model()
        if scenario.direct_impacts.hazard.has_run:
            # TODO this should be a check were if the scenario is run you get a warning?
            raise ValueError(
                f"'{name}' scenario cannot be deleted since the hazard model has already run."
            )
        else:
            shutil.rmtree(scenario_path, ignore_errors=True)

    def get_benefit(self, name: str) -> IBenefit:
        """Get the respective benefit object using the name of the benefit.

        Parameters
        ----------
        name : str
            name of the benefit

        Returns
        -------
        IBenefit
            Benefit object
        """
        benefit_path = self.input_path / "benefits" / name / f"{name}.toml"
        benefit = Benefit.load_file(benefit_path)
        return benefit

    def save_benefit(self, benefit: IBenefit) -> None:
        """Saves a benefit object in the database.

        Parameters
        ----------
        measure : IBenefit
            object of scenario type

        Raises
        ------
        ValueError
            Raise error if name is already in use. Names of benefits assessments should be unique.
        """
        names = self.get_benefits()["name"]
        if benefit.attrs.name in names:
            raise ValueError(
                f"'{benefit.attrs.name}' name is already used by another benefit. Choose a different name"
            )
        elif not all(benefit.scenarios["scenario created"] != "No"):
            raise ValueError(
                f"'{benefit.attrs.name}' name cannot be created before all necessary scenarios are created."
            )
        else:
            (self.input_path / "benefits" / benefit.attrs.name).mkdir()
            benefit.save(
                self.input_path
                / "benefits"
                / benefit.attrs.name
                / f"{benefit.attrs.name}.toml"
            )

    def edit_benefit(self, benefit: IBenefit):
        """Edits an already existing benefit in the database.

        Parameters
        ----------
        benefit : IBenefit
            object of one of the benefit types (e.g., IBenefit)
        """
        benefit.save(
            self.input_path
            / "benefits"
            / benefit.attrs.name
            / f"{benefit.attrs.name}.toml"
        )

        # Delete output if edited
        output_path = (
            self.input_path.parent / "output" / "benefits" / benefit.attrs.name
        )

        if output_path.exists():
            shutil.rmtree(output_path, ignore_errors=True)

    def delete_benefit(self, name: str) -> None:
        """Deletes an already existing benefit in the database.

        Parameters
        ----------
        name : str
            name of the benefit

        Raises
        ------
        ValueError
            Raise error if benefit has already model output
        """
        benefit_path = self.input_path / "benefits" / name
        benefit = Benefit.load_file(benefit_path / f"{name}.toml")
        shutil.rmtree(benefit_path, ignore_errors=True)
        # Delete output if edited
        output_path = (
            self.input_path.parent / "output" / "benefits" / benefit.attrs.name
        )

        if output_path.exists():
            shutil.rmtree(output_path, ignore_errors=True)

    def check_benefit_scenarios(self, benefit: IBenefit) -> pd.DataFrame:
        """Returns a dataframe with the scenarios needed for this benefit assessment run

        Parameters
        ----------
        benefit : IBenefit
        """
        return benefit.check_scenarios()

    def create_benefit_scenarios(self, benefit: IBenefit) -> None:
        """Create any scenarios that are needed for the (cost-)benefit assessment and are not there already

        Parameters
        ----------
        benefit : IBenefit
        """
        # If the check has not been run yet, do it now
        if not hasattr(benefit, "scenarios"):
            benefit.check_scenarios()

        # Iterate through the scenarios needed and create them if not existing
        for index, row in benefit.scenarios.iterrows():
            if row["scenario created"] == "No":
                scenario_dict = {}
                scenario_dict["event"] = row["event"]
                scenario_dict["projection"] = row["projection"]
                scenario_dict["strategy"] = row["strategy"]
                scenario_dict["name"] = "_".join(
                    [row["projection"], row["event"], row["strategy"]]
                )
                scenario_dict["long_name"] = scenario_dict["name"]

                scenario_obj = Scenario.load_dict(scenario_dict, self.input_path)

                self.save_scenario(scenario_obj)

        # Update the scenarios check
        benefit.check_scenarios()

    def run_benefit(self, benefit_name: Union[str, list[str]]) -> None:
        """Runs a (cost-)benefit analysis.

        Parameters
        ----------
        benefit_name : Union[str, list[str]]
            name(s) of the benefits to run.
        """
        if not isinstance(benefit_name, list):
            benefit_name = [benefit_name]
        for name in benefit_name:
            benefit = self.get_benefit(name)
            benefit.run_cost_benefit()

    def update(self) -> None:
        self.projections = self.get_projections()
        self.events = self.get_events()
        self.measures = self.get_measures()
        self.strategies = self.get_strategies()
        self.scenarios = self.get_scenarios()
        self.benefits = self.get_benefits()

    def get_projections(self) -> dict[str, Any]:
        """Returns a dictionary with info on the projections that currently
        exist in the database.

        Returns
        -------
        dict[str, Any]
            Includes 'name', 'long_name', 'path' and 'last_modification_date' info
        """
        projections = self.get_object_list(object_type="projections")
        objects = [Projection.load_file(path) for path in projections["path"]]
        projections["name"] = [obj.attrs.name for obj in objects]
        projections["long_name"] = [obj.attrs.long_name for obj in objects]
        return projections

    def get_events(self) -> dict[str, Any]:
        """Returns a dictionary with info on the events that currently
        exist in the database.

        Returns
        -------
        dict[str, Any]
            Includes 'name', 'long_name', 'path' and 'last_modification_date' info
        """
        events = self.get_object_list(object_type="events")
        objects = [Hazard.get_event_object(path) for path in events["path"]]
        events["name"] = [obj.attrs.name for obj in objects]
        events["long_name"] = [obj.attrs.long_name for obj in objects]
        return events

    def get_measures(self) -> dict[str, Any]:
        """Returns a dictionary with info on the measures that currently
        exist in the database.

        Returns
        -------
        dict[str, Any]
            Includes 'name', 'long_name', 'path' and 'last_modification_date' info
        """
        measures = self.get_object_list(object_type="measures")
        objects = [MeasureFactory.get_measure_object(path) for path in measures["path"]]
        measures["name"] = [obj.attrs.name for obj in objects]
        measures["long_name"] = [obj.attrs.long_name for obj in objects]
        measures["geometry"] = [
            gpd.read_file(path.parent.joinpath(obj.attrs.polygon_file))
            if obj.attrs.polygon_file is not None
            else None
            for (path, obj) in zip(measures["path"], objects)
        ]
        return measures

    def get_strategies(self) -> dict[str, Any]:
        """Returns a dictionary with info on the strategies that currently
        exist in the database.

        Returns
        -------
        dict[str, Any]
            Includes 'name', 'long_name', 'path' and 'last_modification_date' info
        """
        strategies = self.get_object_list(object_type="strategies")
        objects = [Strategy.load_file(path) for path in strategies["path"]]
        strategies["name"] = [obj.attrs.name for obj in objects]
        strategies["long_name"] = [obj.attrs.long_name for obj in objects]
        return strategies

    def get_scenarios(self) -> dict[str, Any]:
        """Returns a dictionary with info on the events that currently
        exist in the database.

        Returns
        -------
        dict[str, Any]
            Includes 'name', 'long_name', 'path' and 'last_modification_date' info
        """
        scenarios = self.get_object_list(object_type="scenarios")
        objects = [Scenario.load_file(path) for path in scenarios["path"]]
        scenarios["name"] = [obj.attrs.name for obj in objects]
        scenarios["long_name"] = [obj.attrs.long_name for obj in objects]
        scenarios["Projection"] = [obj.attrs.projection for obj in objects]
        scenarios["Event"] = [obj.attrs.event for obj in objects]
        scenarios["Strategy"] = [obj.attrs.strategy for obj in objects]
        scenarios["finished"] = [
            obj.init_object_model().direct_impacts.has_run for obj in objects
        ]

        return scenarios

    def get_benefits(self) -> dict[str, Any]:
        """Returns a dictionary with info on the (cost-)benefit assessments that currently
        exist in the database.

        Returns
        -------
        dict[str, Any]
            Includes 'name', 'path' and 'last_modification_date' info
        """
        benefits = self.get_object_list(object_type="benefits")
        objects = [Benefit.load_file(path) for path in benefits["path"]]
        benefits["name"] = [obj.attrs.name for obj in objects]

        return benefits

    def get_outputs(self) -> dict[str, Any]:
        all_scenarios = pd.DataFrame(self.get_scenarios())
        if len(all_scenarios) > 0:
            df = all_scenarios[all_scenarios["finished"]]
        else:
            df = all_scenarios
        finished = df.drop(columns="finished").reset_index(drop=True)
        return finished.to_dict()

    def get_topobathy_path(self) -> str:
        path = self.input_path.parent.joinpath("static", "dem", "tiles", "topobathy")
        return str(path)

    def get_index_path(self) -> str:
        path = self.input_path.parent.joinpath("static", "dem", "tiles", "indices")
        return str(path)

    def get_max_water_level(self, scenario_name: str):
        """returns an array with the maximum water levels of the SFINCS simulation

        Parameters
        ----------
        scenario_name : str
            name of scenario

        Returns
        -------
        _type_
            _description_
        """
        # raise NotImplementedError
        model_path = self.input_path.parent.joinpath(
            "output", "simulations", scenario_name, "overland"
        )
        mod = SfincsModel(model_path, mode="r")

        zsmax = mod.results["zsmax"][0, :, :].to_numpy()

        return zsmax

    def get_fiat_results(self, scenario_name: str):
        csv_path = self.input_path.parent.joinpath(
            "output",
            "results",
            scenario_name,
            f"{scenario_name}_results.csv",
        )
        csv_path2 = self.input_path.parent.joinpath(
            "output",
            "results",
            scenario_name,
            f"{scenario_name}_results_filt.csv",
        )
        if not csv_path2.exists():
            df = pd.read_csv(csv_path)
            df = df[df["Primary Object Type"] != "road"]
            df = df[df["Inundation Depth Event Structure"] > 0]
            df = df[~df["Aggregation Label: Subdivision"].isna()]
            df.to_csv(csv_path2)
        df = pd.read_csv(csv_path2)
        gdf = gpd.GeoDataFrame(df, geometry=gpd.points_from_xy(df.X, df.Y))
        gdf = gdf[["Total Damage Event", "geometry"]]
        gdf["Total Damage Event"] = np.round(gdf["Total Damage Event"], 0)
        gdf.crs = 4326
        return gdf

    def get_fiat_footprints(self, scenario_name: str):
        shp_path = self.input_path.parent.joinpath(
            "output",
            "results",
            scenario_name,
            f"{scenario_name}_results.shp",
        )
        shp_path2 = self.input_path.parent.joinpath(
            "output",
            "results",
            scenario_name,
            f"{scenario_name}_results_filt.shp",
        )
        # ("Occup Type" != 'road') AND ( "AGG ID" != 'Not aggregated') AND( "Dmg Total" > 0 )
        if not shp_path2.exists():
            shp = gpd.read_file(shp_path)
            shp = shp[shp["Occup Type"] != "road"]
            shp = shp[shp["AGG ID"] != "Not aggregated"]
            shp = shp[shp["Dmg Total"] > 0]
            shp = shp[["Dmg Total", "geometry"]]
            shp["Dmg Total"] = np.round(shp["Dmg Total"], 0)
            shp.to_file(shp_path2)
        shp = gpd.read_file(shp_path2)
        return shp

    def get_aggregation(self, scenario_name: str):
        shp_path = self.input_path.parent.joinpath(
            "output",
            "results",
            scenario_name,
            f"{scenario_name}_subdivision_aggregated.shp",
        )
        gdf = gpd.read_file(shp_path)
        gdf = gdf[["Dmg Total", "geometry"]]

        return gdf

    def get_object_list(self, object_type: str) -> dict[str, Any]:
        """Given an object type (e.g., measures) get a dictionary with all the toml paths
        and last modification dates that exist in the database.

        Parameters
        ----------
        object_type : str
            Can be 'projections', 'events', 'measures', 'strategies' or 'scenarios'

        Returns
        -------
        dict[str, Any]
            Includes 'path' and 'last_modification_date' info
        """
        paths = [
            path / f"{path.name}.toml"
            for path in list((self.input_path / object_type).iterdir())
        ]
        last_modification_date = [
            datetime.fromtimestamp(file.stat().st_mtime) for file in paths
        ]

        objects = {
            "path": paths,
            "last_modification_date": last_modification_date,
        }

        return objects

    def has_run_hazard(self, scenario_name: str) -> None:
        """Check if there is already a simulation that has the exact same hazard component.
        If yes that is copied to avoid running the hazard model twice.

        Parameters
        ----------
        scenario_name : str
            name of the scenario to check if needs to be rerun for hazard
        """
        scenario = self.get_scenario(scenario_name)

        simulations = list(
            self.input_path.parent.joinpath("output", "simulations").glob("*")
        )

        scns_simulated = [self.get_scenario(sim.name) for sim in simulations]

        for scn in scns_simulated:
            if scn.direct_impacts.hazard == scenario.direct_impacts.hazard:
                path_0 = self.input_path.parent.joinpath(
                    "output", "simulations", scn.attrs.name
                )
                path_new = self.input_path.parent.joinpath(
                    "output", "simulations", scenario.attrs.name
                )

                shutil.copytree(path_0, path_new)
                print(f"Hazard simulation is used from the '{scn.attrs.name}' scenario")

    def run_scenario(self, scenario_name: Union[str, list[str]]) -> None:
        """Runs a scenario hazard and impacts.

        Parameters
        ----------
        scenario_name : Union[str, list[str]]
            name(s) of the scenarios to run.
        """
        if not isinstance(scenario_name, list):
            scenario_name = [scenario_name]
        for scn in scenario_name:
            self.has_run_hazard(scn)
            scenario = self.get_scenario(scn)
            scenario.run()<|MERGE_RESOLUTION|>--- conflicted
+++ resolved
@@ -236,15 +236,7 @@
                 wl_df = input_wl_df
 
             # convert to units used in GUI
-            # wl_df["Time"] = wl_df.index
-<<<<<<< HEAD
-            # wl_df["Time"] = wl_df.index
-            wl_current_units = UnitfulLength(
-                value=float(wl_df.iloc[0, 0]), units="meters"
-            )
-=======
             wl_current_units = UnitfulLength(value=1.0, units="meters")
->>>>>>> 3aefcd91
             gui_units = self.site.attrs.gui.default_length_units
             conversion_factor = wl_current_units.convert(gui_units)
 
