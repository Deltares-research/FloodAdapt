import os
import shutil
from datetime import datetime
from pathlib import Path
from typing import Any, Union

import geopandas as gpd
import numpy as np
import pandas as pd
import plotly.express as px
import plotly.graph_objects as go
from cht_cyclones.tropical_cyclone import TropicalCyclone
from geopandas import GeoDataFrame
from hydromt_fiat.fiat import FiatModel
from hydromt_sfincs import SfincsModel

from flood_adapt.object_model.benefit import Benefit
from flood_adapt.object_model.hazard.event.event import Event
from flood_adapt.object_model.hazard.event.event_factory import EventFactory
from flood_adapt.object_model.hazard.event.synthetic import Synthetic
from flood_adapt.object_model.hazard.hazard import Hazard
from flood_adapt.object_model.interface.benefits import IBenefit
from flood_adapt.object_model.interface.database import IDatabase
from flood_adapt.object_model.interface.events import IEvent
from flood_adapt.object_model.interface.measures import IMeasure
from flood_adapt.object_model.interface.projections import IProjection
from flood_adapt.object_model.interface.scenarios import IScenario
from flood_adapt.object_model.interface.site import ISite
from flood_adapt.object_model.interface.strategies import IStrategy
from flood_adapt.object_model.io.unitfulvalue import UnitfulLength, UnitTypesLength
from flood_adapt.object_model.measure_factory import MeasureFactory
from flood_adapt.object_model.projection import Projection
from flood_adapt.object_model.scenario import Scenario
from flood_adapt.object_model.site import Site
from flood_adapt.object_model.strategy import Strategy


class Database(IDatabase):
    """Implementation of IDatabase class that holds the site information and has methods
    to get static data info, and all the input information.
    Additionally it can manipulate (add, edit, copy and delete) any of the objects in the input
    """

    input_path: Path
    site: ISite

    def __init__(self, database_path: Union[str, os.PathLike], site_name: str) -> None:
        """Database is initialized with a path and a site name

        Parameters
        ----------
        database_path : Union[str, os.PathLike]
            database path
        site_name : str
            site name (same as in the folder structure)
        """
        self.input_path = Path(database_path) / site_name / "input"
        self.site = Site.load_file(
            Path(database_path) / site_name / "static" / "site" / "site.toml"
        )
        self.aggr_areas = self.get_aggregation_areas()

    # General methods
    def get_aggregation_areas(self) -> dict:
        """Get a list of the aggregation areas that are provided in the site configuration.
        These are expected to much the ones in the FIAT model

        Returns
        -------
        list[GeoDataFrame]
            list of geodataframes with the polygons defining the aggregation areas
        """
        aggregation_areas = {}
        for aggr_dict in self.site.attrs.fiat.aggregation:
            aggregation_areas[aggr_dict.name] = gpd.read_file(
                self.input_path.parent / "static" / "site" / aggr_dict.file,
                engine="pyogrio",
            ).to_crs(4326)
            # Use always the same column name for name labels
            aggregation_areas[aggr_dict.name] = aggregation_areas[
                aggr_dict.name
            ].rename(columns={aggr_dict.field_name: "name"})
            # Make sure they are ordered alphabetically
            aggregation_areas[aggr_dict.name].sort_values(by="name").reset_index(
                drop=True
            )

        return aggregation_areas

    def get_slr_scn_names(self) -> list:
        input_file = self.input_path.parent.joinpath("static", "slr", "slr.csv")
        df = pd.read_csv(input_file)
        return df.columns[2:].to_list()

    def interp_slr(self, slr_scenario: str, year: float) -> float:
        """interpolating SLR value and referencing it to the SLR reference year from the site toml

        Parameters
        ----------
        slr_scenario : str
            SLR scenario name from the coulmn names in static\slr\slr.csv
        year : float
            year to evaluate

        Returns
        -------
        float
            _description_

        Raises
        ------
        ValueError
            if the reference year is outside of the time range in the slr.csv file
        ValueError
            if the year to evaluate is outside of the time range in the slr.csv file
        """
        input_file = self.input_path.parent.joinpath("static", "slr", "slr.csv")
        df = pd.read_csv(input_file)
        if year > df["year"].max() or year < df["year"].min():
            raise ValueError(
                "The selected year is outside the range of the available SLR scenarios"
            )
        else:
            slr = np.interp(year, df["year"], df[slr_scenario])
            ref_year = self.site.attrs.slr.relative_to_year
            if ref_year > df["year"].max() or ref_year < df["year"].min():
                raise ValueError(
                    f"The reference year {ref_year} is outside the range of the available SLR scenarios"
                )
            else:
                ref_slr = np.interp(ref_year, df["year"], df[slr_scenario])
                new_slr = UnitfulLength(
                    value=slr - ref_slr,
                    units=df["units"][0],
                )
                gui_units = self.site.attrs.gui.default_length_units
                return np.round(new_slr.convert(gui_units), decimals=2)

    # TODO: should probably be moved to frontend
    def plot_slr_scenarios(self) -> str:
        input_file = self.input_path.parent.joinpath("static", "slr", "slr.csv")
        df = pd.read_csv(input_file)
        ncolors = len(df.columns) - 2
        try:
            units = df["units"].iloc[0]
            units = UnitTypesLength(units)
        except ValueError(
            "Column " "units" " in input/static/slr/slr.csv file missing."
        ) as e:
            print(e)

        try:
            if "year" in df.columns:
                df = df.rename(columns={"year": "Year"})
            elif "Year" in df.columns:
                pass
        except ValueError(
            "Column " "year" " in input/static/slr/slr.csv file missing."
        ) as e:
            print(e)

        ref_year = self.site.attrs.slr.relative_to_year
        if ref_year > df["Year"].max() or ref_year < df["Year"].min():
            raise ValueError(
                f"The reference year {ref_year} is outside the range of the available SLR scenarios"
            )
        else:
            scenarios = self.get_slr_scn_names()
            for scn in scenarios:
                ref_slr = np.interp(ref_year, df["Year"], df[scn])
                df[scn] -= ref_slr

        df = df.drop(columns="units").melt(id_vars=["Year"]).reset_index(drop=True)
        # convert to units used in GUI
        slr_current_units = UnitfulLength(value=1.0, units=units)
        conversion_factor = slr_current_units.convert(
            self.site.attrs.gui.default_length_units
        )
        df.iloc[:, -1] = (conversion_factor * df.iloc[:, -1]).round(decimals=2)

        # rename column names that will be shown in html
        df = df.rename(
            columns={
                "variable": "Scenario",
                "value": "Sea level rise [{}]".format(
                    self.site.attrs.gui.default_length_units
                ),
            }
        )

        colors = px.colors.sample_colorscale(
            "rainbow", [n / (ncolors - 1) for n in range(ncolors)]
        )
        fig = px.line(
            df,
            x="Year",
            y=f"Sea level rise [{self.site.attrs.gui.default_length_units}]",
            color="Scenario",
            color_discrete_sequence=colors,
        )

        # fig.update_traces(marker={"line": {"color": "#000000", "width": 2}})

        fig.update_layout(
            autosize=False,
            height=100 * 1.2,
            width=280 * 1.3,
            margin={"r": 0, "l": 0, "b": 0, "t": 0},
            font={"size": 10, "color": "black", "family": "Arial"},
            title_font={"size": 10, "color": "black", "family": "Arial"},
            legend_font={"size": 10, "color": "black", "family": "Arial"},
            legend_grouptitlefont={"size": 10, "color": "black", "family": "Arial"},
            legend={"entrywidthmode": "fraction", "entrywidth": 0.2},
            yaxis_title_font={"size": 10, "color": "black", "family": "Arial"},
            xaxis_title=None,
            xaxis_range=[ref_year, df["Year"].max()],
            legend_title=None,
            # paper_bgcolor="#3A3A3A",
            # plot_bgcolor="#131313",
        )

        # write html to results folder
        output_loc = self.input_path.parent.joinpath("temp", "slr.html")
        output_loc.parent.mkdir(parents=True, exist_ok=True)
        fig.write_html(output_loc)
        return str(output_loc)

    def plot_wl(self, event: IEvent, input_wl_df: pd.DataFrame = None) -> str:
        if (
            event["template"] == "Synthetic"
            or event["template"] == "Historical_nearshore"
        ):
            if event["template"] == "Synthetic":
                temp_event = Synthetic.load_dict(event)
                temp_event.add_tide_and_surge_ts()
                wl_df = temp_event.tide_surge_ts
                wl_df.index = np.arange(
                    -temp_event.attrs.time.duration_before_t0,
                    temp_event.attrs.time.duration_after_t0 + 1 / 3600,
                    1 / 6,
                )
            elif event["template"] == "Historical_nearshore":
                wl_df = input_wl_df

            # Plot actual thing
            fig = px.line(wl_df)
            gui_units = self.site.attrs.gui.default_length_units
            # plot reference water levels
            fig.add_hline(
                y=0,
                line_dash="dash",
                line_color="#000000",
                annotation_text="MSL",
                annotation_position="bottom right",
            )
            if (
                self.site.attrs.obs_station
                and self.site.attrs.obs_station.mllw
                and self.site.attrs.obs_station.msl
            ):
                fig.add_hline(
                    y=self.site.attrs.obs_station.mllw.convert(gui_units)
                    - self.site.attrs.obs_station.msl.convert(gui_units),
                    line_dash="dash",
                    line_color="#88cc91",
                    annotation_text="MLLW",
                    annotation_position="bottom right",
                )
            if (
                self.site.attrs.obs_station
                and self.site.attrs.obs_station.mhhw
                and self.site.attrs.obs_station.msl
            ):
                fig.add_hline(
                    y=self.site.attrs.obs_station.mhhw.convert(gui_units)
                    - self.site.attrs.obs_station.msl.convert(gui_units),
                    line_dash="dash",
                    line_color="#c62525",
                    annotation_text="MHHW",
                    annotation_position="bottom right",
                )

            # fig.update_traces(marker={"line": {"color": "#000000", "width": 2}})

            fig.update_layout(
                autosize=False,
                height=100 * 2,
                width=280 * 2,
                margin={"r": 0, "l": 0, "b": 0, "t": 0},
                font={"size": 10, "color": "black", "family": "Arial"},
                title_font={"size": 10, "color": "black", "family": "Arial"},
                legend=None,
                xaxis_title="Time",
                yaxis_title=f"Water level [{gui_units}]",
                yaxis_title_font={"size": 10, "color": "black", "family": "Arial"},
                xaxis_title_font={"size": 10, "color": "black", "family": "Arial"},
                showlegend=False
                # paper_bgcolor="#3A3A3A",
                # plot_bgcolor="#131313",
            )

            # write html to results folder
            output_loc = self.input_path.parent.joinpath("temp", "timeseries.html")
            output_loc.parent.mkdir(parents=True, exist_ok=True)
            fig.write_html(output_loc)
            return str(output_loc)

        else:
            NotImplementedError(
                "Plotting only available for timeseries and synthetic tide + surge."
            )
            return str("")

    def plot_rainfall(
        self, event: IEvent, input_rainfall_df: pd.DataFrame = None
    ) -> (
        str
    ):  # I think we need a separate function for the different timeseries when we also want to plot multiple rivers
        if (
            event["rainfall"]["source"] == "shape"
            or event["rainfall"]["source"] == "timeseries"
        ):
            temp_event = EventFactory.get_event(event["template"]).load_dict(event)
            if (
                temp_event.attrs.rainfall.source == "shape"
                and temp_event.attrs.rainfall.shape_type == "scs"
            ):
                scsfile = self.input_path.parent.joinpath(
                    "static", "scs", self.site.attrs.scs.file
                )
                if scsfile.is_file() is False:
                    ValueError(
                        "Information about SCS file and type missing in site.toml"
                    )
                temp_event.add_rainfall_ts(
                    scsfile=scsfile, scstype=self.site.attrs.scs.type
                )
                df = temp_event.rain_ts
            elif event["rainfall"]["source"] == "timeseries":
                df = input_rainfall_df
            else:
                temp_event.add_rainfall_ts()
                df = temp_event.rain_ts

            # set timing relative to T0 if event is synthetic
            if event["template"] == "Synthetic":
                df.index = np.arange(
                    -temp_event.attrs.time.duration_before_t0,
                    temp_event.attrs.time.duration_after_t0 + 1 / 3600,
                    1 / 6,
                )

            # Plot actual thing
            fig = px.line(data_frame=df)

            # fig.update_traces(marker={"line": {"color": "#000000", "width": 2}})

            fig.update_layout(
                autosize=False,
                height=100 * 2,
                width=280 * 2,
                margin={"r": 0, "l": 0, "b": 0, "t": 0},
                font={"size": 10, "color": "black", "family": "Arial"},
                title_font={"size": 10, "color": "black", "family": "Arial"},
                legend=None,
                yaxis_title_font={"size": 10, "color": "black", "family": "Arial"},
                xaxis_title_font={"size": 10, "color": "black", "family": "Arial"},
                xaxis_title={"text": "Time"},
                yaxis_title={
                    "text": f"Rainfall intensity [{self.site.attrs.gui.default_intensity_units}]"
                },
                showlegend=False,
                # paper_bgcolor="#3A3A3A",
                # plot_bgcolor="#131313",
            )

            # write html to results folder
            output_loc = self.input_path.parent.joinpath("temp", "timeseries.html")
            output_loc.parent.mkdir(parents=True, exist_ok=True)
            fig.write_html(output_loc)
            return str(output_loc)

        else:
            NotImplementedError(
                "Plotting only available for timeseries and shape type rainfall."
            )
            return str("")

    def plot_river(
        self, event: IEvent, input_river_df: list[pd.DataFrame]
    ) -> (
        str
    ):  # I think we need a separate function for the different timeseries when we also want to plot multiple rivers
<<<<<<< HEAD
        # if event["river"][active_river]["source"] == "timeseries":
        #     df = input_river_df
        #     if self.site.attrs.river[active_river].description:
        #         river_descriptions = [self.site.attrs.river[active_river].description]
        #     else:
        #         river_descriptions = [self.site.attrs.river[active_river].name]
        # elif (
        #     event["river"][active_river]["source"] == "shape"
        #     or event["river"][active_river]["source"] == "constant"
        # ):
        temp_event = EventFactory.get_event(event["template"]).load_dict(event)
        event_dir = self.input_path.joinpath("events", temp_event.attrs.name)
        temp_event.add_dis_ts(event_dir, self.site.attrs.river, input_river_df)
        river_descriptions = [i.description for i in self.site.attrs.river]
        river_names = [i.description for i in self.site.attrs.river]
        river_descriptions = np.where(
            river_descriptions is None, river_names, river_descriptions
        ).tolist()
        df = temp_event.dis_df

        # set timing relative to T0 if event is synthetic
        if event["template"] == "Synthetic":
            df.index = np.arange(
                -temp_event.attrs.time.duration_before_t0,
                temp_event.attrs.time.duration_after_t0 + 1 / 3600,
                1 / 6,
            )

        # Plot actual thing
        fig = go.Figure()
        for ii, col in enumerate(df.columns):
            fig.add_trace(
                go.Scatter(
                    x=df.index,
                    y=df[col],
                    name=river_descriptions[ii],
                    mode="lines",
=======
        if (
            event["river"]["source"] == "shape"
            or event["river"]["source"] == "timeseries"
        ):
            # TODO: Add functionality for multiple rivers
            if event["river"]["source"] == "timeseries":
                df = input_river_df
            elif event["river"]["source"] == "shape":
                temp_event = EventFactory.get_event(event["template"]).load_dict(event)
                temp_event.add_dis_ts()
                df = temp_event.dis_ts

            # set timing relative to T0 if event is synthetic
            if event["template"] == "Synthetic":
                df.index = np.arange(
                    -temp_event.attrs.time.duration_before_t0,
                    temp_event.attrs.time.duration_after_t0 + 1 / 3600,
                    1 / 6,
>>>>>>> 536afda6
                )
            )

        # fig.update_traces(marker={"line": {"color": "#000000", "width": 2}})

        fig.update_layout(
            autosize=False,
            height=100 * 2,
            width=280 * 2,
            margin={"r": 0, "l": 0, "b": 0, "t": 0},
            font={"size": 10, "color": "black", "family": "Arial"},
            title_font={"size": 10, "color": "black", "family": "Arial"},
            yaxis_title_font={"size": 10, "color": "black", "family": "Arial"},
            xaxis_title_font={"size": 10, "color": "black", "family": "Arial"},
            xaxis_title={"text": "Time"},
            yaxis_title={
                "text": f"River discharge [{self.site.attrs.gui.default_discharge_units}]"
            },
            # paper_bgcolor="#3A3A3A",
            # plot_bgcolor="#131313",
        )

        # write html to results folder
        output_loc = self.input_path.parent.joinpath("temp", "timeseries.html")
        output_loc.parent.mkdir(parents=True, exist_ok=True)
        fig.write_html(output_loc)
        return str(output_loc)

    def plot_wind(
        self, event: IEvent, input_wind_df: pd.DataFrame = None
    ) -> (
        str
    ):  # I think we need a separate function for the different timeseries when we also want to plot multiple rivers
        if event["wind"]["source"] == "timeseries":
            df = input_wind_df

            # Plot actual thing
            # Create figure with secondary y-axis
            import plotly.graph_objects as go
            from plotly.subplots import make_subplots

            fig = make_subplots(specs=[[{"secondary_y": True}]])

            # Add traces
            fig.add_trace(
                go.Scatter(
                    x=df.index,
                    y=df[1],
                    name="Wind speed",
                    mode="lines",
                ),
                secondary_y=False,
            )

            fig.add_trace(
                go.Scatter(x=df.index, y=df[2], name="Wind direction", mode="markers"),
                secondary_y=True,
            )

            # fig.update_traces(marker={"line": {"color": "#000000", "width": 2}})
            # Set y-axes titles
            fig.update_yaxes(
                title_text=f"Wind speed [{self.site.attrs.gui.default_velocity_units}]",
                secondary_y=False,
            )
            fig.update_yaxes(title_text="Wind direction [deg N]", secondary_y=True)
            fig.update_layout(
                autosize=False,
                height=100 * 2,
                width=280 * 2,
                margin={"r": 0, "l": 0, "b": 0, "t": 0},
                font={"size": 10, "color": "black", "family": "Arial"},
                title_font={"size": 10, "color": "black", "family": "Arial"},
                legend=None,
                yaxis_title_font={"size": 10, "color": "black", "family": "Arial"},
                xaxis_title_font={"size": 10, "color": "black", "family": "Arial"},
                xaxis_title={"text": "Time"},
<<<<<<< HEAD
                showlegend=False,
=======
                yaxis_title={
                    "text": f"River discharge [{self.site.attrs.gui.default_discharge_units}]"
                },
>>>>>>> 536afda6
                # paper_bgcolor="#3A3A3A",
                # plot_bgcolor="#131313",
            )

            # write html to results folder
            output_loc = self.input_path.parent.joinpath("temp", "timeseries.html")
            output_loc.parent.mkdir(parents=True, exist_ok=True)
            fig.write_html(output_loc)
            return str(output_loc)

        else:
            NotImplementedError(
                "Plotting only available for timeseries and shape type wind."
            )
            return str("")

    def plot_wind(
        self, event: IEvent, input_wind_df: pd.DataFrame = None
    ) -> (
        str
    ):  # I think we need a separate function for the different timeseries when we also want to plot multiple rivers
        if event["wind"]["source"] == "timeseries":
            df = input_wind_df

            # Plot actual thing
            # Create figure with secondary y-axis
            import plotly.graph_objects as go
            from plotly.subplots import make_subplots

            fig = make_subplots(specs=[[{"secondary_y": True}]])

            # Add traces
            fig.add_trace(
                go.Scatter(
                    x=df.index,
                    y=df[1],
                    name="Wind speed",
                    mode="lines",
                ),
                secondary_y=False,
            )

            fig.add_trace(
                go.Scatter(x=df.index, y=df[2], name="Wind direction", mode="markers"),
                secondary_y=True,
            )

            # fig.update_traces(marker={"line": {"color": "#000000", "width": 2}})
            # Set y-axes titles
            fig.update_yaxes(
                title_text=f"Wind speed [{self.site.attrs.gui.default_velocity_units}]",
                secondary_y=False,
            )
            fig.update_yaxes(title_text="Wind direction [deg N]", secondary_y=True)
            fig.update_layout(
                autosize=False,
                height=100 * 2,
                width=280 * 2,
                margin={"r": 0, "l": 0, "b": 0, "t": 0},
                font={"size": 10, "color": "black", "family": "Arial"},
                title_font={"size": 10, "color": "black", "family": "Arial"},
                legend=None,
                yaxis_title_font={"size": 10, "color": "black", "family": "Arial"},
                xaxis_title_font={"size": 10, "color": "black", "family": "Arial"},
                xaxis_title={"text": "Time"},
                showlegend=False,
                # paper_bgcolor="#3A3A3A",
                # plot_bgcolor="#131313",
            )

            # write html to results folder
            output_loc = self.input_path.parent.joinpath("temp", "timeseries.html")
            output_loc.parent.mkdir(parents=True, exist_ok=True)
            fig.write_html(output_loc)
            return str(output_loc)

        else:
            NotImplementedError(
                "Plotting only available for timeseries and shape type wind."
            )
            return str("")

    def get_buildings(self) -> GeoDataFrame:
        """Get the building footprints from the FIAT model.
        This should only be the buildings excluding any other types (e.g., roads)
        The parameters non_building_names in the site config is used for that

        Returns
        -------
        GeoDataFrame
            building footprints with all the FIAT columns
        """
        # use hydromt-fiat to load the fiat model
        fm = FiatModel(
            root=self.input_path.parent / "static" / "templates" / "fiat",
            mode="r",
        )
        fm.read()
        buildings = fm.exposure.select_objects(
            primary_object_type="ALL",
            non_building_names=self.site.attrs.fiat.non_building_names,
            return_gdf=True,
        )

        return buildings

    def get_property_types(self) -> list:
        """_summary_

        Returns
        -------
        list
            _description_
        """
        # use hydromt-fiat to load the fiat model
        fm = FiatModel(
            root=self.input_path.parent / "static" / "templates" / "fiat",
            mode="r",
        )
        fm.read()
        types = fm.exposure.get_primary_object_type()
        for name in self.site.attrs.fiat.non_building_names:
            types.remove(name)
        return types

    # Measure methods
    def get_measure(self, name: str) -> IMeasure:
        """Get the respective measure object using the name of the measure.

        Parameters
        ----------
        name : str
            name of the measure

        Returns
        -------
        IMeasure
            object of one of the measure types (e.g., IElevate)
        """
        measure_path = self.input_path / "measures" / name / f"{name}.toml"
        measure = MeasureFactory.get_measure_object(measure_path)
        return measure

    def save_measure(self, measure: IMeasure) -> None:
        """Saves a measure object in the database.

        Parameters
        ----------
        measure : IMeasure
            object of one of the measure types (e.g., IElevate)

        Raises
        ------
        ValueError
            Raise error if name is already in use. Names of measures should be unique.
        """
        names = self.get_measures()["name"]
        if measure.attrs.name in names:
            raise ValueError(
                f"'{measure.attrs.name}' name is already used by another measure. Choose a different name"
            )
        else:
            # TODO: how to save the extra files? e.g., polygons
            (self.input_path / "measures" / measure.attrs.name).mkdir()
            measure.save(
                self.input_path
                / "measures"
                / measure.attrs.name
                / f"{measure.attrs.name}.toml"
            )

    def edit_measure(self, measure: IMeasure):
        """Edits an already existing measure in the database.

        Parameters
        ----------
        measure : IMeasure
            object of one of the measure types (e.g., IElevate)
        """
        # TODO should you be able to edit a measure that is already used in a strategy?
        measure.save(
            self.input_path
            / "measures"
            / measure.attrs.name
            / f"{measure.attrs.name}.toml"
        )

    def delete_measure(self, name: str):
        """Deletes an already existing measure in the database.

        Parameters
        ----------
        name : str
            name of the measure

        Raises
        ------
        ValueError
            Raise error if measure to be deleted is already used in a strategy.
        """

        # Get all the strategies
        strategies = [
            Strategy.load_file(path) for path in self.get_strategies()["path"]
        ]

        # Check if measure is used in a strategy
        used_in_strategy = [
            strategy.attrs.name
            for strategy in strategies
            for measure in strategy.attrs.measures
            if name == measure
        ]

        # If measure is used in a strategy, raise error
        if used_in_strategy:
            text = "strategy" if len(strategies) == 1 else "strategies"
            raise ValueError(
                f"'{name}' measure cannot be deleted since it is already used in {text}: {', '.join(used_in_strategy)}"
            )
        else:
            measure_path = self.input_path / "measures" / name
            shutil.rmtree(measure_path, ignore_errors=True)

    def copy_measure(self, old_name: str, new_name: str, new_description: str):
        """Copies (duplicates) an existing measures, and gives it a new name.

        Parameters
        ----------
        old_name : str
            name of the existing measure
        new_name : str
            name of the new measure
        new_description : str
            description of the new measure
        """
        # First do a get
        measure = self.get_measure(old_name)
        measure.attrs.name = new_name
        measure.attrs.description = new_description
        # Then a save
        self.save_measure(measure)
        # Then save all the accompanied files
        src = self.input_path / "measures" / old_name
        dest = self.input_path / "measures" / new_name
        for file in src.glob("*"):
            if "toml" not in file.name:
                shutil.copy(file, dest / file.name)

    # Event methods
    def get_event(self, name: str) -> IEvent:
        """Get the respective event object using the name of the event.

        Parameters
        ----------
        name : str
            name of the event

        Returns
        -------
        IMeasure
            object of one of the events
        """
        event_path = self.input_path / "events" / f"{name}" / f"{name}.toml"
        event_template = Event.get_template(event_path)
        event = EventFactory.get_event(event_template).load_file(event_path)
        return event

    def save_event(self, event: IEvent) -> None:
        """Saves a synthetic event object in the database.

        Parameters
        ----------
        event : IEvent
            object of one of the synthetic event types

        Raises
        ------
        ValueError
            Raise error if name is already in use. Names of measures should be unique.
        """
        names = self.get_events()["name"]
        if event.attrs.name in names:
            raise ValueError(
                f"'{event.attrs.name}' name is already used by another event. Choose a different name"
            )
        else:
            (self.input_path / "events" / event.attrs.name).mkdir()
            event.save(
                self.input_path
                / "events"
                / event.attrs.name
                / f"{event.attrs.name}.toml"
            )

    def write_to_csv(self, name: str, event: IEvent, df: pd.DataFrame):
        df.to_csv(
            Path(self.input_path, "events", event.attrs.name, f"{name}.csv"),
            header=False,
        )

    def write_cyc(self, event: IEvent, track: TropicalCyclone):
        cyc_file = (
            self.input_path
            / "events"
            / event.attrs.name
            / f"{event.attrs.track_name}.cyc"
        )
        # cht_cyclone function to write TropicalCyclone as .cyc file
        track.write_track(filename=cyc_file, fmt="ddb_cyc")

    def edit_event(self, event: IEvent):
        """Edits an already existing event in the database.

        Parameters
        ----------
        event : IEvent
            object of the event
        """
        # TODO should you be able to edit a measure that is already used in a hazard?
        event.save(
            self.input_path / "events" / event.attrs.name / f"{event.attrs.name}.toml"
        )

    def delete_event(self, name: str):
        """Deletes an already existing event in the database.

        Parameters
        ----------
        name : str
            name of the event

        Raises
        ------
        ValueError
            Raise error if event to be deleted is already used in a scenario.
        """

        # Check if event is a standard event
        if self.site.attrs.standard_objects.events:
            if name in self.site.attrs.standard_objects.events:
                raise ValueError(
                    f"'{name}' event cannot be deleted since it is a standard event."
                )

        # Get all the scenarios
        scenarios = [Scenario.load_file(path) for path in self.get_scenarios()["path"]]

        # Check if event is used in a scenario
        used_in_scenario = [
            scenario.attrs.name
            for scenario in scenarios
            if name == scenario.attrs.event
        ]

        # If event is used in a scenario, raise error
        if used_in_scenario:
            text = "scenario" if len(used_in_scenario) == 1 else "scenarios"
            raise ValueError(
                f"'{name}' event cannot be deleted since it is already used in {text}: {', '.join(used_in_scenario)}"
            )
        else:
            event_path = self.input_path / "events" / name
            shutil.rmtree(event_path, ignore_errors=True)

    def copy_event(self, old_name: str, new_name: str, new_description: str):
        """Copies (duplicates) an existing event, and gives it a new name.

        Parameters
        ----------
        old_name : str
            name of the existing event
        new_name : str
            name of the new event
        new_description : str
            description of the new event
        """
        # First do a get
        event = self.get_event(old_name)
        event.attrs.name = new_name
        event.attrs.description = new_description
        # Then a save
        self.save_event(event)
        # Then save all the accompanied files
        src = self.input_path / "events" / old_name
        dest = self.input_path / "events" / new_name
        for file in src.glob("*"):
            if "toml" not in file.name:
                shutil.copy(file, dest / file.name)

    # Projection methods
    def get_projection(self, name: str) -> IProjection:
        """Get the respective projection object using the name of the projection.

        Parameters
        ----------
        name : str
            name of the projection

        Returns
        -------
        IProjection
            object of one of the projection types
        """
        projection_path = self.input_path / "projections" / name / f"{name}.toml"
        projection = Projection.load_file(projection_path)
        return projection

    def save_projection(self, projection: IProjection) -> None:
        """Saves a projection object in the database.

        Parameters
        ----------
        projection : IProjection
            object of one of the projection types

        Raises
        ------
        ValueError
            Raise error if name is already in use. Names of projections should be unique.
        """
        names = self.get_projections()["name"]
        if projection.attrs.name in names:
            raise ValueError(
                f"'{projection.attrs.name}' name is already used by another projection. Choose a different name"
            )
        else:
            (self.input_path / "projections" / projection.attrs.name).mkdir()
            projection.save(
                self.input_path
                / "projections"
                / projection.attrs.name
                / f"{projection.attrs.name}.toml"
            )

    def edit_projection(self, projection: IProjection):
        """Edits an already existing projection in the database.

        Parameters
        ----------
        projection : IProjection
            object of one of the projection types (e.g., IElevate)
        """
        projection.save(
            self.input_path
            / "projections"
            / projection.attrs.name
            / f"{projection.attrs.name}.toml"
        )

    def delete_projection(self, name: str):
        """Deletes an already existing projection in the database.

        Parameters
        ----------
        name : str
            name of the projection

        Raises
        ------
        ValueError
            Raise error if projection to be deleted is already used in a scenario.
        """

        # Check if projection is a standard projection
        if self.site.attrs.standard_objects.projections:
            if name in self.site.attrs.standard_objects.projections:
                raise ValueError(
                    f"'{name}' projection cannot be deleted since it is a standard projection."
                )

        # Get all the scenarios
        scenarios = [Scenario.load_file(path) for path in self.get_scenarios()["path"]]

        # Check if projection is used in a scenario
        used_in_scenario = [
            scenario.attrs.name
            for scenario in scenarios
            if name == scenario.attrs.projection
        ]

        # If projection is used in a scenario, raise error
        if used_in_scenario:
            text = "scenario" if len(used_in_scenario) == 1 else "scenarios"
            raise ValueError(
                f"'{name}' projection cannot be deleted since it is already used in {text}: {', '.join(used_in_scenario)}"
            )
        else:
            projection_path = self.input_path / "projections" / name
            shutil.rmtree(projection_path, ignore_errors=True)

    def copy_projection(self, old_name: str, new_name: str, new_description: str):
        """Copies (duplicates) an existing projection, and gives it a new name.

        Parameters
        ----------
        old_name : str
            name of the existing projection
        new_name : str
            name of the new projection
        new_description : str
            description of the new projection
        """
        # First do a get
        projection = self.get_projection(old_name)
        projection.attrs.name = new_name
        projection.attrs.description = new_description
        # Then a save
        self.save_projection(projection)
        # Then save all the accompanied files
        src = self.input_path / "projections" / old_name
        dest = self.input_path / "projections" / new_name
        for file in src.glob("*"):
            if "toml" not in file.name:
                shutil.copy(file, dest / file.name)

    # Strategy methods
    def get_strategy(self, name: str) -> IStrategy:
        """Get the respective strategy object using the name of the strategy.

        Parameters
        ----------
        name : str
            name of the strategy

        Returns
        -------
        IStrategy
            strategy object
        """
        strategy_path = self.input_path / "strategies" / name / f"{name}.toml"
        strategy = Strategy.load_file(strategy_path)
        return strategy

    def save_strategy(self, strategy: IStrategy) -> None:
        """Saves a strategy object in the database.

        Parameters
        ----------
        measure : IStrategy
            object of strategy type

        Raises
        ------
        ValueError
            Raise error if name is already in use. Names of strategies should be unique.
        """
        names = self.get_strategies()["name"]
        if strategy.attrs.name in names:
            raise ValueError(
                f"'{strategy.attrs.name}' name is already used by another strategy. Choose a different name"
            )
        else:
            (self.input_path / "strategies" / strategy.attrs.name).mkdir()
            strategy.save(
                self.input_path
                / "strategies"
                / strategy.attrs.name
                / f"{strategy.attrs.name}.toml"
            )

    def delete_strategy(self, name: str):
        """Deletes an already existing strategy in the database.

        Parameters
        ----------
        name : str
            name of the strategy

        Raises
        ------
        ValueError
            Raise error if strategy to be deleted is already used in a scenario.
        """

        # Check if strategy is a standard strategy
        if self.site.attrs.standard_objects.strategies:
            if name in self.site.attrs.standard_objects.strategies:
                raise ValueError(
                    f"'{name}' strategy cannot be deleted since it is a standard strategy."
                )

        # Get all the scenarios
        scenarios = [Scenario.load_file(path) for path in self.get_scenarios()["path"]]

        # Check if strategy is used in a scenario
        used_in_scenario = [
            scenario.attrs.name
            for scenario in scenarios
            if name == scenario.attrs.strategy
        ]

        # If strategy is used in a scenario, raise error
        if used_in_scenario:
            text = "scenario" if len(used_in_scenario) == 1 else "scenarios"
            raise ValueError(
                f"'{name}' strategy cannot be deleted since it is already used in {text}: {', '.join(used_in_scenario)}"
            )
        else:
            strategy_path = self.input_path / "strategies" / name
            shutil.rmtree(strategy_path, ignore_errors=True)

    # scenario methods
    def get_scenario(self, name: str) -> IScenario:
        """Get the respective scenario object using the name of the scenario.

        Parameters
        ----------
        name : str
            name of the scenario

        Returns
        -------
        IScenario
            Scenario object
        """
        scenario_path = self.input_path / "scenarios" / name / f"{name}.toml"
        scenario = Scenario.load_file(scenario_path)
        scenario.init_object_model()
        return scenario

    def save_scenario(self, scenario: IScenario) -> None:
        """Saves a scenario object in the database.

        Parameters
        ----------
        measure : IScenario
            object of scenario type

        Raises
        ------
        ValueError
            Raise error if name is already in use. Names of scenarios should be unique.
        """
        names = self.get_scenarios()["name"]
        if scenario.attrs.name in names:
            raise ValueError(
                f"'{scenario.attrs.name}' name is already used by another scenario. Choose a different name"
            )
        # TODO add check to see if a scenario with the same attributes but different name already exists
        else:
            (self.input_path / "scenarios" / scenario.attrs.name).mkdir()
            scenario.save(
                self.input_path
                / "scenarios"
                / scenario.attrs.name
                / f"{scenario.attrs.name}.toml"
            )

    def edit_scenario(self, scenario: IScenario):
        """Edits an already existing scenario in the database.

        Parameters
        ----------
        scenario : IScenario
            object of one of the scenario types (e.g., IScenario)
        """
        scenario.save(
            self.input_path
            / "scenarios"
            / scenario.attrs.name
            / f"{scenario.attrs.name}.toml"
        )

    def delete_scenario(self, name: str):
        """Deletes an already existing scenario in the database.

        Parameters
        ----------
        name : str
            name of the scenario

        Raises
        ------
        ValueError
            Raise error if scenario has already model output
        """

        # Get all the benefits
        benefits = [Benefit.load_file(path) for path in self.get_benefits()["path"]]

        # Check in which benefits this scenario is used
        used_in_benefit = [
            benefit.attrs.name
            for benefit in benefits
            for scenario in self.check_benefit_scenarios(benefit)[
                "scenario created"
            ].to_list()
            if name == scenario
        ]

        # If strategy is used in a benefit, raise error
        if used_in_benefit:
            text = "benefit" if len(used_in_benefit) == 1 else "benefits"
            raise ValueError(
                f"'{name}' strategy cannot be deleted since it is already used in {text}: {', '.join(used_in_benefit)}"
            )
        else:
            scenario_path = self.input_path / "scenarios" / name
            scenario = Scenario.load_file(scenario_path / f"{name}.toml")
            scenario.init_object_model()
            if scenario.direct_impacts.hazard.has_run:
                # TODO this should be a check were if the scenario is run you get a warning?
                raise ValueError(
                    f"'{name}' scenario cannot be deleted since the scenario has been run."
                )
            else:
                shutil.rmtree(scenario_path, ignore_errors=True)

    def get_benefit(self, name: str) -> IBenefit:
        """Get the respective benefit object using the name of the benefit.

        Parameters
        ----------
        name : str
            name of the benefit

        Returns
        -------
        IBenefit
            Benefit object
        """
        benefit_path = self.input_path / "benefits" / name / f"{name}.toml"
        benefit = Benefit.load_file(benefit_path)
        return benefit

    def save_benefit(self, benefit: IBenefit) -> None:
        """Saves a benefit object in the database.

        Parameters
        ----------
        measure : IBenefit
            object of scenario type

        Raises
        ------
        ValueError
            Raise error if name is already in use. Names of benefits assessments should be unique.
        """
        names = self.get_benefits()["name"]
        if benefit.attrs.name in names:
            raise ValueError(
                f"'{benefit.attrs.name}' name is already used by another benefit. Choose a different name"
            )
        elif not all(benefit.scenarios["scenario created"] != "No"):
            raise ValueError(
                f"'{benefit.attrs.name}' name cannot be created before all necessary scenarios are created."
            )
        else:
            (self.input_path / "benefits" / benefit.attrs.name).mkdir()
            benefit.save(
                self.input_path
                / "benefits"
                / benefit.attrs.name
                / f"{benefit.attrs.name}.toml"
            )

    def edit_benefit(self, benefit: IBenefit):
        """Edits an already existing benefit in the database.

        Parameters
        ----------
        benefit : IBenefit
            object of one of the benefit types (e.g., IBenefit)
        """
        benefit.save(
            self.input_path
            / "benefits"
            / benefit.attrs.name
            / f"{benefit.attrs.name}.toml"
        )

        # Delete output if edited
        output_path = (
            self.input_path.parent / "output" / "benefits" / benefit.attrs.name
        )

        if output_path.exists():
            shutil.rmtree(output_path, ignore_errors=True)

    def delete_benefit(self, name: str) -> None:
        """Deletes an already existing benefit in the database.

        Parameters
        ----------
        name : str
            name of the benefit

        Raises
        ------
        ValueError
            Raise error if benefit has already model output
        """
        benefit_path = self.input_path / "benefits" / name
        benefit = Benefit.load_file(benefit_path / f"{name}.toml")
        shutil.rmtree(benefit_path, ignore_errors=True)
        # Delete output if edited
        output_path = (
            self.input_path.parent / "output" / "benefits" / benefit.attrs.name
        )

        if output_path.exists():
            shutil.rmtree(output_path, ignore_errors=True)

    def check_benefit_scenarios(self, benefit: IBenefit) -> pd.DataFrame:
        """Returns a dataframe with the scenarios needed for this benefit assessment run

        Parameters
        ----------
        benefit : IBenefit
        """
        return benefit.check_scenarios()

    def create_benefit_scenarios(self, benefit: IBenefit) -> None:
        """Create any scenarios that are needed for the (cost-)benefit assessment and are not there already

        Parameters
        ----------
        benefit : IBenefit
        """
        # If the check has not been run yet, do it now
        if not hasattr(benefit, "scenarios"):
            benefit.check_scenarios()

        # Iterate through the scenarios needed and create them if not existing
        for index, row in benefit.scenarios.iterrows():
            if row["scenario created"] == "No":
                scenario_dict = {}
                scenario_dict["event"] = row["event"]
                scenario_dict["projection"] = row["projection"]
                scenario_dict["strategy"] = row["strategy"]
                scenario_dict["name"] = "_".join(
                    [row["projection"], row["event"], row["strategy"]]
                )

                scenario_obj = Scenario.load_dict(scenario_dict, self.input_path)

                self.save_scenario(scenario_obj)

        # Update the scenarios check
        benefit.check_scenarios()

    def run_benefit(self, benefit_name: Union[str, list[str]]) -> None:
        """Runs a (cost-)benefit analysis.

        Parameters
        ----------
        benefit_name : Union[str, list[str]]
            name(s) of the benefits to run.
        """
        if not isinstance(benefit_name, list):
            benefit_name = [benefit_name]
        for name in benefit_name:
            benefit = self.get_benefit(name)
            benefit.run_cost_benefit()

    def update(self) -> None:
        self.projections = self.get_projections()
        self.events = self.get_events()
        self.measures = self.get_measures()
        self.strategies = self.get_strategies()
        self.scenarios = self.get_scenarios()
        self.benefits = self.get_benefits()

    def get_projections(self) -> dict[str, Any]:
        """Returns a dictionary with info on the projections that currently
        exist in the database.

        Returns
        -------
        dict[str, Any]
            Includes 'name', 'description', 'path' and 'last_modification_date' info
        """
        projections = self.get_object_list(object_type="projections")
        objects = [Projection.load_file(path) for path in projections["path"]]
        projections["name"] = [obj.attrs.name for obj in objects]
        projections["description"] = [obj.attrs.description for obj in objects]
        return projections

    def get_events(self) -> dict[str, Any]:
        """Returns a dictionary with info on the events that currently
        exist in the database.

        Returns
        -------
        dict[str, Any]
            Includes 'name', 'description', 'path' and 'last_modification_date' info
        """
        events = self.get_object_list(object_type="events")
        objects = [Hazard.get_event_object(path) for path in events["path"]]
        events["name"] = [obj.attrs.name for obj in objects]
        events["description"] = [obj.attrs.description for obj in objects]
        return events

    def get_measures(self) -> dict[str, Any]:
        """Returns a dictionary with info on the measures that currently
        exist in the database.

        Returns
        -------
        dict[str, Any]
            Includes 'name', 'description', 'path' and 'last_modification_date' info
        """
        measures = self.get_object_list(object_type="measures")
        objects = [MeasureFactory.get_measure_object(path) for path in measures["path"]]
        measures["name"] = [obj.attrs.name for obj in objects]
        measures["description"] = [obj.attrs.description for obj in objects]

        geometries = []
        for path, obj in zip(measures["path"], objects):
            # If polygon is used read the polygon file
            if obj.attrs.polygon_file:
                geometries.append(
                    gpd.read_file(path.parent.joinpath(obj.attrs.polygon_file))
                )
            # If aggregation area is used read the polygon from the aggregation area name
            elif obj.attrs.aggregation_area_name:
                gdf = self.aggr_areas[obj.attrs.aggregation_area_type]
                geometries.append(
                    gdf.loc[gdf["name"] == obj.attrs.aggregation_area_name, :]
                )
            # Else assign a None value
            else:
                geometries.append(None)

        measures["geometry"] = geometries
        return measures

    def get_strategies(self) -> dict[str, Any]:
        """Returns a dictionary with info on the strategies that currently
        exist in the database.

        Returns
        -------
        dict[str, Any]
            Includes 'name', 'description', 'path' and 'last_modification_date' info
        """
        strategies = self.get_object_list(object_type="strategies")
        objects = [Strategy.load_file(path) for path in strategies["path"]]
        strategies["name"] = [obj.attrs.name for obj in objects]
        strategies["description"] = [obj.attrs.description for obj in objects]
        return strategies

    def get_scenarios(self) -> dict[str, Any]:
        """Returns a dictionary with info on the events that currently
        exist in the database.

        Returns
        -------
        dict[str, Any]
            Includes 'name', 'description', 'path' and 'last_modification_date' info
        """
        scenarios = self.get_object_list(object_type="scenarios")
        objects = [Scenario.load_file(path) for path in scenarios["path"]]
        scenarios["name"] = [obj.attrs.name for obj in objects]
        scenarios["description"] = [obj.attrs.description for obj in objects]
        scenarios["Projection"] = [obj.attrs.projection for obj in objects]
        scenarios["Event"] = [obj.attrs.event for obj in objects]
        scenarios["Strategy"] = [obj.attrs.strategy for obj in objects]
        scenarios["finished"] = [
            obj.init_object_model().direct_impacts.has_run for obj in objects
        ]

        return scenarios

    def get_benefits(self) -> dict[str, Any]:
        """Returns a dictionary with info on the (cost-)benefit assessments that currently
        exist in the database.

        Returns
        -------
        dict[str, Any]
            Includes 'name', 'path' and 'last_modification_date' info
        """
        benefits = self.get_object_list(object_type="benefits")
        objects = [Benefit.load_file(path) for path in benefits["path"]]
        benefits["name"] = [obj.attrs.name for obj in objects]

        return benefits

    def get_outputs(self) -> dict[str, Any]:
        all_scenarios = pd.DataFrame(self.get_scenarios())
        if len(all_scenarios) > 0:
            df = all_scenarios[all_scenarios["finished"]]
        else:
            df = all_scenarios
        finished = df.drop(columns="finished").reset_index(drop=True)
        return finished.to_dict()

    def get_topobathy_path(self) -> str:
        path = self.input_path.parent.joinpath("static", "dem", "tiles", "topobathy")
        return str(path)

    def get_index_path(self) -> str:
        path = self.input_path.parent.joinpath("static", "dem", "tiles", "indices")
        return str(path)

    def get_max_water_level(self, scenario_name: str):
        """returns an array with the maximum water levels of the SFINCS simulation

        Parameters
        ----------
        scenario_name : str
            name of scenario

        Returns
        -------
        _type_
            _description_
        """
        # raise NotImplementedError
        model_path = self.input_path.parent.joinpath(
            "output", "simulations", scenario_name, "overland"
        )
        mod = SfincsModel(model_path, mode="r")

        zsmax = mod.results["zsmax"][0, :, :].to_numpy()

        return zsmax

    def get_fiat_results(self, scenario_name: str):
        csv_path = self.input_path.parent.joinpath(
            "output",
            "results",
            scenario_name,
            f"{scenario_name}_results.csv",
        )
        csv_path2 = self.input_path.parent.joinpath(
            "output",
            "results",
            scenario_name,
            f"{scenario_name}_results_filt.csv",
        )
        if not csv_path2.exists():
            df = pd.read_csv(csv_path)
            df = df[df["Primary Object Type"] != "road"]
            df = df[df["Inundation Depth Event Structure"] > 0]
            df = df[~df["Aggregation Label: Subdivision"].isna()]
            df.to_csv(csv_path2)
        df = pd.read_csv(csv_path2)
        gdf = gpd.GeoDataFrame(df, geometry=gpd.points_from_xy(df.X, df.Y))
        gdf = gdf[["Total Damage Event", "geometry"]]
        gdf["Total Damage Event"] = np.round(gdf["Total Damage Event"], 0)
        gdf.crs = 4326
        return gdf

    def get_fiat_footprints(self, scenario_name: str) -> GeoDataFrame:
        out_path = self.input_path.parent.joinpath("output", "results", scenario_name)
        footprints = out_path / "building_footprints.gpkg"
        gdf = gpd.read_file(footprints, engine="pyogrio")
        gdf = gdf.to_crs(4326)
        return gdf

    def get_aggregation(self, scenario_name: str) -> dict[GeoDataFrame]:
        """Gets a dictionary with the aggregated damages as geodataframes

        Parameters
        ----------
        scenario_name : str
            name of the scenario

        Returns
        -------
        _type_
            _description_
        """
        out_path = self.input_path.parent.joinpath("output", "results", scenario_name)
        gdfs = {}
        for aggr_area in out_path.glob("aggregated_damages_*.gpkg"):
            label = aggr_area.stem.split("aggregated_damages_")[-1]
            gdfs[label] = gpd.read_file(aggr_area, engine="pyogrio")
            gdfs[label] = gdfs[label].to_crs(4326)
        return gdfs

    def get_object_list(self, object_type: str) -> dict[str, Any]:
        """Given an object type (e.g., measures) get a dictionary with all the toml paths
        and last modification dates that exist in the database.

        Parameters
        ----------
        object_type : str
            Can be 'projections', 'events', 'measures', 'strategies' or 'scenarios'

        Returns
        -------
        dict[str, Any]
            Includes 'path' and 'last_modification_date' info
        """
        paths = [
            path / f"{path.name}.toml"
            for path in list((self.input_path / object_type).iterdir())
        ]
        last_modification_date = [
            datetime.fromtimestamp(file.stat().st_mtime) for file in paths
        ]

        objects = {
            "path": paths,
            "last_modification_date": last_modification_date,
        }

        return objects

    def has_run_hazard(self, scenario_name: str) -> None:
        """Check if there is already a simulation that has the exact same hazard component.
        If yes that is copied to avoid running the hazard model twice.

        Parameters
        ----------
        scenario_name : str
            name of the scenario to check if needs to be rerun for hazard
        """
        scenario = self.get_scenario(scenario_name)

        simulations = list(
            self.input_path.parent.joinpath("output", "simulations").glob("*")
        )

        scns_simulated = [self.get_scenario(sim.name) for sim in simulations]

        for scn in scns_simulated:
            if scn.direct_impacts.hazard == scenario.direct_impacts.hazard:
                path_0 = self.input_path.parent.joinpath(
                    "output", "simulations", scn.attrs.name
                )
                path_new = self.input_path.parent.joinpath(
                    "output", "simulations", scenario.attrs.name
                )
                if (
                    scn.direct_impacts.hazard.sfincs_has_run_check()
                ):  # only copy results if the hazard model has actually finished
                    shutil.copytree(path_0, path_new, dirs_exist_ok=True)
                    print(
                        f"Hazard simulation is used from the '{scn.attrs.name}' scenario"
                    )

    def run_scenario(self, scenario_name: Union[str, list[str]]) -> None:
        """Runs a scenario hazard and impacts.

        Parameters
        ----------
        scenario_name : Union[str, list[str]]
            name(s) of the scenarios to run.
        """
        if not isinstance(scenario_name, list):
            scenario_name = [scenario_name]
        for scn in scenario_name:
            self.has_run_hazard(scn)
            scenario = self.get_scenario(scn)
            scenario.run()<|MERGE_RESOLUTION|>--- conflicted
+++ resolved
@@ -391,17 +391,6 @@
     ) -> (
         str
     ):  # I think we need a separate function for the different timeseries when we also want to plot multiple rivers
-<<<<<<< HEAD
-        # if event["river"][active_river]["source"] == "timeseries":
-        #     df = input_river_df
-        #     if self.site.attrs.river[active_river].description:
-        #         river_descriptions = [self.site.attrs.river[active_river].description]
-        #     else:
-        #         river_descriptions = [self.site.attrs.river[active_river].name]
-        # elif (
-        #     event["river"][active_river]["source"] == "shape"
-        #     or event["river"][active_river]["source"] == "constant"
-        # ):
         temp_event = EventFactory.get_event(event["template"]).load_dict(event)
         event_dir = self.input_path.joinpath("events", temp_event.attrs.name)
         temp_event.add_dis_ts(event_dir, self.site.attrs.river, input_river_df)
@@ -429,26 +418,6 @@
                     y=df[col],
                     name=river_descriptions[ii],
                     mode="lines",
-=======
-        if (
-            event["river"]["source"] == "shape"
-            or event["river"]["source"] == "timeseries"
-        ):
-            # TODO: Add functionality for multiple rivers
-            if event["river"]["source"] == "timeseries":
-                df = input_river_df
-            elif event["river"]["source"] == "shape":
-                temp_event = EventFactory.get_event(event["template"]).load_dict(event)
-                temp_event.add_dis_ts()
-                df = temp_event.dis_ts
-
-            # set timing relative to T0 if event is synthetic
-            if event["template"] == "Synthetic":
-                df.index = np.arange(
-                    -temp_event.attrs.time.duration_before_t0,
-                    temp_event.attrs.time.duration_after_t0 + 1 / 3600,
-                    1 / 6,
->>>>>>> 536afda6
                 )
             )
 
@@ -526,78 +495,6 @@
                 yaxis_title_font={"size": 10, "color": "black", "family": "Arial"},
                 xaxis_title_font={"size": 10, "color": "black", "family": "Arial"},
                 xaxis_title={"text": "Time"},
-<<<<<<< HEAD
-                showlegend=False,
-=======
-                yaxis_title={
-                    "text": f"River discharge [{self.site.attrs.gui.default_discharge_units}]"
-                },
->>>>>>> 536afda6
-                # paper_bgcolor="#3A3A3A",
-                # plot_bgcolor="#131313",
-            )
-
-            # write html to results folder
-            output_loc = self.input_path.parent.joinpath("temp", "timeseries.html")
-            output_loc.parent.mkdir(parents=True, exist_ok=True)
-            fig.write_html(output_loc)
-            return str(output_loc)
-
-        else:
-            NotImplementedError(
-                "Plotting only available for timeseries and shape type wind."
-            )
-            return str("")
-
-    def plot_wind(
-        self, event: IEvent, input_wind_df: pd.DataFrame = None
-    ) -> (
-        str
-    ):  # I think we need a separate function for the different timeseries when we also want to plot multiple rivers
-        if event["wind"]["source"] == "timeseries":
-            df = input_wind_df
-
-            # Plot actual thing
-            # Create figure with secondary y-axis
-            import plotly.graph_objects as go
-            from plotly.subplots import make_subplots
-
-            fig = make_subplots(specs=[[{"secondary_y": True}]])
-
-            # Add traces
-            fig.add_trace(
-                go.Scatter(
-                    x=df.index,
-                    y=df[1],
-                    name="Wind speed",
-                    mode="lines",
-                ),
-                secondary_y=False,
-            )
-
-            fig.add_trace(
-                go.Scatter(x=df.index, y=df[2], name="Wind direction", mode="markers"),
-                secondary_y=True,
-            )
-
-            # fig.update_traces(marker={"line": {"color": "#000000", "width": 2}})
-            # Set y-axes titles
-            fig.update_yaxes(
-                title_text=f"Wind speed [{self.site.attrs.gui.default_velocity_units}]",
-                secondary_y=False,
-            )
-            fig.update_yaxes(title_text="Wind direction [deg N]", secondary_y=True)
-            fig.update_layout(
-                autosize=False,
-                height=100 * 2,
-                width=280 * 2,
-                margin={"r": 0, "l": 0, "b": 0, "t": 0},
-                font={"size": 10, "color": "black", "family": "Arial"},
-                title_font={"size": 10, "color": "black", "family": "Arial"},
-                legend=None,
-                yaxis_title_font={"size": 10, "color": "black", "family": "Arial"},
-                xaxis_title_font={"size": 10, "color": "black", "family": "Arial"},
-                xaxis_title={"text": "Time"},
                 showlegend=False,
                 # paper_bgcolor="#3A3A3A",
                 # plot_bgcolor="#131313",
