--- conflicted
+++ resolved
@@ -42,9 +42,6 @@
 
 
 def create_strategy(attrs: dict[str, Any]) -> IStrategy:
-<<<<<<< HEAD
-    return Strategy.load_dict(attrs)
-=======
     """Create a new strategy object.
 
     Parameters
@@ -63,8 +60,7 @@
         If the strategy with the given name does not exist.
         If attrs does not adhere to the StrategyModel schema.
     """
-    return Strategy.load_dict(attrs, Database().input_path)
->>>>>>> 85770754
+    return Strategy.load_dict(attrs)
 
 
 def save_strategy(strategy: IStrategy) -> None:
