--- conflicted
+++ resolved
@@ -1,12 +1,8 @@
 from typing import Any
 
 from flood_adapt.object_model.interface.database import IDatabase
-<<<<<<< HEAD
-from flood_adapt.object_model.interface.scenarios import IScenario
-=======
 from flood_adapt.object_model.interface.strategies import IStrategy
 from flood_adapt.object_model.strategy import Strategy
->>>>>>> f71bd4e3
 
 
 def get_strategies(database: IDatabase) -> dict[str, Any]:
@@ -14,14 +10,6 @@
     return database.get_strategies()
 
 
-<<<<<<< HEAD
-def get_scenario(name: str, database: IDatabase) -> IScenario:
-    return database.get_scenario(name)
-
-
-def delete_scenario(name: str, database: IDatabase) -> None:
-    database.delete_scenario(name)
-=======
 def get_strategy(name: str, database: IDatabase) -> IStrategy:
     return database.get_strategy(name)
 
@@ -35,5 +23,4 @@
 
 
 def delete_strategy(name: str, database: IDatabase) -> None:
-    database.delete_strategy(name)
->>>>>>> f71bd4e3
+    database.delete_strategy(name)