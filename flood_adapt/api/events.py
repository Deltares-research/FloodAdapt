# Event tab

from typing import Any

from flood_adapt.dbs_controller import IDatabase
<<<<<<< HEAD
from flood_adapt.object_model.hazard.event.historical_nearshore import (
    HistoricalNearshore,
)
from flood_adapt.object_model.interface.events import IHistoricalNearshore
=======
from flood_adapt.object_model.hazard.event.synthetic import Synthetic
from flood_adapt.object_model.interface.events import IEvent, ISynthetic
>>>>>>> e3e0cd0c


def get_events(database: IDatabase) -> dict[str, Any]:
    # use PyQt table / sorting and filtering either with PyQt table or in the API
    return database.get_events()


<<<<<<< HEAD
def create_historical_nearshore_event(
    attrs: dict[str, Any], database: IDatabase
) -> IHistoricalNearshore:
    return HistoricalNearshore.load_dict(attrs)
=======
def get_event(name: str, database: IDatabase) -> IEvent:
    return database.get_event(name)


def create_synthetic_event(attrs: dict[str, Any], database: IDatabase) -> ISynthetic:
    return Synthetic.load_dict(attrs)


def save_event(event: IEvent, database: IDatabase) -> None:
    database.save_event(event)


def edit_event(event: IEvent, database: IDatabase) -> None:
    database.edit_event(event)


def delete_event(name: str, database: IDatabase) -> None:
    database.delete_event(name)


def copy_event(
    old_name: str, database: IDatabase, new_name: str, new_long_name: str
) -> None:
    database.copy_event(old_name, new_name, new_long_name)
>>>>>>> e3e0cd0c


# def get_event(name: str) -> dict():  # get attributes
#     pass


# # on click add event
# def create_new_event(template: str) -> dict():  # get attributes
#     pass


# def set_event(event: dict):  # set attributes
#     pass


# # in event pop-up window on click OK
# def save_event(name: str):
#     pass


# # on click hurricane:
# def get_hurricane_tracks():
#     pass


# # on click historical from nearshore:
# def create_historical_nearshore_event() -> (
#     dict()
# ):  # gives back empty  object to populate pop-up window, different options for discharge are in the class #TODO: ask Julian
#     pass


# # on click plot water level boundary
# def get_waterlevel_timeseries(event: dict) -> dict():
#     pass


# # on click plot rainfall
# def get_rainfall_timeseries(event: dict):
#     pass


# # on click delete event
# def check_delete_event() -> (
#     bool
# ):  # , str: # str contains full error message, empty if False
#     pass


# # on click copy event
# def copy_event(name_orig: str, name_copy: str):
#     pass<|MERGE_RESOLUTION|>--- conflicted
+++ resolved
@@ -3,15 +3,15 @@
 from typing import Any
 
 from flood_adapt.dbs_controller import IDatabase
-<<<<<<< HEAD
 from flood_adapt.object_model.hazard.event.historical_nearshore import (
     HistoricalNearshore,
 )
-from flood_adapt.object_model.interface.events import IHistoricalNearshore
-=======
 from flood_adapt.object_model.hazard.event.synthetic import Synthetic
-from flood_adapt.object_model.interface.events import IEvent, ISynthetic
->>>>>>> e3e0cd0c
+from flood_adapt.object_model.interface.events import (
+    IEvent,
+    IHistoricalNearshore,
+    ISynthetic,
+)
 
 
 def get_events(database: IDatabase) -> dict[str, Any]:
@@ -19,18 +19,18 @@
     return database.get_events()
 
 
-<<<<<<< HEAD
-def create_historical_nearshore_event(
-    attrs: dict[str, Any], database: IDatabase
-) -> IHistoricalNearshore:
-    return HistoricalNearshore.load_dict(attrs)
-=======
 def get_event(name: str, database: IDatabase) -> IEvent:
     return database.get_event(name)
 
 
 def create_synthetic_event(attrs: dict[str, Any], database: IDatabase) -> ISynthetic:
     return Synthetic.load_dict(attrs)
+
+
+def create_historical_nearshore_event(
+    attrs: dict[str, Any], database: IDatabase
+) -> IHistoricalNearshore:
+    return HistoricalNearshore.load_dict(attrs)
 
 
 def save_event(event: IEvent, database: IDatabase) -> None:
@@ -49,7 +49,6 @@
     old_name: str, database: IDatabase, new_name: str, new_long_name: str
 ) -> None:
     database.copy_event(old_name, new_name, new_long_name)
->>>>>>> e3e0cd0c
 
 
 # def get_event(name: str) -> dict():  # get attributes
