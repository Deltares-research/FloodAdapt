# Event tab

from typing import Any

from flood_adapt.dbs_controller import IDatabase
from flood_adapt.object_model.hazard.event.synthetic import Synthetic
from flood_adapt.object_model.interface.events import IEvent, ISynthetic


def get_events(database: IDatabase) -> dict[str, Any]:
    # use PyQt table / sorting and filtering either with PyQt table or in the API
    return database.get_events()


def get_event(name: str, database: IDatabase) -> IEvent:
    return database.get_event(name)


<<<<<<< HEAD
def create_synthetic_event(attrs: dict[str, Any], database: IDatabase) -> ISynthetic:
=======
def create_synthetic_event(attrs: dict[str, Any]) -> ISynthetic:
>>>>>>> 1e11a816
    return Synthetic.load_dict(attrs)


def save_event(event: IEvent, database: IDatabase) -> None:
    database.save_event(event)


def edit_event(event: IEvent, database: IDatabase) -> None:
    database.edit_event(event)


def delete_event(name: str, database: IDatabase) -> None:
    database.delete_event(name)


def copy_event(
    old_name: str, database: IDatabase, new_name: str, new_long_name: str
) -> None:
    database.copy_event(old_name, new_name, new_long_name)


# def get_event(name: str) -> dict():  # get attributes
#     pass


# # on click add event
# def create_new_event(template: str) -> dict():  # get attributes
#     pass


# def set_event(event: dict):  # set attributes
#     pass


# # in event pop-up window on click OK
# def save_event(name: str):
#     pass


# # on click hurricane:
# def get_hurricane_tracks():
#     pass


# # on click historical from nearshore:
# def create_historical_nearshore_event() -> (
#     dict()
# ):  # gives back empty  object to populate pop-up window, different options for discharge are in the class #TODO: ask Julian
#     pass


# # on click plot water level boundary
# def get_waterlevel_timeseries(event: dict) -> dict():
#     pass


# # on click plot rainfall
# def get_rainfall_timeseries(event: dict):
#     pass


# # on click delete event
# def check_delete_event() -> (
#     bool
# ):  # , str: # str contains full error message, empty if False
#     pass


# # on click copy event
# def copy_event(name_orig: str, name_copy: str):
#     pass<|MERGE_RESOLUTION|>--- conflicted
+++ resolved
@@ -16,11 +16,7 @@
     return database.get_event(name)
 
 
-<<<<<<< HEAD
-def create_synthetic_event(attrs: dict[str, Any], database: IDatabase) -> ISynthetic:
-=======
 def create_synthetic_event(attrs: dict[str, Any]) -> ISynthetic:
->>>>>>> 1e11a816
     return Synthetic.load_dict(attrs)
 
 
