--- conflicted
+++ resolved
@@ -136,17 +136,16 @@
     return database.plot_wl(event, input_wl_df)
 
 
-<<<<<<< HEAD
 def plot_river(event: IEvent, database: IDatabase) -> str:
     return database.plot_river(event)
 
 
 def plot_rainfall(event: IEvent, database: IDatabase) -> str:
     return database.plot_rainfall(event)
-=======
+
+
 def save_cyclone_track(event: IEvent, track: TropicalCyclone, database: IDatabase):
     database.write_cyc(event, track)
->>>>>>> 506d46c1
 
 
 # def get_event(name: str) -> dict():  # get attributes
