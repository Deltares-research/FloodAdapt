--- conflicted
+++ resolved
@@ -31,16 +31,12 @@
     return database.get_event(name)
 
 
-<<<<<<< HEAD
-def create_synthetic_event(attrs: dict[str, Any], database: IDatabase) -> ISynthetic:
-=======
 def get_event_mode(name: str, database: IDatabase) -> str:
     filename = database.input_path / "events" / f"{name}" / f"{name}.toml"
     return Event.get_mode(filename)
 
 
 def create_synthetic_event(attrs: dict[str, Any]) -> ISynthetic:
->>>>>>> 1e97e797
     return Synthetic.load_dict(attrs)
 
 
