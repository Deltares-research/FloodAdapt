--- conflicted
+++ resolved
@@ -38,16 +38,15 @@
     return HistoricalNearshore.load_dict(attrs)
 
 
-<<<<<<< HEAD
 def create_historical_offshore_event(attrs: dict[str, Any]) -> IHistoricalOffshore:
     return HistoricalOffshore.load_dict(attrs)
-=======
+
+
 def create_historical_hurricane_event(attrs: dict[str, Any]) -> IHistoricalNearshore:
     # return HistoricalHurricane.load_dict(attrs)
     raise NotImplementedError(
         "HurricaneNearshore is not yet implemented in the backend missing"
     )
->>>>>>> 61c75dfc
 
 
 def save_event_toml(event: IEvent, database: IDatabase) -> None:
