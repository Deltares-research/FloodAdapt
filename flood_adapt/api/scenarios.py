from typing import Any, Union

import flood_adapt.dbs_classes.database as db
from flood_adapt.object_model.interface.scenarios import IScenario
from flood_adapt.object_model.scenario import Scenario


def get_scenarios() -> dict[str, Any]:
    # sorting and filtering either with PyQt table or in the API
    return db.Database().scenarios.list_objects()


def get_scenario(name: str) -> IScenario:
    return db.Database().scenarios.get(name)


def create_scenario(attrs: dict[str, Any]) -> IScenario:
    return Scenario.load_dict(attrs, db.Database().input_path)


<<<<<<< HEAD
def save_scenario(scenario: IScenario) -> (bool, str):
    """Save the scenario to the db.Database().
=======
def save_scenario(scenario: IScenario) -> tuple[bool, str]:
    """Save the scenario to the Database().
>>>>>>> 369e4cba

    Parameters
    ----------
    scenario : IScenario
        The scenario to save.
    database : IDatabase
        The database to save the scenario to.

    Returns
    -------
    bool
        Whether the scenario was saved successfully.
    str
        The error message if the scenario was not saved successfully.
    """
    try:
        db.Database().scenarios.save(scenario)
        return True, ""
    except Exception as e:
        return False, str(e)


def edit_scenario(scenario: IScenario) -> None:
    db.Database().scenarios.edit(scenario)


def delete_scenario(name: str) -> None:
    db.Database().scenarios.delete(name)


def run_scenario(name: Union[str, list[str]]) -> None:
    db.Database().run_scenario(name)<|MERGE_RESOLUTION|>--- conflicted
+++ resolved
@@ -18,13 +18,8 @@
     return Scenario.load_dict(attrs, db.Database().input_path)
 
 
-<<<<<<< HEAD
-def save_scenario(scenario: IScenario) -> (bool, str):
-    """Save the scenario to the db.Database().
-=======
 def save_scenario(scenario: IScenario) -> tuple[bool, str]:
     """Save the scenario to the Database().
->>>>>>> 369e4cba
 
     Parameters
     ----------
