--- conflicted
+++ resolved
@@ -44,9 +44,6 @@
 
 
 def create_benefit(attrs: dict[str, Any]) -> IBenefit:
-<<<<<<< HEAD
-    return Benefit.load_dict(attrs)
-=======
     """Create a new benefit object.
 
     Parameters
@@ -54,8 +51,7 @@
     attrs : dict[str, Any]
         The attributes of the benefit object to create. Should adhere to the BenefitModel schema.
     """
-    return Benefit.load_dict(attrs, Database().input_path)
->>>>>>> 85770754
+    return Benefit.load_dict(attrs)
 
 
 def save_benefit(benefit: IBenefit) -> None:
