--- conflicted
+++ resolved
@@ -63,15 +63,8 @@
 
     database_path = Path(database.input_path).parent
     config_path = database_path.joinpath("static", "templates", "infographics")
-<<<<<<< HEAD
     output_path = database_path.joinpath("output", "Scenarios", impact.name)
     metrics_outputs_path = database_path.joinpath("output", "Scenarios", impact.name, f"Infometrics_{impact.name}.csv")
-=======
-    output_path = database_path.joinpath("output", "infographics")
-    metrics_outputs_path = database_path.joinpath(
-        "output", "infometrics", f"{impact.name}_metrics.csv"
-    )
->>>>>>> 784d7c11
 
     infographic_path = InforgraphicFactory.create_infographic_file_writer(
         infographic_mode=impact.hazard.event_mode,
