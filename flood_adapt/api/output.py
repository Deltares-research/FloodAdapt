from pathlib import Path
from typing import Any

import geopandas as gpd
import numpy as np
import pandas as pd
from fiat_toolbox.infographics.infographics_factory import InforgraphicFactory
from fiat_toolbox.metrics_writer.fiat_read_metrics_file import MetricsFileReader

from flood_adapt.dbs_controller import Database


def get_outputs() -> dict[str, Any]:
    # sorting and filtering either with PyQt table or in the API
    return Database().get_outputs()


def get_topobathy_path() -> str:
    return Database().get_topobathy_path()


def get_index_path() -> str:
    return Database().get_index_path()


def get_depth_conversion() -> float:
    return Database().get_depth_conversion()


def get_max_water_level(name: str, rp: int = None) -> np.array:
    return Database().get_max_water_level(name, rp)


<<<<<<< HEAD
def get_impact_building_footprints(name: str, database: IDatabase) -> gpd.GeoDataFrame:
    return database.get_impact_building_footprints(name)
=======
def get_fiat_footprints(name: str) -> gpd.GeoDataFrame:
    return Database().get_fiat_footprints(name)
>>>>>>> e22938fd


def get_aggregation(name: str) -> dict[gpd.GeoDataFrame]:
    return Database().get_aggregation(name)


def get_roads(name: str) -> gpd.GeoDataFrame:
    return Database().get_roads(name)


def get_obs_point_timeseries(name: str) -> gpd.GeoDataFrame:
    """Return the HTML strings of the water level timeseries for the given scenario.

    Parameters
    ----------
    name : str
        The name of the scenario.
    database : IDatabase
        The database object.

    Returns
    -------
    str
        The HTML strings of the water level timeseries
    """
    # Get the direct_impacts objects from the scenario
    hazard = Database().scenarios.get(name).direct_impacts.hazard

    # Check if the scenario has run
    if not hazard.has_run_check():
        raise ValueError(
            f"Scenario {name} has not been run. Please run the scenario first."
        )

    output_path = Path(Database().output_path).joinpath("Scenarios", hazard.name)
    gdf = Database().get_obs_points()
    gdf["html"] = [
        str(output_path.joinpath("Flooding", f"{station}_timeseries.html"))
        for station in gdf.name
    ]

    return gdf


def get_infographic(name: str) -> str:
    """Return the HTML string of the infographic for the given scenario.

    Parameters
    ----------
    name : str
        The name of the scenario.
    database : IDatabase
        The database object.

    Returns
    -------
    str
        The HTML string of the infographic.
    """
    # Get the direct_impacts objects from the scenario
    impact = Database().scenarios.get(name).direct_impacts

    # Check if the scenario has run
    if not impact.has_run_check():
        raise ValueError(
            f"Scenario {name} has not been run. Please run the scenario first."
        )

    database_path = Path(Database().input_path).parent
    config_path = database_path.joinpath("static", "templates", "infographics")
    output_path = database_path.joinpath("output", "Scenarios", impact.name)
    metrics_outputs_path = database_path.joinpath(
        "output", "Scenarios", impact.name, f"Infometrics_{impact.name}.csv"
    )

    infographic_path = InforgraphicFactory.create_infographic_file_writer(
        infographic_mode=impact.hazard.event_mode,
        scenario_name=impact.name,
        metrics_full_path=metrics_outputs_path,
        config_base_path=config_path,
        output_base_path=output_path,
    ).get_infographics_html()

    return infographic_path


def get_infometrics(name: str) -> pd.DataFrame:
    """Return the metrics for the given scenario.

    Parameters
    ----------
    name : str
        The name of the scenario.
    database : IDatabase
        The database object.

    Returns
    -------
    pd.DataFrame

    Raises
    ------
    FileNotFoundError
        If the metrics file does not exist.
    """
    # Create the infographic path
    metrics_path = Path(Database().input_path).parent.joinpath(
        "output",
        "Scenarios",
        name,
        f"Infometrics_{name}.csv",
    )

    # Check if the file exists
    if not metrics_path.exists():
        raise FileNotFoundError(
            f"The metrics file for scenario {name}({str(metrics_path)}) does not exist."
        )

    # Read the metrics file
    return MetricsFileReader(str(metrics_path)).read_metrics_from_file(
        include_long_names=True,
        include_description=True,
        include_metrics_table_selection=True,
    )<|MERGE_RESOLUTION|>--- conflicted
+++ resolved
@@ -31,13 +31,8 @@
     return Database().get_max_water_level(name, rp)
 
 
-<<<<<<< HEAD
-def get_impact_building_footprints(name: str, database: IDatabase) -> gpd.GeoDataFrame:
-    return database.get_impact_building_footprints(name)
-=======
-def get_fiat_footprints(name: str) -> gpd.GeoDataFrame:
-    return Database().get_fiat_footprints(name)
->>>>>>> e22938fd
+def get_impact_building_footprints(name: str) -> gpd.GeoDataFrame:
+    return Database().get_impact_building_footprints(name)
 
 
 def get_aggregation(name: str) -> dict[gpd.GeoDataFrame]:
