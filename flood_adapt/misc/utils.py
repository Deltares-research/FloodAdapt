import os
import shutil
from contextlib import contextmanager
from pathlib import Path
from typing import Union
<<<<<<< HEAD

from pydantic import BeforeValidator

from flood_adapt.misc.path_builder import (
    ObjectDir,
    db_path,
)
=======
>>>>>>> 011dd47f

from pydantic import BeforeValidator

from flood_adapt.misc.path_builder import (
    ObjectDir,
    db_path,
)


@contextmanager
def cd(newdir: Path):
    prevdir = Path().cwd()
    os.chdir(newdir)
    try:
        yield
    finally:
        os.chdir(prevdir)


def write_finished_file(path: Path):
    if not path.exists():
        path.mkdir(parents=True)
    with open(Path(path) / "finished.txt", "w") as f:
        f.write("run finished")


def finished_file_exists(path: Path):
    return (Path(path) / "finished.txt").exists()


def resolve_filepath(
    object_dir: ObjectDir, obj_name: str, path: Path | str | os.PathLike
) -> Path:
    """
    Determine whether a given path is an external file or a file in the database.

    Users can set the path to a file in the database directly, meaning it will be an absolute path.
    Users can also read the path from loading a toml file, meaning it will be a filename relative to the toml file.

    Parameters
    ----------
    object_dir : ObjectDir
        The directory name of the object in the database.
    obj_name : str
        The name of the object.
    path : Union[Path, str, os.PathLike]
        The path to the file, which can be an absolute path or a relative path.

    Returns
    -------
    Path
        The resolved path to the file.

    Raises
    ------
    FileNotFoundError
        If the file does not exist in either the provided path or the database path.
    """
    _path = Path(path)
    if str(_path) == _path.name:
        # this is a filename, so it is in the database
        src_path = db_path(object_dir=object_dir, obj_name=obj_name) / path
    else:
        # this is a path, so it is an external file
        src_path = Path(path)
    return src_path


<<<<<<< HEAD
    try:
        env.update(update)
        [env.pop(k, None) for k in remove]
        yield
    finally:
        env.update(update_after)
        [env.pop(k) for k in remove_after]


@contextmanager
def cd(newdir: Path):
    prevdir = Path().cwd()
    os.chdir(newdir)
    try:
        yield
    finally:
        os.chdir(prevdir)


def write_finished_file(path: Path):
    if not path.exists():
        path.mkdir(parents=True)
    with open(Path(path) / "finished.txt", "w") as f:
        f.write("run finished")


def finished_file_exists(path: Path):
    return (Path(path) / "finished.txt").exists()


def resolve_filepath(
    object_dir: ObjectDir, obj_name: str, path: Path | str | os.PathLike
) -> Path:
    """
    Determine whether a given path is an external file or a file in the database.

    Users can set the path to a file in the database directly, meaning it will be an absolute path.
    Users can also read the path from loading a toml file, meaning it will be a filename relative to the toml file.

    Parameters
    ----------
    object_dir : ObjectDir
        The directory name of the object in the database.
    obj_name : str
        The name of the object.
    path : Union[Path, str, os.PathLike]
        The path to the file, which can be an absolute path or a relative path.

    Returns
    -------
    Path
        The resolved path to the file.

    Raises
    ------
    FileNotFoundError
        If the file does not exist in either the provided path or the database path.
    """
    _path = Path(path)
    if str(_path) == _path.name:
        # this is a filename, so it is in the database
        src_path = db_path(object_dir=object_dir, obj_name=obj_name) / path
    else:
        # this is a path, so it is an external file
        src_path = Path(path)
    return src_path


=======
>>>>>>> 011dd47f
def save_file_to_database(
    src_file: Path | str | os.PathLike, dst_dir: Path | str | os.PathLike
) -> Path:
    """Save a file to the database.

    Parameters
    ----------
    src_file : Path | str | os.PathLike
        Path to the file to be copied.
    dst_dir : Path | str | os.PathLike
        Path to the destination directory.

    Returns
    -------
    Path
        Path to the copied file

    Raises
    ------
    FileNotFoundError
        If the src_file does not exist at the given path
    """
    src_file = Path(src_file).resolve()
    dst_file = Path(dst_dir).resolve() / src_file.name

    if not src_file.exists():
        raise FileNotFoundError(
            f"Failed to find {src_file} when saving external file to the database as it does not exist."
        )
    if src_file == dst_file:
        return dst_file
    elif dst_file.exists():
        if dst_file.suffix == ".shp":
            for file in list(dst_file.parent.glob(f"{dst_file.stem}.*")):
                os.remove(file)
        else:
            os.remove(dst_file)

    dst_file.parent.mkdir(parents=True, exist_ok=True)
    if src_file.suffix == ".shp":
        for file in list(src_file.parent.glob(f"{src_file.stem}.*")):
            shutil.copy2(file, dst_file.parent.joinpath(file.name))
    else:
        shutil.copy2(src_file, dst_file)

    return dst_file


def copy_file_to_output_dir(file_path: Path, output_dir: Path) -> Path:
    output_dir = output_dir.resolve()
    if file_path == output_dir / file_path.name:
        return file_path
    output_dir.mkdir(parents=True, exist_ok=True)
    shutil.copy2(file_path, output_dir)
    return output_dir / file_path.name


def validate_file_extension(allowed_extensions: list[str]):
    """Validate the extension of the given path has one of the given suffixes.

    Examples
    --------
    >>> from pydantic import BaseModel
    >>> from pathlib import Path
    >>> from typing import Annotated

    >>> class MyClass(BaseModel):
    >>>     csv_path: Annotated[Path, validate_file_extension([".csv"])]
    """

    def _validator(value: Union[Path, str, os.PathLike]) -> Path:
        value = Path(value)
        if value.suffix not in allowed_extensions:
            raise ValueError(
                f"Invalid file extension: {value}. Allowed extensions are {', '.join(allowed_extensions)}."
            )
        return value

    return BeforeValidator(_validator)<|MERGE_RESOLUTION|>--- conflicted
+++ resolved
@@ -3,16 +3,6 @@
 from contextlib import contextmanager
 from pathlib import Path
 from typing import Union
-<<<<<<< HEAD
-
-from pydantic import BeforeValidator
-
-from flood_adapt.misc.path_builder import (
-    ObjectDir,
-    db_path,
-)
-=======
->>>>>>> 011dd47f
 
 from pydantic import BeforeValidator
 
@@ -23,65 +13,29 @@
 
 
 @contextmanager
-def cd(newdir: Path):
-    prevdir = Path().cwd()
-    os.chdir(newdir)
-    try:
-        yield
-    finally:
-        os.chdir(prevdir)
+def modified_environ(*remove, **update):
+    """
+    Temporarily updates the ``os.environ`` dictionary in-place.
 
+    From https://github.com/laurent-laporte-pro/stackoverflow-q2059482/blob/master/demo/environ_ctx.py
 
-def write_finished_file(path: Path):
-    if not path.exists():
-        path.mkdir(parents=True)
-    with open(Path(path) / "finished.txt", "w") as f:
-        f.write("run finished")
+    The ``os.environ`` dictionary is updated in-place so that the modification
+    is sure to work in all situations.
 
+    :param remove: Environment variables to remove.
+    :param update: Dictionary of environment variables and values to add/update.
+    """
+    env = os.environ
+    update = update or {}
+    remove = remove or []
 
-def finished_file_exists(path: Path):
-    return (Path(path) / "finished.txt").exists()
+    # List of environment variables being updated or removed.
+    stomped = (set(update.keys()) | set(remove)) & set(env.keys())
+    # Environment variables and values to restore on exit.
+    update_after = {k: env[k] for k in stomped}
+    # Environment variables and values to remove on exit.
+    remove_after = frozenset(k for k in update if k not in env)
 
-
-def resolve_filepath(
-    object_dir: ObjectDir, obj_name: str, path: Path | str | os.PathLike
-) -> Path:
-    """
-    Determine whether a given path is an external file or a file in the database.
-
-    Users can set the path to a file in the database directly, meaning it will be an absolute path.
-    Users can also read the path from loading a toml file, meaning it will be a filename relative to the toml file.
-
-    Parameters
-    ----------
-    object_dir : ObjectDir
-        The directory name of the object in the database.
-    obj_name : str
-        The name of the object.
-    path : Union[Path, str, os.PathLike]
-        The path to the file, which can be an absolute path or a relative path.
-
-    Returns
-    -------
-    Path
-        The resolved path to the file.
-
-    Raises
-    ------
-    FileNotFoundError
-        If the file does not exist in either the provided path or the database path.
-    """
-    _path = Path(path)
-    if str(_path) == _path.name:
-        # this is a filename, so it is in the database
-        src_path = db_path(object_dir=object_dir, obj_name=obj_name) / path
-    else:
-        # this is a path, so it is an external file
-        src_path = Path(path)
-    return src_path
-
-
-<<<<<<< HEAD
     try:
         env.update(update)
         [env.pop(k, None) for k in remove]
@@ -150,8 +104,6 @@
     return src_path
 
 
-=======
->>>>>>> 011dd47f
 def save_file_to_database(
     src_file: Path | str | os.PathLike, dst_dir: Path | str | os.PathLike
 ) -> Path:
