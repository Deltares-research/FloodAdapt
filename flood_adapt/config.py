--- conflicted
+++ resolved
@@ -200,7 +200,6 @@
         with open(toml_path, "rb") as f:
             settings = tomli.load(f)
 
-<<<<<<< HEAD
         return Settings(**settings)
 
     def write(self, toml_path: Path) -> None:
@@ -228,7 +227,3 @@
                 ),
                 f,
             )
-=======
-    if any(val is not None for val in [database_root, system_folder, database_name]):
-        print("Parsed user input successfully")
->>>>>>> 471b46b3
