<<<<<<< HEAD
from pathlib import Path

import pandas as pd
=======
from typing import Optional

>>>>>>> 06bc07c4
from hydromt_sfincs import SfincsModel

# from flood_adapt.object_model.validate.config import validate_existence_root_folder


class SfincsAdapter:
<<<<<<< HEAD
    def __init__(self, model_root: str):
=======
    def load_overland_sfincs_model(self, model_root: Optional[str] = None):
>>>>>>> 06bc07c4
        """Loads overland sfincs model based on a root directory.

        Args:
            model_root (str, optional): Root directory of overland sfincs model. Defaults to None.
        """
        # Check if model root exists
        # if validate_existence_root_folder(model_root):
        #    self.model_root = model_root

        self.sf_model = SfincsModel(root=model_root, mode="r+")
        self.sf_model.read()

    def set_timing(self):
        """Changes waterlevel of overland sfincs model based on new waterlevel time series."""

        # Update timinfg of the model
        # self.sf_model.set_config('tref',,'tstart',,'tstop', )
        print("pause")

    def add_wl_bc(self, df_ts: pd.DataFrame):
        """Changes waterlevel of overland sfincs model based on new waterlevel time series.

        Parameters
        ----------
        df_ts : pd.DataFrame
            time series of water level, index should be Pnadas DateRange
        """

        # Determine bnd points from reference overland model
        gdf_locs = self.sf_model.forcing["bzs"].vector.to_gdf()
        gdf_locs.crs = self.sf_model.crs

        # Go from 1 timeseries to timeseries for all boundary points
        for i in range(1, len(gdf_locs)):
            # col_name = f"{i+1}"
            df_ts[i + 1] = df_ts[1]

        # HydroMT function: set waterlevel forcing from time series
        self.sf_model.set_forcing_1d(
            name="bzs", df_ts=df_ts, gdf_locs=gdf_locs, merge=False
        )

    def add_dis_bc(self, df_ts: pd.DataFrame):
        """Changes discharge of overland sfincs model based on new waterlevel time series."""

        # Determine bnd points from reference overland model
        gdf_locs = self.sf_model.forcing["dis"].vector.to_gdf()
        gdf_locs.crs = self.sf_model.crs

        # Go from 1 timeseries to timeseries for all boundary points
        wl = df_ts[0]
        for i in range(len(gdf_locs) - 1):
            col_name = i + 1
            df_ts[col_name] = wl

        # HydroMT function: set waterlevel forcing from time series
        self.sf_model.set_forcing_1d(
            name="dis", df_ts=df_ts, gdf_locs=gdf_locs, merge=False
        )

    def write_sfincs_model(self, path_out: Path):
        """Write all the files for the sfincs model

        Args:
            path_out (Path): new root of sfincs model
        """
        # Change model root to new folder
        self.sf_model.set_root(path_out, mode="w+")

        # Write sfincs files in output folder
        self.sf_model.write()

    # def run_sfincs_models(self):
    #      pass

    # def add_time(self, input_times: dict):
    #      self.sf_model.config['tref'] = input_times['tref']
    #      self.sf_model.config['tstart'] = input_times['tstart']
    #      self.sf_model.config['tstop'] = input_times['tstop']

    # def add_floodwall(self, polygon_file: str = None):

    #     #HydroMT function: creates structure from dataframe
    #     #Needs to be completed in hydromt_sfincs
    #     self.sf_model.create_structures(structures_fn=polygon_file, stype='weir', overwrite=False)

    # def add_meteo_bc(self,
    #                  precip_ts: Union[xr.DataArray, pd.DataFrame, Dict[str, pd.DataFrame]] = None
    #                  ):
    #     #HydroMT function: set precipitation from times series
    #     self.sf_model.set_forcing(name='precip',ts=precip_ts,xy=xy_precip)

    # def add_discharge_bc(self,
    #                      dis_ts: Union[xr.DataArray, pd.DataFrame, Dict[str, pd.DataFrame]] = None
    #                      ):
    #     #HydroMT function: set river forcing from times series
    #     self.sf_model.set_forcing_1d(name='dis',ts=dis_ts,xy=self.sf_model.forcing['dis'].vector.to_gdf())<|MERGE_RESOLUTION|>--- conflicted
+++ resolved
@@ -1,22 +1,13 @@
-<<<<<<< HEAD
 from pathlib import Path
 
 import pandas as pd
-=======
-from typing import Optional
-
->>>>>>> 06bc07c4
 from hydromt_sfincs import SfincsModel
 
 # from flood_adapt.object_model.validate.config import validate_existence_root_folder
 
 
 class SfincsAdapter:
-<<<<<<< HEAD
-    def __init__(self, model_root: str):
-=======
     def load_overland_sfincs_model(self, model_root: Optional[str] = None):
->>>>>>> 06bc07c4
         """Loads overland sfincs model based on a root directory.
 
         Args:
