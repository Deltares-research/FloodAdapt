import os
from pathlib import Path
from typing import Optional, Union

import hydromt_sfincs.utils as utils
import numpy as np
import pandas as pd
import xarray as xr
from cht_tide.read_bca import SfincsBoundary
from cht_tide.tide_predict import predict
from hydromt_sfincs import SfincsModel

from flood_adapt.object_model.hazard.event.event import EventModel
from flood_adapt.object_model.hazard.measure.floodwall import FloodWallModel
<<<<<<< HEAD
from flood_adapt.object_model.hazard.measure.green_infrastructure import (
    GreenInfrastructureModel,
)
=======
from flood_adapt.object_model.interface.projections import PhysicalProjectionModel
>>>>>>> 07168d69

# from flood_adapt.object_model.validate.config import validate_existence_root_folder


class SfincsAdapter:
    def __init__(self, model_root: Optional[str] = None):
        """Loads overland sfincs model based on a root directory.

        Args:
            model_root (str, optional): Root directory of overland sfincs model. Defaults to None.
        """
        # Check if model root exists
        # if validate_existence_root_folder(model_root):
        #    self.model_root = model_root

        self.sf_model = SfincsModel(root=model_root, mode="r+")
        self.sf_model.read()

    def set_timing(self, event: EventModel):
        """Changes model reference times based on event time series."""

        # Get start and end time of event
        tstart = event.time.start_time
        tstop = event.time.end_time

        # Update timing of the model
        self.sf_model.set_config("tref", tstart)
        self.sf_model.set_config("tstart", tstart)
        self.sf_model.set_config("tstop", tstop)

    def add_wind_forcing(
        self,
        timeseries: Union[str, os.PathLike] = None,
        const_mag: float = None,
        const_dir: float = None,
    ):
        """Add spatially constant wind forcing to sfincs model. Use timeseries or a constant magnitude and direction.

        Parameters
        ----------
        timeseries : Union[str, os.PathLike], optional
            path to file of timeseries file (.csv) which has three columns: time, magnitude and direction, by default None
        const_mag : float, optional
            magnitude of time-invariant wind forcing [m/s], by default None
        const_dir : float, optional
            direction of time-invariant wind forcing [deg], by default None
        """
        self.sf_model.setup_wind_forcing(
            timeseries=timeseries, magnitude=const_mag, direction=const_dir
        )

    def add_wind_forcing_from_grid(self, ds: xr.DataArray):
        """Add spatially varying wind forcing to sfincs model.

        Parameters
        ----------
        ds : xr.DataArray
            Dataarray which should contain:
            - wind_u: eastward wind velocity [m/s]
            - wind_v: northward wind velocity [m/s]
            - spatial_ref: CRS
        """
        self.sf_model.setup_wind_forcing_from_grid(wind=ds)

    def add_pressure_forcing_from_grid(self, ds: xr.DataArray):
        """Add spatially varying barometric pressure to sfincs model.

        Parameters
        ----------
        ds : xr.DataArray
            Dataarray which should contain:
            - press: barometric pressure [Pa]
            - spatial_ref: CRS
        """
        self.sf_model.setup_pressure_forcing_from_grid(press=ds)

    def add_precip_forcing_from_grid(self, ds: xr.DataArray):
        """Add spatially varying precipitation to sfincs model.

        Parameters
        ----------
        precip : xr.DataArray
            Dataarray which should contain:
            - precip: precipitation rates [mm/hr]
            - spatial_ref: CRS
        """
        self.sf_model.setup_precip_forcing_from_grid(precip=ds, aggregate=False)

    def add_precip_forcing(
        self, precip: Union[str, os.PathLike] = None, const_precip: float = None
    ):
        """Add spatially uniform precipitation to sfincs model.

        Parameters
        ----------
        precip : Union[str, os.PathLike], optional
            timeseries file of precipitation (.csv) which has two columns: time and precipitation, by default None
        const_precip : float, optional
            time-invariant precipitation magnitude [mm/hr], by default None
        """
        self.sf_model.setup_precip_forcing(timeseries=precip, magnitude=const_precip)

    def add_wl_bc(self, df_ts: pd.DataFrame):
        """Add waterlevel dataframe to sfincs model.

        Parameters
        ----------
        df_ts : pd.DataFrame
            Dataframe with waterlevel time series at every boundary point (index of the dataframe should be time and every column should be an integer starting with 1)
        """
        # Determine bnd points from reference overland model
        gdf_locs = self.sf_model.forcing["bzs"].vector.to_gdf()
        gdf_locs.crs = self.sf_model.crs

        if len(df_ts.columns) == 1:
            # Go from 1 timeseries to timeseries for all boundary points
            for i in range(1, len(gdf_locs)):
                df_ts[i + 1] = df_ts[1]

        # HydroMT function: set waterlevel forcing from time series
        self.sf_model.set_forcing_1d(
            name="bzs", df_ts=df_ts, gdf_locs=gdf_locs, merge=False
        )

    def add_bzs_from_bca(
        self, event: EventModel, physical_projection: PhysicalProjectionModel
    ):
        """Convert tidal constituents from bca file to waterlevel timeseries that can be read in by hydromt_sfincs"""

        sb = SfincsBoundary()
        sb.read_flow_boundary_points(Path(self.sf_model.root).joinpath("sfincs.bnd"))
        sb.read_astro_boundary_conditions(
            Path(self.sf_model.root).joinpath("sfincs.bca")
        )

        times = pd.date_range(
            start=event.time.start_time,
            end=event.time.end_time,
            freq="10T",
        )

        # Predict tidal signal and add SLR
        for bnd_ii in range(len(sb.flow_boundary_points)):
            tide_ii = (
                predict(sb.flow_boundary_points[bnd_ii].astro, times)
                + event.water_level_offset.convert("meters")
                + physical_projection.sea_level_rise.convert("meters")
            )

            if bnd_ii == 0:
                wl_df = pd.DataFrame(data={1: tide_ii}, index=times)
            else:
                wl_df[bnd_ii + 1] = tide_ii

        # Determine bnd points from reference overland model
        gdf_locs = self.sf_model.forcing["bzs"].vector.to_gdf()
        gdf_locs.crs = self.sf_model.crs

        # HydroMT function: set waterlevel forcing from time series
        self.sf_model.set_forcing_1d(
            name="bzs", df_ts=wl_df, gdf_locs=gdf_locs, merge=False
        )

    def get_wl_df_from_offshore_his_results(self) -> pd.DataFrame:
        """Function to create a pd.Dataframe with waterlevels from the offshore model at the bnd locations of the overland model.

        Returns
        -------
        wl_df: pd.DataFrame
            time series of water level.
        """
        ds_his = utils.read_sfincs_his_results(
            Path(self.sf_model.root).joinpath("sfincs_his.nc"),
            crs=self.sf_model.crs.to_epsg(),
        )
        wl_df = pd.DataFrame(
            data=ds_his.point_zs.to_numpy(),
            index=ds_his.time.to_numpy(),
            columns=np.arange(1, ds_his.point_zs.to_numpy().shape[1] + 1, 1),
        )
        return wl_df

    def add_dis_bc(self, df_ts: pd.DataFrame):
        """Changes discharge of overland sfincs model based on new discharge time series.

        Parameters
        ----------
        df_ts : pd.DataFrame
            time series of discharge, index should be Pandas DateRange
        """

        # Determine bnd points from reference overland model
        gdf_locs = self.sf_model.forcing["dis"].vector.to_gdf()
        gdf_locs.crs = self.sf_model.crs

        # Go from 1 timeseries to timeseries for all boundary points
        for i in range(1, len(gdf_locs)):
            df_ts[i + 1] = df_ts[i]

        # HydroMT function: set waterlevel forcing from time series
        self.sf_model.set_forcing_1d(
            name="dis", df_ts=df_ts, gdf_locs=gdf_locs, merge=False
        )

    def add_floodwall(self, floodwall: FloodWallModel, measure_path=Path):
        """Adds floodwall to sfincs model.

        Parameters
        ----------
        floodwall : FloodWallModel
            floodwall information
        """

        # HydroMT function: get geodataframe from filename
<<<<<<< HEAD
=======
        polygon_file = measure_path.joinpath(floodwall.polygon_file)
>>>>>>> 07168d69
        gdf_floodwall = self.sf_model.data_catalog.get_geodataframe(
            polygon_file, geom=self.sf_model.region, crs=self.sf_model.crs
        )

        # Add floodwall attributes to geodataframe
        gdf_floodwall["name"] = floodwall.name
        gdf_floodwall["z"] = floodwall.elevation.convert("meters")
        gdf_floodwall["par1"] = 0.6

        # HydroMT function: create floodwall
        self.sf_model.setup_structures(
            structures=gdf_floodwall, stype="weir", merge=True
        )

    def add_green_infrastructure(
        self, green_infrastructure: GreenInfrastructureModel, measure_path: Path
    ):
        """Adds green infrastructure to sfincs model.

        Parameters
        ----------
        green_infrastructure : GreenInfrastructureModel
            Green infrastructure information
        measure_path: Path
            Path of the measure folder
        """

        # HydroMT function: get geodataframe from filename
        polygon_file = measure_path.joinpath(green_infrastructure.polygon_file)
        gdf_green_infra = self.sf_model.data_catalog.get_geodataframe(
            polygon_file,
            geom=self.sf_model.region,
            crs=self.sf_model.crs,
        )

        # Determine volume capacity of green infrastructure

        if green_infrastructure.height.value != 0.0:
            height = (
                green_infrastructure.height.convert("m")
                * green_infrastructure.percent_area
            )
            volume = None
        elif green_infrastructure.volume.value != 0.0:
            height = None
            volume = green_infrastructure.volume.convert("m3")

        # HydroMT function: create storage volume
        self.sf_model.setup_storage_volume(
            storage_locs=gdf_green_infra, volume=volume, height=height, merge=True
        )

    def write_sfincs_model(self, path_out: Path):
        """Write all the files for the sfincs model

        Args:
            path_out (Path): new root of sfincs model
        """
        # Change model root to new folder
        self.sf_model.set_root(path_out, mode="w+")

        # Write sfincs files in output folder
<<<<<<< HEAD
        self.sf_model.write()
=======
        self.sf_model.write()

    def read_zsmax(self):
        """Read zsmax file and return absolute maximum water level over entre simulation"""
        # Change model root to new folder

        # Write sfincs files in output folder
        self.sf_model.read_results()
        zsmax = self.sf_model.results["zsmax"].max(dim="timemax")
        return zsmax
>>>>>>> 07168d69
<|MERGE_RESOLUTION|>--- conflicted
+++ resolved
@@ -12,13 +12,10 @@
 
 from flood_adapt.object_model.hazard.event.event import EventModel
 from flood_adapt.object_model.hazard.measure.floodwall import FloodWallModel
-<<<<<<< HEAD
 from flood_adapt.object_model.hazard.measure.green_infrastructure import (
     GreenInfrastructureModel,
 )
-=======
 from flood_adapt.object_model.interface.projections import PhysicalProjectionModel
->>>>>>> 07168d69
 
 # from flood_adapt.object_model.validate.config import validate_existence_root_folder
 
@@ -233,10 +230,7 @@
         """
 
         # HydroMT function: get geodataframe from filename
-<<<<<<< HEAD
-=======
         polygon_file = measure_path.joinpath(floodwall.polygon_file)
->>>>>>> 07168d69
         gdf_floodwall = self.sf_model.data_catalog.get_geodataframe(
             polygon_file, geom=self.sf_model.region, crs=self.sf_model.crs
         )
@@ -289,6 +283,44 @@
             storage_locs=gdf_green_infra, volume=volume, height=height, merge=True
         )
 
+    def add_green_infrastructure(
+        self, green_infrastructure: GreenInfrastructureModel, measure_path: Path
+    ):
+        """Adds green infrastructure to sfincs model.
+
+        Parameters
+        ----------
+        green_infrastructure : GreenInfrastructureModel
+            Green infrastructure information
+        measure_path: Path
+            Path of the measure folder
+        """
+
+        # HydroMT function: get geodataframe from filename
+        polygon_file = measure_path.joinpath(green_infrastructure.polygon_file)
+        gdf_green_infra = self.sf_model.data_catalog.get_geodataframe(
+            polygon_file,
+            geom=self.sf_model.region,
+            crs=self.sf_model.crs,
+        )
+
+        # Determine volume capacity of green infrastructure
+
+        if green_infrastructure.height.value != 0.0:
+            height = (
+                green_infrastructure.height.convert("m")
+                * green_infrastructure.percent_area
+            )
+            volume = None
+        elif green_infrastructure.volume.value != 0.0:
+            height = None
+            volume = green_infrastructure.volume.convert("m3")
+
+        # HydroMT function: create storage volume
+        self.sf_model.setup_storage_volume(
+            storage_locs=gdf_green_infra, volume=volume, height=height, merge=True
+        )
+
     def write_sfincs_model(self, path_out: Path):
         """Write all the files for the sfincs model
 
@@ -299,9 +331,6 @@
         self.sf_model.set_root(path_out, mode="w+")
 
         # Write sfincs files in output folder
-<<<<<<< HEAD
-        self.sf_model.write()
-=======
         self.sf_model.write()
 
     def read_zsmax(self):
@@ -311,5 +340,4 @@
         # Write sfincs files in output folder
         self.sf_model.read_results()
         zsmax = self.sf_model.results["zsmax"].max(dim="timemax")
-        return zsmax
->>>>>>> 07168d69
+        return zsmax