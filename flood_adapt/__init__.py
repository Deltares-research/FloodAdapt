--- conflicted
+++ resolved
@@ -1,19 +1,10 @@
+# has to be here at the start to avoid circular imports
+__version__ = "0.2.0"
+
 from flood_adapt.misc.config import Settings
 from flood_adapt.misc.log import FloodAdaptLogging
 from flood_adapt.object_model.io import unit_system as unit_system
 
-<<<<<<< HEAD
 __all__ = ["Settings", "FloodAdaptLogging", "unit_system"]
-=======
-# has to be here at the start to avoid circular imports
-__version__ = "0.1.3"
-SRC_DIR: Path = Path(__file__).parent
->>>>>>> 85770754
 
-from flood_adapt.log import FloodAdaptLogging  # noqa: E402
-
-<<<<<<< HEAD
-__version__ = "0.2.0"
-=======
-FloodAdaptLogging()  # Initialize logging once for the entire package
->>>>>>> 85770754
+FloodAdaptLogging()  # Initialize logging once for the entire package