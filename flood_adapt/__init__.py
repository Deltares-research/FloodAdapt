--- conflicted
+++ resolved
@@ -1,10 +1,3 @@
-<<<<<<< HEAD
-from flood_adapt.misc.log import FloodAdaptLogging
-
-FloodAdaptLogging()  # Initialize logging once for the entire package
-
-__version__ = "0.1.0"
-=======
 from pathlib import Path
 
 from flood_adapt.log import FloodAdaptLogging
@@ -12,5 +5,4 @@
 FloodAdaptLogging()  # Initialize logging once for the entire package
 
 __version__ = "0.1.1"
-SRC_DIR: Path = Path(__file__).parent
->>>>>>> 369e4cba
+SRC_DIR: Path = Path(__file__).parent