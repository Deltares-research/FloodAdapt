--- conflicted
+++ resolved
@@ -5,11 +5,9 @@
 FloodAdaptLogging()  # Initialize logging once for the entire package
 
 __version__ = "0.1.1"
-<<<<<<< HEAD
 SRC_DIR: Path = Path(__file__).parent
-=======
+
 
 # this will be a part of Settings() when that PR is merged (https://github.com/Deltares-research/FloodAdapt/pull/546)
 # Set this to False to disable the deletion of crashed/corrupted runs.
 DELETE_CRASHED_RUNS = True
->>>>>>> 471b46b3
