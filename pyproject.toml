--- conflicted
+++ resolved
@@ -75,12 +75,9 @@
     "regex              >=2024.11,<2025.0",
     "minio              >=7.2.15,<8",
     "python-dotenv      >=1.0,<2.0",
-<<<<<<< HEAD
-    "contextily"
-=======
     "folium             >=0.19.0,<1.0",
     "mapclassify        >=2.8.0,<3.0",
->>>>>>> 78930c48
+    "contextily"
 ]
 all = ["flood-adapt[build,dev,docs]"]
 
