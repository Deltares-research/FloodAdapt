--- conflicted
+++ resolved
@@ -103,21 +103,10 @@
 testpaths = ["tests"]
 
 ### pixi ###
-<<<<<<< HEAD
-[tool.pixi.pypi-dependencies]
-flood-adapt = { path = ".", editable = true }
-
-# [tool.pixi.feature.docs.pypi-dependencies]
-# flood-adapt = { path = "." }
-
-# [tool.pixi.feature.build.pypi-dependencies]
-# flood-adapt = { path = "." }
-=======
 [tool.pixi.project]
 name = "flood-adapt"
 channels = ["conda-forge"]
 platforms = ["win-64", "linux-64"]
->>>>>>> 6034583d
 
 [tool.pixi.feature.py312.dependencies]
 python = "3.12.*"
