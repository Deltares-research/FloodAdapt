[build-system]
requires      = ["setuptools>=61,<=75.8.2"]
build-backend = "setuptools.build_meta"

[project]
name = "flood-adapt"
description = "A software package support system which can be used to assess the benefits and costs of flood resilience measures"
readme = "README.md"
authors = [
    { name = "Gundula Winter", email = "Gundula.Winter@deltares.nl" },
    { name = "Panos Athanasiou", email = "Panos.Athanasiou@deltares.nl" },
    { name = "Frederique de Groen", email = "Frederique.deGroen@deltares.nl" },
    { name = "Tim de Wilde", email = "Tim.deWilde@deltares.nl" },
    { name = "Julian Hofer", email = "Julian.Hofer@deltares.nl" },
    { name = "Daley Adrichem", email = "Daley.Adrichem@deltares.nl" },
    { name = "Luuk Blom", email = "Luuk.Blom@deltares.nl" },
]
classifiers = [
    "Intended Audience :: Science/Research",
    "License :: CC0 1.0 Universal (CC0 1.0) Public Domain Dedication",
    "Topic :: Scientific/Engineering :: Hydrology",
]
requires-python = ">=3.8,<3.13"

# Any package below will be taken from pypi.
# These are ignored if any packages is also defined in the section: [tool.pixi.dependencies]
dependencies = [
    "cht-cyclones       ==1.0.3",
    "cht-meteo          ==0.3.1",
    "cht-observations   ==0.2.1",
    "cht-tide           ==0.1.1",
    "dask               ==2024.11.2",   # not a dependency, but a we need to use this version
    "numba_celltree     ==0.2.2",       # not a dependency, but a we need to use this version
    "fiat-toolbox       ==0.1.17",
    "fiona              >=1.0,<2.0",
    "geojson            >=3.0,<4.0",
    "geopandas          >=1.0,<2.0",
    "hydromt-fiat       ==0.5.4",
    "hydromt-sfincs     ==1.2.0",
    "numpy              >=1.0,<2.0",
    "numpy-financial    >=1.0,<2.0",
    "pandas             >=2.0,<3.0",
    "plotly             >=6.0,<7.0",
    "pydantic           >=2.0,<3.0",
    "pydantic-settings  >=2.0,<3.0",
    "pyogrio            <1.0",
    "tomli              >=2.0,<3.0",
    "tomli-w            >=1.0,<2.0",
]
dynamic = ["version"]

[project.optional-dependencies]
dev = [
    "pytest             >=8.0,<9.0",
    "pytest-cov         >=6.0,<7.0",
    "pre-commit         ==3.8.0",
    "ruff               ==0.5.5",
    "typos              ==1.23.6",
]
build = [
    "build              >=1.2,<2.0",
    "twine              >=6.0,<7.0",
    "pyinstaller        ==6.13.0",
    "pefile             <2024.8.26", # This version introduces a significant slowdown in binary vs data reclassification step of pyinstaller. Pyinstaller is aware. https://github.com/pyinstaller/pyinstaller/issues/8762
]
docs = [
    "jupyter            >=1.0,<2.0",
    "jupyter-cache      >=1.0,<2.0",
    "matplotlib         >=3.0,<4.0",
    "quartodoc          >=0.9.0,<1.0",
    "sphinx             >=8.0,<9.0",
    "sphinx-rtd-theme   >=3.0,<4.0",
    "regex              >=2024.11,<2025.0",
    "folium",
    "mapclassify",
    "contextily"
]
all = ["flood-adapt[build,dev,docs]"]

[project.urls]
Source = "https://github.com/Deltares-research/FloodAdapt"

### setuptools ###
[tool.setuptools]
zip-safe = false

[tool.setuptools.dynamic.version]
attr = "flood_adapt.__version__"

[tool.setuptools.packages.find]
include = ["flood_adapt", "flood_adapt.*"]

[tool.setuptools.package-data]
flood_adapt = ["py.typed", "database_builder/**"]

### pytest ###
[tool.pytest.ini_options]
addopts = "--junitxml report.xml --cov flood_adapt --cov-report html --cov-fail-under 70"
testpaths = ["tests"]

### pixi ###
[tool.pixi.pypi-dependencies]
flood_adapt = {path = "."}

[tool.pixi.feature.dev.pypi-dependencies]
flood_adapt = {path = ".", editable = true }

[tool.pixi.feature.py312.dependencies]
python = "3.12.*"

[tool.pixi.feature.py311.dependencies]
python = "3.11.*"

[tool.pixi.feature.py310.dependencies]
python = "3.10.*"

[tool.pixi.project]
name = "flood-adapt"
channels = ["conda-forge"]
platforms = ["win-64", "linux-64"]

[tool.pixi.environments]
py312 = { features = ["py312"], solve-group = "py312" }
py311 = { features = ["py311"], solve-group = "py311" }
py310 = { features = ["py310"], solve-group = "py310" }

build = { features = ["build"], solve-group = "py311" }
dev = { features = ["dev"], solve-group = "py311" }
docs = { features = ["docs"], solve-group = "py311" }
all = { features = ["all"], solve-group = "py311" }

<<<<<<< HEAD
[tool.pixi.dependencies]
pixi-kernel = ">=0.6.3,<0.7"
branca = ">=0.8.1,<0.9"
=======
[tool.pixi.tasks]
update-test-db-static = { cmd = "python tests/data/create_test_static.py" }
update-test-db-input = { cmd = "python tests/data/create_test_input.py" }
update-test-db = { depends-on = ["update-test-db-static", "update-test-db-input"] }
>>>>>>> 3bd1372f

[tool.pixi.feature.dev.tasks]
install-pre-commit = {cmd = "pre-commit install", outputs=[".git/hooks/pre-commit"]}
pre-commit = {cmd = "pre-commit run --all-files", depends-on=["install-pre-commit"]}
tests = {cmd = "pytest tests"}

[tool.pixi.feature.build.tasks]
build-db-builder = {cmd = "python distribution/build_database_builder_executable.py"}

[tool.pixi.feature.docs.tasks]
clean-generated-docs = { cmd = "rm -rf docs/_freeze docs/_version.yml docs/api_ref docs/objects.json docs/_site" }
clean-docs = {depends-on=["clean-generated-docs"]}
build-docs = { cmd = "quartodoc build --config docs/_quarto.yml", depends-on=[ "clean-docs" ] }
build-interlinks = { cmd = "quartodoc interlinks", depends-on=[ "clean-docs" ], cwd = "docs" }
render-docs = { cmd = "quarto render ./docs --execute", depends-on=["build-docs", "build-interlinks"] }<|MERGE_RESOLUTION|>--- conflicted
+++ resolved
@@ -129,16 +129,14 @@
 docs = { features = ["docs"], solve-group = "py311" }
 all = { features = ["all"], solve-group = "py311" }
 
-<<<<<<< HEAD
-[tool.pixi.dependencies]
-pixi-kernel = ">=0.6.3,<0.7"
-branca = ">=0.8.1,<0.9"
-=======
 [tool.pixi.tasks]
 update-test-db-static = { cmd = "python tests/data/create_test_static.py" }
 update-test-db-input = { cmd = "python tests/data/create_test_input.py" }
 update-test-db = { depends-on = ["update-test-db-static", "update-test-db-input"] }
->>>>>>> 3bd1372f
+
+[tool.pixi.dependencies]
+pixi-kernel = ">=0.6.3,<0.7"
+branca = ">=0.8.1,<0.9"
 
 [tool.pixi.feature.dev.tasks]
 install-pre-commit = {cmd = "pre-commit install", outputs=[".git/hooks/pre-commit"]}
