--- conflicted
+++ resolved
@@ -72,13 +72,10 @@
     "sphinx             >=8.0,<9.0",
     "sphinx-rtd-theme   >=3.0,<4.0",
     "regex              >=2024.11,<2025.0",
-<<<<<<< HEAD
+    "minio              >=7.2.15,<8",
     "folium",
     "mapclassify",
     "contextily"
-=======
-    "minio              >=7.2.15,<8"
->>>>>>> ca39e096
 ]
 all = ["flood-adapt[build,dev,docs]"]
 
