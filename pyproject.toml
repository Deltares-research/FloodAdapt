--- conflicted
+++ resolved
@@ -98,11 +98,8 @@
 [tool.pytest.ini_options]
 addopts = "--junitxml report.xml --cov flood_adapt --cov-report html --cov-fail-under 70"
 testpaths = ["tests"]
-<<<<<<< HEAD
-=======
 timeout = 300 # hard max of 5 minutes per test
 timeout_func_only = true # only timeout the test function, not the setup/teardown
->>>>>>> fc85e868
 
 ### pixi ###
 [tool.pixi.pypi-dependencies]
