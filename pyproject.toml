[build-system]
requires      = ["setuptools>=61,<=75.8.2"]
build-backend = "setuptools.build_meta"

[project]
name = "flood-adapt"
description = "A software package support system which can be used to assess the benefits and costs of flood resilience measures"
readme = "README.md"
authors = [
    { name = "Gundula Winter", email = "Gundula.Winter@deltares.nl" },
    { name = "Panos Athanasiou", email = "Panos.Athanasiou@deltares.nl" },
    { name = "Frederique de Groen", email = "Frederique.deGroen@deltares.nl" },
    { name = "Tim de Wilde", email = "Tim.deWilde@deltares.nl" },
    { name = "Julian Hofer", email = "Julian.Hofer@deltares.nl" },
    { name = "Daley Adrichem", email = "Daley.Adrichem@deltares.nl" },
    { name = "Luuk Blom", email = "Luuk.Blom@deltares.nl" },
]
classifiers = [
    "Intended Audience :: Science/Research",
    "License :: CC0 1.0 Universal (CC0 1.0) Public Domain Dedication",
    "Topic :: Scientific/Engineering :: Hydrology",
]
requires-python = ">=3.8,<3.13"

# Any package below will be taken from pypi.
# These are ignored if any packages is also defined in the section: [tool.pixi.dependencies]
dependencies = [
    "cht-cyclones       ==1.0.3",
    "cht-meteo          ==0.3.1",
    "cht-observations   ==0.2.1",
    "cht-tide           ==0.1.1",
    "dask               ==2024.11.2",
    "fiat-toolbox       ==0.1.17",
    "fiona              >=1.0,<2.0",
    "geojson            >=3.0,<4.0",
    "geopandas          >=1.0,<2.0",
    "hydromt-fiat       ==0.5.4",
    "hydromt-sfincs@ git+https://github.com/Deltares/hydromt_sfincs.git",
    "numpy              >=1.0,<2.0",
    "numpy-financial    >=1.0,<2.0",
    "pandas             >=2.0,<3.0",
    "plotly             >=6.0,<7.0",
    "pydantic           >=2.0,<3.0",
    "pydantic-settings  >=2.0,<3.0",
    "pyogrio            <1.0",
    "tomli              >=2.0,<3.0",
    "tomli-w            >=1.0,<2.0",
]
dynamic = ["version"]

[project.optional-dependencies]
dev = [
<<<<<<< HEAD
    "pytest             >=8.0,<9.0",
    "pytest-cov         >=6.0,<7.0",
    "pre-commit         ==3.8.0",
    "ruff               ==0.5.5",
    "typos              ==1.23.6",
=======
    "pytest",
    "pytest-cov",
    "pytest-timeout",
    "pre-commit == 3.8.0",
    "ruff       == 0.5.5",
    "typos      == 1.23.6",
>>>>>>> fc85e868
]

build = [
    "build              >=1.2,<2.0",
    "twine              >=6.0,<7.0",
    "pyinstaller        ==6.7.0",
    "pefile             <2024.8.26", # This version introduces a significant slowdown in binary vs data reclassification step of pyinstaller. Pyinstaller is aware. https://github.com/pyinstaller/pyinstaller/issues/8762
]
docs = [
    "jupyter            >=1.0,<2.0",
    "jupyter-cache      >=1.0,<2.0",
    "matplotlib         >=3.0,<4.0",
    "quartodoc          >=0.9.0,<1.0",
    "sphinx             >=8.0,<9.0",
    "sphinx-rtd-theme   >=3.0,<4.0",
    "regex              >=2024.11,<2025.0",
]
all = ["flood-adapt[build,dev,docs]"]

[project.urls]
Source = "https://github.com/Deltares-research/FloodAdapt"

### setuptools ###
[tool.setuptools]
zip-safe = false

[tool.setuptools.dynamic.version]
attr = "flood_adapt.__version__"

[tool.setuptools.packages.find]
include = ["flood_adapt", "flood_adapt.*"]

[tool.setuptools.package-data]
flood_adapt = ["py.typed", "database_builder/**"]

### pytest ###
[tool.pytest.ini_options]
addopts = "--junitxml report.xml --cov flood_adapt --cov-report html --cov-fail-under 70"
testpaths = ["tests"]
timeout = 300 # hard max of 5 minutes per test
timeout_func_only = true # only timeout the test function, not the setup/teardown

### pixi ###
[tool.pixi.pypi-dependencies]
flood_adapt = {path = ".", editable = true }

[tool.pixi.feature.py312.dependencies]
python = "3.12.*"

[tool.pixi.feature.py311.dependencies]
python = "3.11.*"

[tool.pixi.feature.py310.dependencies]
python = "3.10.*"

[tool.pixi.project]
name = "flood-adapt"
channels = ["conda-forge"]
platforms = ["win-64"]

[tool.pixi.environments]
py312 = { features = ["py312"], solve-group = "py312" }
py311 = { features = ["py311"], solve-group = "py311" }
py310 = { features = ["py310"], solve-group = "py310" }

build = { features = ["build"], solve-group = "py311" }
dev = { features = ["dev"], solve-group = "py311" }
docs = { features = ["docs"], solve-group = "py311" }
all = { features = ["all"], solve-group = "py311" }

[tool.pixi.feature.dev.tasks]
install-pre-commit = {cmd = "pre-commit install", outputs=[".git/hooks/pre-commit"]}
pre-commit = {cmd = "pre-commit run --all-files", depends-on=["install-pre-commit"]}
tests = {cmd = "pytest tests"}

[tool.pixi.feature.docs.tasks]
clean-generated-docs = { cmd = "rm -rf docs/_freeze docs/_version.yml docs/api_ref docs/objects.json docs/_site" }
clean-notebooks = { cmd = "python docs/examples/clear_notebooks.py" }
clean-docs = {depends-on=["clean-generated-docs", "clean-notebooks"]}
build-docs = { cmd = "quartodoc build --config docs/_quarto.yml", depends-on=[ "clean-docs" ] }
render-docs = { cmd = "quarto render ./docs --execute", depends-on=["build-docs"] }<|MERGE_RESOLUTION|>--- conflicted
+++ resolved
@@ -50,20 +50,12 @@
 
 [project.optional-dependencies]
 dev = [
-<<<<<<< HEAD
     "pytest             >=8.0,<9.0",
+    "pytest-timeout     >=2.0,<3.0",
     "pytest-cov         >=6.0,<7.0",
     "pre-commit         ==3.8.0",
     "ruff               ==0.5.5",
     "typos              ==1.23.6",
-=======
-    "pytest",
-    "pytest-cov",
-    "pytest-timeout",
-    "pre-commit == 3.8.0",
-    "ruff       == 0.5.5",
-    "typos      == 1.23.6",
->>>>>>> fc85e868
 ]
 
 build = [
