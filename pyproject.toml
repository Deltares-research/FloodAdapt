[build-system]
requires      = ["setuptools>=61"]
build-backend = "setuptools.build_meta"

[project]
name = "flood-adapt"
description = "A software package support system which can be used to assess the benefits and costs of flood resilience measures"
readme = "README.md"
authors = [
    { name = "Gundula Winter", email = "Gundula.Winter@deltares.nl" },
    { name = "Panos Athanasiou", email = "Panos.Athanasiou@deltares.nl" },
    { name = "Frederique de Groen", email = "Frederique.deGroen@deltares.nl" },
    { name = "Tim de Wilde", email = "Tim.deWilde@deltares.nl" },
    { name = "Julian Hofer", email = "Julian.Hofer@deltares.nl" },
    { name = "Daley Adrichem", email = "Daley.Adrichem@deltares.nl" },
    { name = "Luuk Blom", email = "Luuk.Blom@deltares.nl" },
]
classifiers = [
    "Intended Audience :: Science/Research",
    "License :: CC0 1.0 Universal (CC0 1.0) Public Domain Dedication",
    "Topic :: Scientific/Engineering :: Hydrology",
]
requires-python = ">=3.8"
dependencies = [
    "cht-cyclones@ git+https://github.com/deltares/cht_cyclones.git",
    "cht-meteo",
    "cht-observations@ git+https://github.com/deltares/cht_observations.git",
    "cht-tide",
    "dask<2024.7.0",                                                          # The last version that still supports pandas 1.x, which we need until fiat-toolbox and noaa_cops become compatible with pandas 2.x
    "fiat-toolbox",
    "geojson",
    "geopandas",
    "jellyfish<1.0",                                                          # This is a dependency of us->hydromt-fiat, FloodAdapt doesnt use it directly. Remove when .whl files are available.
    # jellyfish v1.0 starts requiring rust as a dependency, which is fine if there are built .whl files. BUT THERE ARE NO BUILDS FOR WINDOWS YET.
    "hydromt-fiat==0.4.2",
    "hydromt-sfincs@ git+https://github.com/Deltares/hydromt_sfincs.git@quadtree_io",
    "numpy < 2.0",
    "numpy-financial",
    "pandas",
    "plotly",
    "pydantic",
    "pydantic-settings",
    "pyogrio",
    "tomli",
    "tomli-w",
]
dynamic = ["version"]

[project.optional-dependencies]
dev = [
    "pytest",
    "pytest-cov",
    "pre-commit == 3.8.0",
    "ruff       == 0.5.5",
    "typos      == 1.23.6",
]
build = ["build", "twine"]
docs = ["jupyter", "jupyter-cache", "matplotlib", "quartodoc", "regex"]
all = ["flood-adapt[build,dev,docs]"]

[project.urls]
Source = "https://github.com/Deltares-research/FloodAdapt"

[tool.setuptools]
zip-safe = false

[tool.setuptools.dynamic.version]
attr = "flood_adapt.__version__"

[tool.setuptools.packages.find]
include = ["flood_adapt", "flood_adapt.*"]

[tool.setuptools.package-data]
flood_adapt = ["py.typed"]

<<<<<<< HEAD
[tool.pytest.ini_options]
pythonpath = "flood_adapt" # so that we can import in the `tests` dir as if you are in the `flood_adapt` dir
=======
[tool.ruff]
line-length  = 88
indent-width = 4

[tool.ruff.format]
docstring-code-format = true
indent-style          = "space"

[tool.ruff.lint]
# https://docs.astral.sh/ruff/rules/
select  = ["D", "E", "F", "NPY", "PD", "C4", "I"]
ignore  = ["D10", "D417", "PD010", "PD013", "PD901", "E501", "E741", "NPY201"]
fixable = ["I", "F", "D"]
[tool.ruff.lint.pydocstyle]
convention = "numpy"

[tool.pyright]
reportDeprecated = true

[tool.typos]
files.extend-exclude = ["*.js", "*.css", "*.svg"]
files.ignore-hidden  = true

[tool.typos.default.extend-words]
strat = "strat"
>>>>>>> 85770754
<|MERGE_RESOLUTION|>--- conflicted
+++ resolved
@@ -73,33 +73,5 @@
 [tool.setuptools.package-data]
 flood_adapt = ["py.typed"]
 
-<<<<<<< HEAD
 [tool.pytest.ini_options]
-pythonpath = "flood_adapt" # so that we can import in the `tests` dir as if you are in the `flood_adapt` dir
-=======
-[tool.ruff]
-line-length  = 88
-indent-width = 4
-
-[tool.ruff.format]
-docstring-code-format = true
-indent-style          = "space"
-
-[tool.ruff.lint]
-# https://docs.astral.sh/ruff/rules/
-select  = ["D", "E", "F", "NPY", "PD", "C4", "I"]
-ignore  = ["D10", "D417", "PD010", "PD013", "PD901", "E501", "E741", "NPY201"]
-fixable = ["I", "F", "D"]
-[tool.ruff.lint.pydocstyle]
-convention = "numpy"
-
-[tool.pyright]
-reportDeprecated = true
-
-[tool.typos]
-files.extend-exclude = ["*.js", "*.css", "*.svg"]
-files.ignore-hidden  = true
-
-[tool.typos.default.extend-words]
-strat = "strat"
->>>>>>> 85770754
+pythonpath = "flood_adapt" # so that we can import in the `tests` dir as if you are in the `flood_adapt` dir