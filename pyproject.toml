[build-system]
requires      = ["setuptools>=61,<=75.8.2"]
build-backend = "setuptools.build_meta"

[project]
name = "flood-adapt"
description = "A software package support system which can be used to assess the benefits and costs of flood resilience measures"
readme = "README.md"
authors = [
    { name = "Gundula Winter", email = "Gundula.Winter@deltares.nl" },
    { name = "Panos Athanasiou", email = "Panos.Athanasiou@deltares.nl" },
    { name = "Frederique de Groen", email = "Frederique.deGroen@deltares.nl" },
    { name = "Tim de Wilde", email = "Tim.deWilde@deltares.nl" },
    { name = "Julian Hofer", email = "Julian.Hofer@deltares.nl" },
    { name = "Daley Adrichem", email = "Daley.Adrichem@deltares.nl" },
    { name = "Luuk Blom", email = "Luuk.Blom@deltares.nl" },
]
classifiers = [
    "Intended Audience :: Science/Research",
    "License :: CC0 1.0 Universal (CC0 1.0) Public Domain Dedication",
    "Topic :: Scientific/Engineering :: Hydrology",
]
requires-python = ">=3.8,<3.13"

# Any package below will be taken from pypi.
# These are ignored if any packages is also defined in the section: [tool.pixi.dependencies]
dependencies = [
<<<<<<< HEAD
    "cht-cyclones",
    "cht-meteo",
    "cht-observations",
    "cht-tide",
    "dask<2024.7.0",                                                          # The last version that still supports pandas 1.x, which we need until fiat-toolbox and noaa_cops become compatible with pandas 2.x
    "fiat-toolbox",
    "geojson",
    "geopandas",
    "jellyfish<1.0",                                                          # This is a dependency of us->hydromt-fiat, FloodAdapt doesnt use it directly. Remove when .whl files are available.
    # jellyfish v1.0 starts requiring rust as a dependency, which is fine if there are built .whl files. BUT THERE ARE NO BUILDS FOR WINDOWS YET.
    "hydromt-fiat==0.4.2",
    "hydromt-sfincs",
    "numpy < 2.0",
    "numpy-financial",
    "pandas",
    "plotly",
    "pydantic",
    "pydantic-settings",
    "pyogrio",
    "tomli",
    "tomli-w",
=======
    "cht-cyclones       ==1.0.3",
    "cht-meteo          ==0.3.1",
    "cht-observations   ==0.2.1",
    "cht-tide           ==0.1.1",
    "dask               ==2024.11.2",   # not a dependency, but a we need to use this version
    "numba_celltree     ==0.2.2",       # not a dependency, but a we need to use this version
    "fiat-toolbox       ==0.1.17",
    "fiona              >=1.0,<2.0",
    "geojson            >=3.0,<4.0",
    "geopandas          >=1.0,<2.0",
    "hydromt-fiat       ==0.5.4",
    "hydromt-sfincs     ==1.2.0",
    "numpy              >=1.0,<2.0",
    "numpy-financial    >=1.0,<2.0",
    "pandas             >=2.0,<3.0",
    "plotly             >=6.0,<7.0",
    "pydantic           >=2.0,<3.0",
    "pydantic-settings  >=2.0,<3.0",
    "pyogrio            <1.0",
    "tomli              >=2.0,<3.0",
    "tomli-w            >=1.0,<2.0",
>>>>>>> 34635519
]
dynamic = ["version"]

[project.optional-dependencies]
dev = [
    "pytest             >=8.0,<9.0",
    "pytest-timeout     >=2.0,<3.0",
    "pytest-cov         >=6.0,<7.0",
    "pre-commit         ==3.8.0",
    "ruff               ==0.5.5",
    "typos              ==1.23.6",
]
build = [
    "build              >=1.2,<2.0",
    "twine              >=6.0,<7.0",
    "pyinstaller        ==6.7.0",
    "pefile             <2024.8.26", # This version introduces a significant slowdown in binary vs data reclassification step of pyinstaller. Pyinstaller is aware. https://github.com/pyinstaller/pyinstaller/issues/8762
]
docs = [
    "jupyter            >=1.0,<2.0",
    "jupyter-cache      >=1.0,<2.0",
    "matplotlib         >=3.0,<4.0",
    "quartodoc          >=0.9.0,<1.0",
    "sphinx             >=8.0,<9.0",
    "sphinx-rtd-theme   >=3.0,<4.0",
    "regex              >=2024.11,<2025.0",
]
all = ["flood-adapt[build,dev,docs]"]

[project.urls]
Source = "https://github.com/Deltares-research/FloodAdapt"

### setuptools ###
[tool.setuptools]
zip-safe = false

[tool.setuptools.dynamic.version]
attr = "flood_adapt.__version__"

[tool.setuptools.packages.find]
include = ["flood_adapt", "flood_adapt.*"]

[tool.setuptools.package-data]
flood_adapt = ["py.typed", "database_builder/**"]

### pytest ###
[tool.pytest.ini_options]
addopts = "--junitxml report.xml --cov flood_adapt --cov-report html --cov-fail-under 70"
testpaths = ["tests"]
timeout = 600 # hard max of 10 minutes per test to avoid hanging tests
timeout_func_only = true # only timeout the test function, not the setup/teardown

### pixi ###
[tool.pixi.pypi-dependencies]
flood_adapt = {path = "."}

[tool.pixi.feature.dev.pypi-dependencies]
flood_adapt = {path = ".", editable = true }

[tool.pixi.feature.py312.dependencies]
python = "3.12.*"

[tool.pixi.feature.py311.dependencies]
python = "3.11.*"

[tool.pixi.feature.py310.dependencies]
python = "3.10.*"

[tool.pixi.project]
name = "flood-adapt"
channels = ["conda-forge"]
platforms = ["win-64", "linux-64"]

[tool.pixi.environments]
py312 = { features = ["py312"], solve-group = "py312" }
py311 = { features = ["py311"], solve-group = "py311" }
py310 = { features = ["py310"], solve-group = "py310" }

build = { features = ["build"], solve-group = "py311" }
dev = { features = ["dev"], solve-group = "py311" }
docs = { features = ["docs"], solve-group = "py311" }
all = { features = ["all"], solve-group = "py311" }

[tool.pixi.feature.dev.tasks]
install-pre-commit = {cmd = "pre-commit install", outputs=[".git/hooks/pre-commit"]}
pre-commit = {cmd = "pre-commit run --all-files", depends-on=["install-pre-commit"]}
tests = {cmd = "pytest tests"}

[tool.pixi.feature.build.tasks]
build-db-builder = {cmd = "python distribution/build_database_builder_executable.py"}

[tool.pixi.feature.docs.tasks]
clean-generated-docs = { cmd = "rm -rf docs/_freeze docs/_version.yml docs/api_ref docs/objects.json docs/_site" }
clean-notebooks = { cmd = "python docs/examples/clear_notebooks.py" }
clean-docs = {depends-on=["clean-generated-docs", "clean-notebooks"]}
build-docs = { cmd = "quartodoc build --config docs/_quarto.yml", depends-on=[ "clean-docs" ] }
build-interlinks = { cmd = "quartodoc interlinks", depends-on=[ "clean-docs" ], cwd = "docs" }
render-docs = { cmd = "quarto render ./docs --execute", depends-on=["build-docs", "build-interlinks"] }<|MERGE_RESOLUTION|>--- conflicted
+++ resolved
@@ -25,29 +25,6 @@
 # Any package below will be taken from pypi.
 # These are ignored if any packages is also defined in the section: [tool.pixi.dependencies]
 dependencies = [
-<<<<<<< HEAD
-    "cht-cyclones",
-    "cht-meteo",
-    "cht-observations",
-    "cht-tide",
-    "dask<2024.7.0",                                                          # The last version that still supports pandas 1.x, which we need until fiat-toolbox and noaa_cops become compatible with pandas 2.x
-    "fiat-toolbox",
-    "geojson",
-    "geopandas",
-    "jellyfish<1.0",                                                          # This is a dependency of us->hydromt-fiat, FloodAdapt doesnt use it directly. Remove when .whl files are available.
-    # jellyfish v1.0 starts requiring rust as a dependency, which is fine if there are built .whl files. BUT THERE ARE NO BUILDS FOR WINDOWS YET.
-    "hydromt-fiat==0.4.2",
-    "hydromt-sfincs",
-    "numpy < 2.0",
-    "numpy-financial",
-    "pandas",
-    "plotly",
-    "pydantic",
-    "pydantic-settings",
-    "pyogrio",
-    "tomli",
-    "tomli-w",
-=======
     "cht-cyclones       ==1.0.3",
     "cht-meteo          ==0.3.1",
     "cht-observations   ==0.2.1",
@@ -69,7 +46,6 @@
     "pyogrio            <1.0",
     "tomli              >=2.0,<3.0",
     "tomli-w            >=1.0,<2.0",
->>>>>>> 34635519
 ]
 dynamic = ["version"]
 
