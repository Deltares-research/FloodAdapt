[build-system]
requires = [
    "setuptools>=61",
]
build-backend = "setuptools.build_meta"

[project]
name = "flood-adapt"
description = "A software package support ystem which can be used to assess the benefits and costs of flood resilience measures"
readme = "README.md"
authors = [
    { name = "Gundula Winter", email = "Gundula.Winter@deltares.nl" },
    { name = "Panos Athanasiou", email = "Panos.Athanasiou@deltares.nl" },
    { name = "Frederique de Groen", email = "Frederique.deGroen@deltares.nl" },
    { name = "Tim de Wilde", email = "Tim.deWilde@deltares.nl" },
    { name = "Julian Hofer", email = "Julian.Hofer@deltares.nl" },
    { name = "Daley Adrichem", email = "Daley.Adrichem@deltares.nl" },
    { name = "Luuk Blom", email = "Luuk.Blom@deltares.nl" },
]
classifiers = [
    "Intended Audience :: Science/Research",
    "License :: CC0 1.0 Universal (CC0 1.0) Public Domain Dedication",
    "Topic :: Scientific/Engineering :: Hydrology",
]
requires-python = ">=3.8"
dependencies = [
    "census",
    "cht-cyclones@ git+https://github.com/deltares/cht_cyclones.git",
    "cht-meteo",
    "cht-observations",
    "cht-tide",
    "fiat-toolbox",
    "geojson",
    "geopandas",
    "hydromt-fiat",
    "hydromt-sfincs@ git+https://github.com/deltares/hydromt_sfincs.git@FA_quadtree",
    "mypy",
    "ndbc",
    "noaa-coops",
    "numpy",
    "numpy-financial",
    "pandas",
    "plotly",
    "pydantic",
    "pyogrio",
    "tomli",
    "tomli-w",
    "tomli",
    "plotly",
    "cht_observations",
    "cht_tide",
    "cht_meteo",
    "pyogrio",
    "geojson",
    "fiat_toolbox",
    "cht_cyclones @ git+https://github.com/Deltares/cht_cyclones.git",
    "hydromt_sfincs @ git+https://github.com/Deltares/hydromt_sfincs.git@FA_quadtree", # TODO: Temporary sfincs version, remove version when sfincs is updated
    "hydromt_fiat"
]
dynamic = [
    "version",
]

[project.optional-dependencies]
<<<<<<< HEAD
dev = [
    "black",
    "pre-commit",
    "pytest",
    "pytest-cov",
    "ruff",
    "typos",
]
build = [
    "build",
    "twine",
=======
test = [
    "pytest",
    "pytest-cov",
    "pre-commit"
>>>>>>> df8ed07a
]
docs = [
    "jupyter",
    "jupyter-cache",
    "matplotlib",
    "quartodoc",
    "regex",
]
all = [
    "flood-adapt[build,dev,docs]",
]

[project.urls]
Source = "https://github.com/Deltares-research/FloodAdapt"

[tool.setuptools]
zip-safe = false

[tool.setuptools.dynamic.version]
attr = "flood_adapt.__version__"

[tool.setuptools.packages.find]
include = [
    "flood_adapt",
    "flood_adapt.*",
]

[tool.setuptools.package-data]
flood_adapt = [
    "py.typed",
]

[tool.ruff]
line-length = 88
indent-width = 4

[tool.ruff.format]
docstring-code-format = true
indent-style = "space"

[tool.ruff.lint]
# https://docs.astral.sh/ruff/rules/
select = [
    "D",
    "E",
    "F",
    "NPY",
    "PD",
    "C4",
    "I",
]
ignore = [
    "D10",
    "D417",

    "PD010",
    "PD013",
    "PD901",
    
    "E501",
    "E741",
]
fixable = [
    "I",
    "D"
]
[tool.ruff.lint.pydocstyle]
convention = "numpy"

[tool.black]
line-length = 88
target-version = [
    "py311",
]

[tool.pyright]
reportDeprecated = true

[tool.typos]
files.extend-exclude = [
    "*.js",
    "*.css",
]
files.ignore-hidden = true

[tool.typos.default.extend-words]
strat = "strat"<|MERGE_RESOLUTION|>--- conflicted
+++ resolved
@@ -62,7 +62,6 @@
 ]
 
 [project.optional-dependencies]
-<<<<<<< HEAD
 dev = [
     "black",
     "pre-commit",
@@ -74,12 +73,7 @@
 build = [
     "build",
     "twine",
-=======
-test = [
-    "pytest",
-    "pytest-cov",
-    "pre-commit"
->>>>>>> df8ed07a
+
 ]
 docs = [
     "jupyter",
