--- conflicted
+++ resolved
@@ -130,18 +130,13 @@
 all = { features = ["all"], solve-group = "py311" }
 
 [tool.pixi.feature.dev.tasks]
-<<<<<<< HEAD
-=======
 update-test-db-static = { cmd = "python tests/data/create_test_static.py" }
 update-test-db-input = { cmd = "python tests/data/create_test_input.py" }
 update-test-db = { depends-on = ["update-test-db-static", "update-test-db-input"] }
->>>>>>> 2081d789
 install-pre-commit = {cmd = "pre-commit install", outputs=[".git/hooks/pre-commit"]}
 pre-commit = {cmd = "pre-commit run --all-files", depends-on=["install-pre-commit"]}
 tests = {cmd = "pytest tests"}
-update-test-db-static = { cmd = "python tests/data/create_test_static.py" }
-update-test-db-input = { cmd = "python tests/data/create_test_input.py" }
-update-test-db = { depends-on = ["update-test-db-static", "update-test-db-input"] }
+
 
 [tool.pixi.feature.build.tasks]
 build-db-builder = {cmd = "python distribution/build_database_builder_executable.py"}
