--- conflicted
+++ resolved
@@ -33,11 +33,7 @@
     "geojson",
     "geopandas",
     "hydromt-fiat@ git+https://github.com/deltares/hydromt_fiat.git",
-<<<<<<< HEAD
-    "hydromt-sfincs@ git+https://github.com/deltares-research/hydromt_sfincs_insiders.git@FA_quadtree",
-=======
     "hydromt-sfincs@ git+https://github.com/Deltares-research/hydromt_sfincs_insiders.git@FA_quadtree",
->>>>>>> 5fa52691
     "numpy < 2.0",
     "numpy-financial",
     "pandas",
