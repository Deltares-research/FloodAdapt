--- conflicted
+++ resolved
@@ -158,9 +158,6 @@
 #  and can be added to the global gitignore or merged into this file.  For a more nuclear
 #  option (not recommended) you can uncomment the following to ignore the entire idea folder.
 #.idea/
-<<<<<<< HEAD
 .vscode/settings.json
-=======
 /.idea
-/.pytest_cache
->>>>>>> 4d75ed37
+/.pytest_cache