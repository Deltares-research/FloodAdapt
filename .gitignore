# Byte-compiled / optimized / DLL files
__pycache__/
*.py[cod]
*$py.class

# C extensions
*.so

# Distribution / packaging
.Python
build/
develop-eggs/
dist/
downloads/
eggs/
.eggs/
lib/
lib64/
parts/
sdist/
var/
wheels/
share/python-wheels/
*.egg-info/
.installed.cfg
*.egg
MANIFEST

# PyInstaller
#  Usually these files are written by a python script from a template
#  before PyInstaller builds the exe, so as to inject date/other infos into it.
*.manifest
*.spec

# Installer logs
pip-log.txt
pip-delete-this-directory.txt

# Unit test / coverage reports
htmlcov/
.tox/
.nox/
.coverage
.coverage.*
.cache
nosetests.xml
coverage.xml
report.xml
*.cover
*.py,cover
.hypothesis/
.pytest_cache/
cover/

# Translations
*.mo
*.pot

# Django stuff:
*.log
local_settings.py
db.sqlite3
db.sqlite3-journal

# Flask stuff:
instance/
.webassets-cache

# Scrapy stuff:
.scrapy

# Sphinx documentation
docs/_build/

# PyBuilder
.pybuilder/
target/

# Jupyter Notebook
.ipynb_checkpoints

# IPython
profile_default/
ipython_config.py

# pyenv
#   For a library or package, you might want to ignore these files since the code is
#   intended to run in multiple environments; otherwise, check them in:
# .python-version

# pipenv
#   According to pypa/pipenv#598, it is recommended to include Pipfile.lock in version control.
#   However, in case of collaboration, if having platform-specific dependencies or dependencies
#   having no cross-platform support, pipenv may install dependencies that don't work, or not
#   install all needed dependencies.
#Pipfile.lock

# poetry
#   Similar to Pipfile.lock, it is generally recommended to include poetry.lock in version control.
#   This is especially recommended for binary packages to ensure reproducibility, and is more
#   commonly ignored for libraries.
#   https://python-poetry.org/docs/basic-usage/#commit-your-poetrylock-file-to-version-control
#poetry.lock

# pdm
#   Similar to Pipfile.lock, it is generally recommended to include pdm.lock in version control.
#pdm.lock
#   pdm stores project-wide configurations in .pdm.toml, but it is recommended to not include it
#   in version control.
#   https://pdm.fming.dev/#use-with-ide
.pdm.toml

# PEP 582; used by e.g. github.com/David-OConnor/pyflow and github.com/pdm-project/pdm
__pypackages__/

# Celery stuff
celerybeat-schedule
celerybeat.pid

# SageMath parsed files
*.sage.py

# Environments
.env
.venv
env/
venv/
ENV/
env.bak/
venv.bak/

# Spyder project settings
.spyderproject
.spyproject

# Rope project settings
.ropeproject

# mkdocs documentation
/site

# mypy
.mypy_cache/
.dmypy.json
dmypy.json

# Pyre type checker
.pyre/

# pytype static type analyzer
.pytype/

# Cython debug symbols
cython_debug/

# PyCharm
#  JetBrains specific template is maintained in a separate JetBrains.gitignore that can
#  be found at https://github.com/github/gitignore/blob/main/Global/JetBrains.gitignore
#  and can be added to the global gitignore or merged into this file.  For a more nuclear
#  option (not recommended) you can uncomment the following to ignore the entire idea folder.
#.idea/
.vscode/settings.json
.vscode/launch.json
/.idea
/.pytest_cache
.vscode/launch.json
/tests/test_database
/tests/system
system/

# Pixi
.pixi
<<<<<<< HEAD
*.egg-info
=======

# auto generated docs
docs/api_ref
>>>>>>> 85770754
<|MERGE_RESOLUTION|>--- conflicted
+++ resolved
@@ -170,10 +170,7 @@
 
 # Pixi
 .pixi
-<<<<<<< HEAD
 *.egg-info
-=======
 
 # auto generated docs
-docs/api_ref
->>>>>>> 85770754
+docs/api_ref