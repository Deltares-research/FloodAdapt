--- conflicted
+++ resolved
@@ -8,13 +8,6 @@
 @pytest.fixture(scope="session")
 def get_rng():
     return np.random.default_rng(2021)
-
-<<<<<<< HEAD
-=======
-def test_benefit(test_db):
-    # Initialize database object
-    database = api_startup.read_database(test_database_path, site_name)
->>>>>>> 785043d2
 
 def test_benefit(test_db, get_rng):
     # Inputs for benefit calculation
