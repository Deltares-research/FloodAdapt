import pandas as pd
import pytest
from pandas.testing import assert_frame_equal

from flood_adapt.object_model.scenario import Scenario


@pytest.fixture()
def exposure_template(test_db):
    exposure_template = pd.read_csv(
        test_db.static_path / "templates" / "fiat" / "exposure" / "exposure.csv"
    )
    return exposure_template


@pytest.fixture()
def test_tomls(test_db):
    test_tomls = [
        test_db.input_path
        / "scenarios"
        / "current_extreme12ft_no_measures"
        / "current_extreme12ft_no_measures.toml",
        test_db.input_path
        / "scenarios"
        / "current_test_set_no_measures"
        / "current_test_set_no_measures.toml",
        test_db.input_path
        / "scenarios"
        / "all_projections_extreme12ft_strategy_comb"
        / "all_projections_extreme12ft_strategy_comb.toml",
        test_db.input_path
        / "scenarios"
        / "current_extreme12ft_raise_datum"
        / "current_extreme12ft_raise_datum.toml",
    ]
    test_tomls = {test_toml.name: test_toml for test_toml in test_tomls}
    return test_tomls


@pytest.mark.skip(reason="test fails in TeamCity, TODO investigate")
def test_fiat_adapter_no_measures(test_db, test_tomls, exposure_template):
    test_toml = test_tomls["current_extreme12ft_no_measures.toml"]
    assert test_toml.is_file()

    # use event template to get the associated Event child class
    test_scenario = Scenario.load_file(test_toml)
    test_scenario.run()

    exposure_scenario = pd.read_csv(
<<<<<<< HEAD
        test_scenario.direct_impacts.adapter.output_model_path
        / "exposure"
        / "exposure.csv"
=======
        test_db.output_path
        / "Scenarios"
        / test_scenario.attrs.name
        / "Impacts"
        / "fiat_model"
        / "exposure"
        / "exposure.csv",
>>>>>>> e22938fd
    )

    # check if exposure is left unchanged
    assert_frame_equal(exposure_scenario, exposure_template, check_dtype=False)


# @pytest.mark.skip(reason="test needs to reviewed")
def test_fiat_adapter_measures(test_db, test_tomls, exposure_template):
    test_toml = test_tomls["all_projections_extreme12ft_strategy_comb.toml"]
    assert test_toml.is_file()

    test_scenario = Scenario.load_file(test_toml)
    test_scenario.run()

    exposure_scenario = pd.read_csv(
        test_db.output_path
        / "Scenarios"
        / "all_projections_extreme12ft_strategy_comb"
        / "Impacts"
        / "Impacts_detailed_all_projections_extreme12ft_strategy_comb.csv"
    )

    # check if new development area was added
    assert len(exposure_scenario) > len(exposure_template)

    # check if growth has been applied correctly
    inds1 = exposure_scenario["Object ID"].isin(exposure_template["Object ID"]) & (
        exposure_scenario["Primary Object Type"] != "road"
    )
    exp1 = exposure_scenario.loc[inds1, "Max Potential Damage: Structure"]
    inds0 = exposure_template["Primary Object Type"] != "road"
    exp0 = exposure_template.loc[inds0, "Max Potential Damage: Structure"]
    eg = test_scenario.direct_impacts.socio_economic_change.attrs.economic_growth
    pg = (
        test_scenario.direct_impacts.socio_economic_change.attrs.population_growth_existing
    )
    assert all(
        val1 == val0 * (eg / 100 + 1) * (pg / 100 + 1) if (val1 != 0) else True
        for val0, val1 in zip(exp0, exp1)
    )

    # check if new area max damage is implemented correctly
    inds_new_area = ~exposure_scenario["Object ID"].isin(exposure_template["Object ID"])
    assert (
        pytest.approx(
            exposure_scenario.loc[
                inds_new_area, "Max Potential Damage: Structure"
            ].sum()
        )
        == (
            test_scenario.direct_impacts.socio_economic_change.attrs.economic_growth
            / 100
            + 1
        )
        * (
            test_scenario.direct_impacts.socio_economic_change.attrs.population_growth_new
            / 100
        )
        * exposure_template.loc[:, "Max Potential Damage: Structure"].sum()
    )

    # check if buildings are elevated correctly
    # First get the elevate measure attributes
    aggr_label = test_scenario.direct_impacts.impact_strategy.measures[
        0
    ].attrs.aggregation_area_type
    aggr_name = test_scenario.direct_impacts.impact_strategy.measures[
        0
    ].attrs.aggregation_area_name
    build_type = test_scenario.direct_impacts.impact_strategy.measures[
        0
    ].attrs.property_type
    elevate_val = test_scenario.direct_impacts.impact_strategy.measures[
        0
    ].attrs.elevation.value
    # Read the base flood map information
    bfes = pd.read_csv(
        test_scenario.database_input_path.parent.joinpath("static", "bfe", "bfe.csv")
    )
    # Create a dataframe to save the initial object attributes
    exposures = exposure_template.merge(bfes, on="Object ID")[
        ["Object ID", "bfe", "Ground Floor Height"]
    ].rename(columns={"Ground Floor Height": "Ground Floor Height 1"})
    # Merge with the adapted fiat model exposure
    exposures = exposures.merge(exposure_scenario, on="Object ID").rename(
        columns={"Ground Floor Height": "Ground Floor Height 2"}
    )
    # Filter to only the objects affected by the measure
    exposures = exposures.loc[
        (exposure_scenario.loc[:, f"Aggregation Label: {aggr_label}"] == aggr_name)
        & (exposure_scenario.loc[:, "Primary Object Type"] == build_type),
        :,
    ]
    exposures = exposures[
        [
            "Object ID",
            "Ground Elevation",
            "bfe",
            "Ground Floor Height 1",
            "Ground Floor Height 2",
        ]
    ]
    # Check if elevation took place correctly at each object
    for i, row in exposures.iterrows():
        # If the initial elevation is smaller than the required one it should have been elevated to than one
        if (
            row["Ground Elevation"] + row["Ground Floor Height 1"]
            < row["bfe"] + elevate_val
        ):
            assert (
                row["Ground Elevation"] + row["Ground Floor Height 2"]
                == row["bfe"] + elevate_val
            )
        # if not it should have stated the same
        else:
            assert row["Ground Floor Height 2"] == row["Ground Floor Height 1"]

    # check if buildings are bought-out
    aggr_label = test_scenario.direct_impacts.impact_strategy.measures[
        1
    ].attrs.aggregation_area_type
    aggr_name = test_scenario.direct_impacts.impact_strategy.measures[
        1
    ].attrs.aggregation_area_name
    build_type = test_scenario.direct_impacts.impact_strategy.measures[
        1
    ].attrs.property_type
    inds = (
        exposure_scenario.loc[:, f"Aggregation Label: {aggr_label}"] == aggr_name
    ) & (exposure_scenario.loc[:, "Primary Object Type"] == build_type)

    assert all(exposure_scenario.loc[inds, "Max Potential Damage: Structure"] == 0)

    # check if buildings are flood-proofed
    aggr_label = test_scenario.direct_impacts.impact_strategy.measures[
        2
    ].attrs.aggregation_area_type
    aggr_name = test_scenario.direct_impacts.impact_strategy.measures[
        2
    ].attrs.aggregation_area_name
    build_type = test_scenario.direct_impacts.impact_strategy.measures[
        2
    ].attrs.property_type
    inds1 = (
        exposure_template.loc[:, f"Aggregation Label: {aggr_label}"] == aggr_name
    ) & (exposure_template.loc[:, "Primary Object Type"] == build_type)
    inds2 = (
        exposure_scenario.loc[:, f"Aggregation Label: {aggr_label}"] == aggr_name
    ) & (exposure_scenario.loc[:, "Primary Object Type"] == build_type)

    assert all(
        exposure_scenario.loc[inds2, "Damage Function: Structure"]
        != exposure_template.loc[inds1, "Damage Function: Structure"]
    )


def test_fiat_raise_datum(test_db, test_tomls, exposure_template):
    test_toml = test_tomls["current_extreme12ft_raise_datum.toml"]

    assert test_toml.is_file()

    # use event template to get the associated Event child class
    test_scenario = Scenario.load_file(test_toml)
    test_scenario.run()

    exposure_scenario = pd.read_csv(
        test_db.output_path
        / "Scenarios"
        / "current_extreme12ft_raise_datum"
        / "Impacts"
        / "Impacts_detailed_current_extreme12ft_raise_datum.csv"
    )

    # check if buildings are elevated
    aggr_label = test_scenario.direct_impacts.impact_strategy.measures[
        0
    ].attrs.aggregation_area_type
    aggr_name = test_scenario.direct_impacts.impact_strategy.measures[
        0
    ].attrs.aggregation_area_name
    build_type = test_scenario.direct_impacts.impact_strategy.measures[
        0
    ].attrs.property_type
    inds1 = (
        exposure_template.loc[:, f"Aggregation Label: {aggr_label}"] == aggr_name
    ) & (exposure_template.loc[:, "Primary Object Type"] == build_type)
    inds2 = (
        exposure_scenario.loc[:, f"Aggregation Label: {aggr_label}"] == aggr_name
    ) & (exposure_scenario.loc[:, "Primary Object Type"] == build_type)

    assert all(
        elev1 <= elev2
        for elev1, elev2 in zip(
            exposure_template.loc[inds1, "Ground Floor Height"],
            exposure_scenario.loc[inds2, "Ground Floor Height"],
        )
    )

    assert all(
        height + elev
        >= test_scenario.direct_impacts.impact_strategy.measures[
            0
        ].attrs.elevation.value
        for height, elev in zip(
            exposure_scenario.loc[inds2, "Ground Floor Height"],
            exposure_scenario.loc[inds2, "Ground Elevation"],
        )
    )


@pytest.mark.skip(reason="Fails in fiat_toolbox, TODO investigate")
def test_fiat_return_periods(test_tomls):
    test_toml = test_tomls["current_test_set_no_measures.toml"]

    assert test_toml.is_file()

    # use event template to get the associated Event child class
    test_scenario = Scenario.load_file(test_toml)
    test_scenario.run()
    assert test_scenario.direct_impacts.has_run<|MERGE_RESOLUTION|>--- conflicted
+++ resolved
@@ -47,19 +47,9 @@
     test_scenario.run()
 
     exposure_scenario = pd.read_csv(
-<<<<<<< HEAD
         test_scenario.direct_impacts.adapter.output_model_path
         / "exposure"
         / "exposure.csv"
-=======
-        test_db.output_path
-        / "Scenarios"
-        / test_scenario.attrs.name
-        / "Impacts"
-        / "fiat_model"
-        / "exposure"
-        / "exposure.csv",
->>>>>>> e22938fd
     )
 
     # check if exposure is left unchanged
