--- conflicted
+++ resolved
@@ -13,18 +13,11 @@
     return exposure_template
 
 
-<<<<<<< HEAD
+
 @pytest.fixture()
 def test_tomls(test_db):
     test_tomls = [
         test_db.input_path
-=======
-def test_fiat_adapter_no_measures(test_db):
-    test_toml = (
-        test_database
-        / "charleston"
-        / "input"
->>>>>>> 785043d2
         / "scenarios"
         / "current_extreme12ft_no_measures"
         / "current_extreme12ft_no_measures.toml",
@@ -62,21 +55,8 @@
 
 
 # @pytest.mark.skip(reason="test needs to reviewed")
-<<<<<<< HEAD
 def test_fiat_adapter_measures(test_db, test_tomls, exposure_template):
     test_toml = test_tomls["all_projections_extreme12ft_strategy_comb.toml"]
-=======
-def test_fiat_adapter_measures(test_db):
-    test_toml = (
-        test_database
-        / "charleston"
-        / "input"
-        / "scenarios"
-        / "all_projections_extreme12ft_strategy_comb"
-        / "all_projections_extreme12ft_strategy_comb.toml"
-    )
-
->>>>>>> 785043d2
     assert test_toml.is_file()
 
     test_scenario = Scenario.load_file(test_toml)
@@ -224,21 +204,9 @@
     )
 
 
-<<<<<<< HEAD
 def test_fiat_raise_datum(test_db, test_tomls, exposure_template):
     test_toml = test_tomls["current_extreme12ft_raise_datum.toml"]
-=======
-def test_fiat_raise_datum(test_db):
-    test_toml = (
-        test_database
-        / "charleston"
-        / "input"
-        / "scenarios"
-        / "current_extreme12ft_raise_datum"
-        / "current_extreme12ft_raise_datum.toml"
-    )
-
->>>>>>> 785043d2
+
     assert test_toml.is_file()
 
     # use event template to get the associated Event child class
@@ -278,22 +246,9 @@
         )
     )
 
-
-<<<<<<< HEAD
 def test_fiat_return_periods(test_tomls):
     test_toml = test_tomls["current_test_set_no_measures.toml"]
-=======
-def test_fiat_return_periods(test_db):
-    test_toml = (
-        test_database
-        / "charleston"
-        / "input"
-        / "scenarios"
-        / "current_test_set_no_measures"
-        / "current_test_set_no_measures.toml"
-    )
-
->>>>>>> 785043d2
+
     assert test_toml.is_file()
 
     # use event template to get the associated Event child class
