--- conflicted
+++ resolved
@@ -90,8 +90,6 @@
 
     # Delete rainfall file that was created for the test
     os.remove(event_path.joinpath("rainfall.csv"))
-<<<<<<< HEAD
-=======
 
 
 def test_preprocess_pump(cleanup_database):
@@ -122,7 +120,6 @@
     )
 
     ~filecmp.cmp(drn_file, drn_templ)
->>>>>>> bd7f4bd9
 
 
 def test_preprocess_prob_eventset(cleanup_database):
