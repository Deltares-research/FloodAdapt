import filecmp
import os
from pathlib import Path

import matplotlib.pyplot as plt
import numpy as np
import pandas as pd
import pytest
import xarray as xr

from flood_adapt.object_model.hazard.measure.green_infrastructure import (
    GreenInfrastructure,
)
from flood_adapt.object_model.scenario import Scenario

test_database = Path().absolute() / "tests" / "test_database"


@pytest.mark.skip(reason="running the model takes long")
def test_hazard_run_synthetic_wl(cleanup_database):
    test_toml = (
        test_database
        / "charleston"
        / "input"
        / "scenarios"
        / "current_extreme12ft_no_measures"
        / "current_extreme12ft_no_measures.toml"
    )

    assert test_toml.is_file()

    # use event template to get the associated Event child class
    test_scenario = Scenario.load_file(test_toml)
    test_scenario.init_object_model()
    test_scenario.direct_impacts.hazard.preprocess_models()
    test_scenario.direct_impacts.hazard.run_models()


@pytest.mark.skip(reason="There is no sfincs.inp checked in")
def test_hazard_run_synthetic_discharge(cleanup_database):
    test_toml = (
        test_database
        / "charleston"
        / "input"
        / "scenarios"
        / "current_extreme12ft_rivershape_windconst_no_measures"
        / "current_extreme12ft_rivershape_windconst_no_measures.toml"
    )

    assert test_toml.is_file()

    # use event template to get the associated Event child class
    test_scenario = Scenario.load_file(test_toml)
    test_scenario.init_object_model()
    test_scenario.direct_impacts.hazard.preprocess_models()
    test_scenario.direct_impacts.hazard.run_models()


def test_preprocess_rainfall_timeseriesfile(cleanup_database):
    test_toml = (
        test_database
        / "charleston"
        / "input"
        / "scenarios"
        / "current_extreme12ft_no_measures"
        / "current_extreme12ft_no_measures.toml"
    )
    event_path = test_database.joinpath("charleston", "input", "events", "extreme12ft")
    assert test_toml.is_file()

    scenario = Scenario.load_file(test_toml)
    scenario.init_object_model()

    hazard = scenario.direct_impacts.hazard
    hazard.event.attrs.rainfall.source = "timeseries"
<<<<<<< HEAD
=======
    hazard.event.attrs.rainfall.timeseries_file = "rainfall.csv"
>>>>>>> bd7f4bd9

    tt = pd.date_range(
        start=hazard.event.attrs.time.start_time,
        end=hazard.event.attrs.time.end_time,
        freq="1H",
    )
    rain = 100 * np.exp(-(((np.arange(0, len(tt), 1) - 24) / (0.25 * 12)) ** 2)).round(
        decimals=2
    )
    df = pd.DataFrame(index=tt, data=rain)
    df.to_csv(event_path.joinpath("rainfall.csv"))

    hazard.preprocess_models()

    prcp_file = hazard.simulation_paths[0].joinpath("sfincs.precip")
    assert prcp_file.is_file()

    # Delete rainfall file that was created for the test
    os.remove(event_path.joinpath("rainfall.csv"))


<<<<<<< HEAD
def test_preprocess_greenInfra(cleanup_database):
=======
def test_preprocess_pump(cleanup_database):
>>>>>>> bd7f4bd9
    test_toml = (
        test_database
        / "charleston"
        / "input"
        / "scenarios"
        / "current_extreme12ft_no_measures"
        / "current_extreme12ft_no_measures.toml"
    )
<<<<<<< HEAD

    assert test_toml.is_file()

    # use event template to get the associated Event child class
    test_scenario = Scenario.load_file(test_toml)
    test_scenario.attrs.strategy = "greeninfra"
    test_scenario.init_object_model()
    assert isinstance(
        test_scenario.direct_impacts.hazard.hazard_strategy.measures[0],
        GreenInfrastructure,
    )
    assert isinstance(
        test_scenario.direct_impacts.hazard.hazard_strategy.measures[1],
        GreenInfrastructure,
    )
    assert isinstance(
        test_scenario.direct_impacts.hazard.hazard_strategy.measures[2],
        GreenInfrastructure,
    )
    test_scenario.direct_impacts.hazard.preprocess_models()
=======
    assert test_toml.is_file()

    scenario = Scenario.load_file(test_toml)
    scenario.attrs.strategy = "pump"
    scenario.attrs.name = scenario.attrs.name.replace("no_measures", "pump")
    scenario.init_object_model()

    hazard = scenario.direct_impacts.hazard

    hazard.preprocess_models()

    drn_file = hazard.simulation_paths[0].joinpath("sfincs.drn")
    assert drn_file.is_file()

    drn_templ = scenario.database_input_path.parent.joinpath(
        "static", "templates", "overland", "sfincs.drn"
    )

    ~filecmp.cmp(drn_file, drn_templ)
>>>>>>> bd7f4bd9


def test_preprocess_prob_eventset(cleanup_database):
    test_toml = (
        test_database
        / "charleston"
        / "input"
        / "scenarios"
        / "current_test_set_no_measures"
        / "current_test_set_no_measures.toml"
    )

    assert test_toml.is_file()

    # use event template to get the associated Event child class
    test_scenario = Scenario.load_file(test_toml)
    test_scenario.init_object_model()
    test_scenario.direct_impacts.hazard.preprocess_models()
    bzs_file1 = (
        test_database
        / "charleston"
        / "output"
        / "simulations"
        / "current_test_set_no_measures"
        / "event_0001"
        / "overland"
        / "sfincs.bzs"
    )
    bzs_file2 = (
        test_database
        / "charleston"
        / "output"
        / "simulations"
        / "current_test_set_no_measures"
        / "event_0039"
        / "overland"
        / "sfincs.bzs"
    )
    assert bzs_file1.is_file()
    assert bzs_file2.is_file()
    assert ~filecmp.cmp(bzs_file1, bzs_file2)


# @pytest.mark.skip(reason="Running models takes a couple of minutes")
def test_run_prob_eventset(cleanup_database):
    test_toml = (
        test_database
        / "charleston"
        / "input"
        / "scenarios"
        / "current_test_set_no_measures"
        / "current_test_set_no_measures.toml"
    )

    assert test_toml.is_file()

    # use event template to get the associated Event child class
    test_scenario = Scenario.load_file(test_toml)
    test_scenario.init_object_model()
    test_scenario.direct_impacts.hazard.preprocess_models()
    test_scenario.direct_impacts.hazard.run_models()
    zs_file1 = (
        test_database
        / "charleston"
        / "output"
        / "simulations"
        / "current_test_set_no_measures"
        / "event_0001"
        / "overland"
        / "sfincs_map.nc"
    )
    zs_file2 = (
        test_database
        / "charleston"
        / "output"
        / "simulations"
        / "current_test_set_no_measures"
        / "event_0039"
        / "overland"
        / "sfincs_map.nc"
    )
    assert zs_file1.is_file()
    assert zs_file2.is_file()


@pytest.mark.skip(
    reason="Need to run models first (see above) but that takes a couple of minutes"
)
def test_rp_floodmap_calculation(cleanup_database):
    test_toml = (
        test_database
        / "charleston"
        / "input"
        / "scenarios"
        / "current_test_set_no_measures"
        / "current_test_set_no_measures.toml"
    )

    assert test_toml.is_file()

    # use event template to get the associated Event child class
    test_scenario = Scenario.load_file(test_toml)
    test_scenario.init_object_model()
    test_scenario.direct_impacts.hazard.calculate_rp_floodmaps()
    nc_file = (
        test_database
        / "charleston"
        / "output"
        / "simulations"
        / "current_test_set_no_measures"
        / "rp_water_level.nc"
    )
    assert nc_file.is_file()
    zsrp = xr.open_dataset(nc_file).load()
    frequencies = test_scenario.direct_impacts.hazard.frequencies

    zs = []
    event_set = test_scenario.direct_impacts.hazard.event_set
    for ii, event in enumerate(event_set):
        zs_file = (
            test_database
            / "charleston"
            / "output"
            / "simulations"
            / "current_test_set_no_measures"
            / event.attrs.name
            / "overland"
            / "sfincs_map.nc"
        )
        assert zs_file.is_file()
        zs.append(xr.open_dataset(zs_file).load())
        # below doesn't work, probably because of small round-off errors, perform visual inspection
        # if 1.0 / frequencies[ii] in zsrp.rp:
        #     assert np.equal(
        #         zs.zsmax.squeeze().to_numpy(),
        #         zsrp.sel(rp=1.0 / frequencies[ii]).to_array().to_numpy(),
        #     ).all()

    # for visual checks uncomment those lines (also imports at the top)
    fig, ax = plt.subplots(len(zsrp.rp), 2, figsize=(12, 18))
    for ii, event in enumerate(event_set):
        ax[np.max([1, 2 * ii]), 0].pcolor(
            zs[ii].x, zs[ii].y, zs[ii].zsmax.squeeze(), vmin=0, vmax=2
        )
        ax[np.max([1, 2 * ii]), 0].set_title(
            f"{event_set[ii].attrs.name}: {int(1/frequencies[ii])} years"
        )
    for jj, rp in enumerate(zsrp.rp):
        ax[jj, 1].pcolor(
            zs[0].x, zs[0].y, zsrp.sel(rp=rp).to_array().squeeze(), vmin=0, vmax=2
        )
        ax[jj, 1].set_title(f"RP={int(rp)}")
    # save png file
    fn = (
        test_database
        / "charleston"
        / "output"
        / "simulations"
        / "current_test_set_no_measures"
        / "floodmaps.png"
    )
    plt.savefig(fn, bbox_inches="tight", dpi=225)<|MERGE_RESOLUTION|>--- conflicted
+++ resolved
@@ -73,10 +73,7 @@
 
     hazard = scenario.direct_impacts.hazard
     hazard.event.attrs.rainfall.source = "timeseries"
-<<<<<<< HEAD
-=======
     hazard.event.attrs.rainfall.timeseries_file = "rainfall.csv"
->>>>>>> bd7f4bd9
 
     tt = pd.date_range(
         start=hazard.event.attrs.time.start_time,
@@ -98,11 +95,7 @@
     os.remove(event_path.joinpath("rainfall.csv"))
 
 
-<<<<<<< HEAD
-def test_preprocess_greenInfra(cleanup_database):
-=======
 def test_preprocess_pump(cleanup_database):
->>>>>>> bd7f4bd9
     test_toml = (
         test_database
         / "charleston"
@@ -111,28 +104,6 @@
         / "current_extreme12ft_no_measures"
         / "current_extreme12ft_no_measures.toml"
     )
-<<<<<<< HEAD
-
-    assert test_toml.is_file()
-
-    # use event template to get the associated Event child class
-    test_scenario = Scenario.load_file(test_toml)
-    test_scenario.attrs.strategy = "greeninfra"
-    test_scenario.init_object_model()
-    assert isinstance(
-        test_scenario.direct_impacts.hazard.hazard_strategy.measures[0],
-        GreenInfrastructure,
-    )
-    assert isinstance(
-        test_scenario.direct_impacts.hazard.hazard_strategy.measures[1],
-        GreenInfrastructure,
-    )
-    assert isinstance(
-        test_scenario.direct_impacts.hazard.hazard_strategy.measures[2],
-        GreenInfrastructure,
-    )
-    test_scenario.direct_impacts.hazard.preprocess_models()
-=======
     assert test_toml.is_file()
 
     scenario = Scenario.load_file(test_toml)
@@ -152,7 +123,37 @@
     )
 
     ~filecmp.cmp(drn_file, drn_templ)
->>>>>>> bd7f4bd9
+
+
+def test_preprocess_greenInfra(cleanup_database):
+    test_toml = (
+        test_database
+        / "charleston"
+        / "input"
+        / "scenarios"
+        / "current_extreme12ft_no_measures"
+        / "current_extreme12ft_no_measures.toml"
+    )
+
+    assert test_toml.is_file()
+
+    # use event template to get the associated Event child class
+    test_scenario = Scenario.load_file(test_toml)
+    test_scenario.attrs.strategy = "greeninfra"
+    test_scenario.init_object_model()
+    assert isinstance(
+        test_scenario.direct_impacts.hazard.hazard_strategy.measures[0],
+        GreenInfrastructure,
+    )
+    assert isinstance(
+        test_scenario.direct_impacts.hazard.hazard_strategy.measures[1],
+        GreenInfrastructure,
+    )
+    assert isinstance(
+        test_scenario.direct_impacts.hazard.hazard_strategy.measures[2],
+        GreenInfrastructure,
+    )
+    test_scenario.direct_impacts.hazard.preprocess_models()
 
 
 def test_preprocess_prob_eventset(cleanup_database):
