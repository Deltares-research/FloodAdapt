import filecmp
import os

import matplotlib.pyplot as plt
import numpy as np
import pandas as pd
import pytest
import xarray as xr

from flood_adapt.object_model.hazard.measure.green_infrastructure import (
    GreenInfrastructure,
)
from flood_adapt.object_model.io.unitfulvalue import (
    UnitfulDischarge,
    UnitfulIntensity,
)
from flood_adapt.object_model.scenario import Scenario


@pytest.fixture()
def test_scenarios(test_db):
    test_tomls = [
        test_db.input_path
        / "scenarios"
        / "current_extreme12ft_no_measures"
        / "current_extreme12ft_no_measures.toml",
        test_db.input_path
        / "scenarios"
        / "current_extreme12ft_rivershape_windconst_no_measures"
        / "current_extreme12ft_rivershape_windconst_no_measures.toml",
    ]

    test_scenarios = {
        toml_file.name: Scenario.load_file(toml_file) for toml_file in test_tomls
    }
    yield test_scenarios


@pytest.mark.skip(reason="running the model takes long")
def test_hazard_preprocess_synthetic_wl(test_db, test_scenarios):
    test_scenario = test_scenarios["current_extreme12ft_no_measures.toml"]
    test_scenario.init_object_model()
    test_scenario.direct_impacts.hazard.preprocess_models()

    fn_bc = (
        test_db.output_path
        / "scenarios"
        / "current_extreme12ft_no_measures"
        / "Flooding"
        / "simulations"
        / "overland"
        / "sfincs.bzs"
    )
    wl = pd.read_csv(fn_bc, index_col=0, delim_whitespace=True, header=None)
    peak_model = wl.max().max()

    event = test_db.events.get(test_scenario.attrs.event)
    surge_peak = event.attrs.surge.shape_peak.convert("meters")
    tide_amp = event.attrs.tide.harmonic_amplitude.convert("meters")
    localdatum = test_db.site.attrs.water_level.localdatum.height.convert(
        "meters"
    ) - test_db.site.attrs.water_level.msl.height.convert("meters")

<<<<<<< HEAD
    slr_offset = test_db.site.attrs.slr.vertical_offset.convert("meters")

    assert np.abs(peak_model - (surge_peak + tide_amp + slr_offset - localdatum)) < 0.01
=======
    assert np.abs(peak_model - (surge_peak + tide_amp - localdatum)) < 0.01
>>>>>>> 369e4cba


@pytest.mark.skip(reason="There is no sfincs.inp checked in")
def test_hazard_preprocess_synthetic_discharge(test_scenarios):
    test_scenario = test_scenarios["current_extreme12ft_no_measures.toml"]

    test_scenario.init_object_model()
    test_scenario.direct_impacts.preprocess_models()

    test_scenario.attrs.name = f"{test_scenario.attrs.name}_2"
    test_scenario.direct_impacts.hazard.name = f"{test_scenario.attrs.name}_2"
    test_scenario.direct_impacts.hazard.simulation_paths[0] = (
        test_scenario.direct_impacts.hazard.simulation_paths[0]
        .parents[1]
        .joinpath(
            f"{test_scenario.direct_impacts.hazard.simulation_paths[0].parents[0].name}_2",
            "overland",
        )
    )
    test_scenario.direct_impacts.hazard.site.attrs.river[0].x_coordinate += 100

    with pytest.raises(ValueError):
        test_scenario.direct_impacts.hazard.preprocess_models()


@pytest.mark.skip(reason="Fails in CICD. REFACTOR HAZARD")
def test_preprocess_rainfall_timeseriesfile(test_db, test_scenarios):
    test_scenario = test_scenarios["current_extreme12ft_no_measures.toml"]
    event_path = test_db.input_path / "events" / "extreme12ft"

    test_scenario.init_object_model()

    hazard = test_scenario.direct_impacts.hazard
    hazard.event.attrs.rainfall.source = "timeseries"
    hazard.event.attrs.rainfall.timeseries_file = "rainfall.csv"

    tt = pd.date_range(
        start=hazard.event.attrs.time.start_time,
        end=hazard.event.attrs.time.end_time,
        freq="1H",
    )
    rain = 100 * np.exp(-(((np.arange(0, len(tt), 1) - 24) / (0.25 * 12)) ** 2)).round(
        decimals=2
    )
    df = pd.DataFrame(index=tt, data=rain)
    df.to_csv(event_path.joinpath("rainfall.csv"))

    hazard.preprocess_models()

    prcp_file = hazard.simulation_paths[0].joinpath("sfincs.precip")
    assert prcp_file.is_file()

    # Delete rainfall file that was created for the test
    os.remove(event_path.joinpath("rainfall.csv"))


@pytest.mark.skip(reason="Fails in CICD. REFACTOR HAZARD")
def test_preprocess_pump(test_db, test_scenarios):
    test_scenario = test_scenarios["current_extreme12ft_no_measures.toml"]
    test_scenario.attrs.strategy = "pump"
    test_scenario.attrs.name = test_scenario.attrs.name.replace("no_measures", "pump")
    test_scenario.init_object_model()

    hazard = test_scenario.direct_impacts.hazard

    hazard.preprocess_models()

    drn_file = hazard.simulation_paths[0].joinpath("sfincs.drn")
    assert drn_file.is_file()

    drn_templ = test_db.static_path / "templates" / "overland" / "sfincs.drn"

    ~filecmp.cmp(drn_file, drn_templ)


@pytest.mark.skip(reason="Fails in CICD. Investigate GreenInfra validators!")
def test_preprocess_greenInfra(test_scenarios):
    test_scenario = test_scenarios["current_extreme12ft_no_measures.toml"]

    test_scenario.attrs.strategy = "greeninfra"
    test_scenario.init_object_model()
    assert isinstance(
        test_scenario.direct_impacts.hazard.hazard_strategy.measures[0],
        GreenInfrastructure,
    )
    assert isinstance(
        test_scenario.direct_impacts.hazard.hazard_strategy.measures[1],
        GreenInfrastructure,
    )
    assert isinstance(
        test_scenario.direct_impacts.hazard.hazard_strategy.measures[2],
        GreenInfrastructure,
    )
    test_scenario.direct_impacts.hazard.preprocess_models()


@pytest.mark.skip(reason="Fails in CICD. Investigate GreenInfra validators!")
def test_preprocess_greenInfra_aggr_area(test_scenarios):
    test_scenario = test_scenarios["current_extreme12ft_no_measures.toml"]

    test_scenario.attrs.strategy = "total_storage_aggregation_area"
    test_scenario.init_object_model()
    assert isinstance(
        test_scenario.direct_impacts.hazard.hazard_strategy.measures[0],
        GreenInfrastructure,
    )
    test_scenario.direct_impacts.hazard.preprocess_models()


@pytest.mark.skip(reason="running the model takes long")
def test_write_floodmap_geotiff(test_scenarios):
    test_scenario = test_scenarios["current_extreme12ft_no_measures.toml"]

    test_scenario.init_object_model()
    test_scenario.direct_impacts.hazard.preprocess_models()
    test_scenario.direct_impacts.hazard.run_models()
    test_scenario.direct_impacts.hazard.postprocess_models()

    floodmap_fn = test_scenario.direct_impacts.hazard.simulation_paths[0].joinpath(
        "floodmap.tif"
    )
    assert floodmap_fn.is_file()


@pytest.mark.skip(reason="Fails in CICD. REFACTOR HAZARD!")
def test_preprocess_prob_eventset(test_db, test_scenarios):
    test_scenario = test_scenarios["current_extreme12ft_no_measures.toml"]
    test_scenario.init_object_model()
    test_scenario.direct_impacts.hazard.preprocess_models()

    bzs_file1 = (
        test_db.output_path
        / "scenarios"
        / test_scenario.attrs.name
        / "Flooding"
        / "simulations"
        / "event_0001"
        / "overland"
        / "sfincs.bzs"
    )
    bzs_file2 = (
        test_db.output_path
        / "scenarios"
        / test_scenario.attrs.name
        / "Flooding"
        / "simulations"
        / "event_0039"
        / "overland"
        / "sfincs.bzs"
    )
    assert bzs_file1.is_file()
    assert bzs_file2.is_file()
    assert ~filecmp.cmp(bzs_file1, bzs_file2)

    # add SLR


@pytest.mark.skip(reason="Fails in CICD. REFACTOR")
def test_preprocess_rainfall_increase(test_db, test_scenarios):
    test_scenario: Scenario = test_scenarios["current_extreme12ft_no_measures.toml"]
    test_scenario.attrs.projection = "SLR_2ft"
    test_scenario.attrs.name = "SLR_2ft_test_set_no_measures"
    test_scenario.init_object_model()
    slr = test_scenario.direct_impacts.hazard.physical_projection.attrs.sea_level_rise
    test_scenario.direct_impacts.hazard.preprocess_models()

    bzs_file1_slr = (
        test_db.output_path
        / "scenarios"
        / test_scenario.attrs.name
        / "Flooding"
        / "simulations"
        / "event_0001"
        / "overland"
        / "sfincs.bzs"
    )
    bzs_file1 = (
        test_db.output_path
        / "scenarios"
        / test_scenario.attrs.name
        / "Flooding"
        / "simulations"
        / "event_0001"
        / "overland"
        / "sfincs.bzs"
    )
    df = pd.read_csv(bzs_file1, header=None, index_col=0, delim_whitespace=True)
    df_slr = pd.read_csv(bzs_file1_slr, header=None, index_col=0, delim_whitespace=True)

    assert np.abs((df_slr[1] - df[1]).mean() - slr.convert("meters")) < 0.01


@pytest.mark.skip(reason="Fails in CICD. REFACTOR")
def test_preprocess_rainfall_increase_alternate(test_db, test_scenarios):
    test_scenario = test_scenarios["current_extreme12ft_no_measures.toml"]
    test_scenario.attrs.name = "current_extreme12ft_precip_no_measures"
    test_scenario.init_object_model()
    test_scenario.direct_impacts.hazard.event.attrs.rainfall.source = "shape"
    test_scenario.direct_impacts.hazard.event.attrs.rainfall.shape_type = "block"
    test_scenario.direct_impacts.hazard.event.attrs.rainfall.cumulative = (
        UnitfulIntensity(value=5.0, units="inch/hr")
    )
    test_scenario.direct_impacts.hazard.event.attrs.rainfall.shape_start_time = -3
    test_scenario.direct_impacts.hazard.event.attrs.rainfall.shape_end_time = 3
    test_scenario.direct_impacts.hazard.preprocess_models()
    precip_file1 = (
        test_db.output_path
        / "scenarios"
        / "current_extreme12ft_precip_no_measures"
        / "Flooding"
        / "simulations"
        / "overland"
        / "sfincs.precip"
    )
    assert precip_file1.is_file()

    df1 = pd.read_csv(precip_file1, index_col=0, header=None, delim_whitespace=True)
    cum_precip1 = df1.sum()[1]

    test_scenario.attrs.name = "current_extreme12ft_precip_rainfall_incr_no_measures"
    test_scenario.init_object_model()
    test_scenario.direct_impacts.hazard.event.attrs.rainfall.source = "shape"
    test_scenario.direct_impacts.hazard.event.attrs.rainfall.shape_type = "block"
    test_scenario.direct_impacts.hazard.event.attrs.rainfall.cumulative = (
        UnitfulIntensity(value=5.0, units="inch/hr")
    )
    test_scenario.direct_impacts.hazard.event.attrs.rainfall.shape_start_time = -3
    test_scenario.direct_impacts.hazard.event.attrs.rainfall.shape_end_time = 3
    test_scenario.direct_impacts.hazard.physical_projection.attrs.rainfall_increase = (
        10  # in percent
    )
    test_scenario.direct_impacts.hazard.preprocess_models()

    precip_file2 = (
        test_db.output_path
        / "scenarios"
        / "current_extreme12ft_precip_rainfall_incr_no_measures"
        / "Flooding"
        / "simulations"
        / "overland"
        / "sfincs.precip"
    )
    assert precip_file2.is_file()
    df2 = pd.read_csv(precip_file2, index_col=0, header=None, delim_whitespace=True)
    cum_precip2 = df2.sum()[1]

    assert np.abs(cum_precip1 * 1.1 - cum_precip2) < 0.1


@pytest.mark.skip(reason="Running models takes a couple of minutes")
def test_run_prob_eventset(test_db, test_scenarios):
    test_scenario = test_scenarios["current_extreme12ft_no_measures.toml"]
    test_scenario.init_object_model()
    test_scenario.direct_impacts.hazard.preprocess_models()
    test_scenario.direct_impacts.hazard.run_models()
    zs_file1 = (
        test_db.output_path
        / "scenarios"
        / "current_test_set_no_measures"
        / "Flooding"
        / "simulations"
        / "event_0001"
        / "overland"
        / "sfincs_map.nc"
    )
    zs_file2 = (
        test_db.output_path
        / "scenarios"
        / "current_test_set_no_measures"
        / "Flooding"
        / "simulations"
        / "event_0039"
        / "overland"
        / "sfincs_map.nc"
    )
    assert zs_file1.is_file()
    assert zs_file2.is_file()


@pytest.mark.skip(
    reason="Need to run models first (see above) but that takes a couple of minutes"
)
def test_rp_floodmap_calculation(test_db, test_scenarios):
    test_scenario = test_scenarios["current_test_set_no_measures.toml"]

    test_scenario.init_object_model()
    test_scenario.direct_impacts.hazard.calculate_rp_floodmaps()
    nc_file = (
        test_db.output_path
        / "scenarios"
        / "current_test_set_no_measures"
        / "Flooding"
        / "rp_water_level.nc"
    )
    assert nc_file.is_file()
    zsrp = xr.open_dataset(nc_file).load()
    frequencies = test_scenario.direct_impacts.hazard.frequencies

    zs = []
    event_set = test_scenario.direct_impacts.hazard.event_set
    for ii, event in enumerate(event_set):
        zs_file = (
            test_db.output_path
            / "scenarios"
            / "current_test_set_no_measures"
            / "Flooding"
            / "simulations"
            / event.attrs.name
            / "overland"
            / "sfincs_map.nc"
        )
        assert zs_file.is_file()
        zs.append(xr.open_dataset(zs_file).load())
        # below doesn't work, probably because of small round-off errors, perform visual inspection
        # if 1.0 / frequencies[ii] in zsrp.rp:
        #     assert np.equal(
        #         zs.zsmax.squeeze().to_numpy(),
        #         zsrp.sel(rp=1.0 / frequencies[ii]).to_array().to_numpy(),
        #     ).all()

    # for visual checks uncomment those lines (also imports at the top)
    fig, ax = plt.subplots(len(zsrp.rp), 2, figsize=(12, 18))
    for ii, event in enumerate(event_set):
        ax[np.max([1, 2 * ii]), 0].pcolor(
            zs[ii].x, zs[ii].y, zs[ii].zsmax.squeeze(), vmin=0, vmax=2
        )
        ax[np.max([1, 2 * ii]), 0].set_title(
            f"{event_set[ii].attrs.name}: {int(1/frequencies[ii])} years"
        )
    for jj, rp in enumerate(zsrp.rp):
        ax[jj, 1].pcolor(
            zs[0].x, zs[0].y, zsrp.sel(rp=rp).to_array().squeeze(), vmin=0, vmax=2
        )
        ax[jj, 1].set_title(f"RP={int(rp)}")
    # save png file
    fn = (
        test_db.output_path
        / "scenarios"
        / "current_test_set_no_measures"
        / "Flooding"
        / "simulations"
        / "floodmaps.png"
    )
    plt.savefig(fn, bbox_inches="tight", dpi=225)


@pytest.mark.skip(reason="Fails in CICD. REFACTOR INTO SMALLER TESTS")
def test_multiple_rivers(test_db, test_scenarios):
    test_scenario: Scenario = test_scenarios["current_extreme12ft_no_measures.toml"]

    test_scenario.init_object_model()

    # Add an extra river
    test_scenario.direct_impacts.hazard.event.attrs.river.append(
        test_scenario.direct_impacts.hazard.event.attrs.river[0].copy()
    )
    # Overwrite river data of Event
    test_scenario.direct_impacts.hazard.event.attrs.river[0].source = "constant"
    test_scenario.direct_impacts.hazard.event.attrs.river[1].source = "shape"
    test_scenario.direct_impacts.hazard.event.attrs.river[
        0
    ].constant_discharge = UnitfulDischarge(value=2000.0, units="cfs")
    test_scenario.direct_impacts.hazard.event.attrs.river[1].shape_type = "gaussian"
    test_scenario.direct_impacts.hazard.event.attrs.river[
        1
    ].base_discharge = UnitfulDischarge(value=1000.0, units="cfs")
    test_scenario.direct_impacts.hazard.event.attrs.river[
        1
    ].shape_peak = UnitfulDischarge(value=2500.0, units="cfs")
    test_scenario.direct_impacts.hazard.event.attrs.river[1].shape_duration = 8
    test_scenario.direct_impacts.hazard.event.attrs.river[1].shape_peak_time = 0

    # Overwrite river data in Site
    name = test_scenario.site_info.attrs.river[0].name + "_test"
    description = test_scenario.site_info.attrs.river[0].description + " test"
    x = 596800.3
    y = 3672900.3
    mean_discharge = test_scenario.site_info.attrs.river[0].mean_discharge.value * 1.5

    # Add an extra river in site
    test_scenario.direct_impacts.hazard.site.attrs.river.append(
        test_scenario.direct_impacts.hazard.site.attrs.river[0].copy()
    )

    test_scenario.direct_impacts.hazard.site.attrs.river[1].name = name
    test_scenario.direct_impacts.hazard.site.attrs.river[1].x_coordinate = x
    test_scenario.direct_impacts.hazard.site.attrs.river[1].y_coordinate = y
    test_scenario.direct_impacts.hazard.site.attrs.river[
        1
    ].mean_discharge = UnitfulDischarge(value=mean_discharge, units="cfs")
    test_scenario.direct_impacts.hazard.site.attrs.river[1].description = description

    # Change name of reference model
    test_scenario.direct_impacts.hazard.site.attrs.sfincs.overland_model = (
        "overland_2_rivers"
    )

    # Preprocess the models
    test_scenario.direct_impacts.hazard.preprocess_models()

    # Check for the correct output
    output_folder = (
        test_db.output_path
        / "scenarios"
        / "current_extreme12ft_no_measures"
        / "Flooding"
        / "simulations"
        / "overland"
    )
    dis_file = output_folder / "sfincs.dis"
    src_file = output_folder / "sfincs.src"

    assert dis_file.is_file()
    assert src_file.is_file()

    # Check if content of file is correct
    dis = pd.read_csv(dis_file, index_col=0, header=None, delim_whitespace=True)

    assert len(dis.columns) == len(
        test_scenario.direct_impacts.hazard.event.attrs.river
    )
    assert round(
        np.mean(dis[1].values), 2
    ) == test_scenario.direct_impacts.hazard.event.attrs.river[
        0
    ].constant_discharge.convert("m3/s")
    assert np.max(
        dis[2].values
    ) == test_scenario.direct_impacts.hazard.event.attrs.river[1].shape_peak.convert(
        "m3/s"
    )


@pytest.mark.skip(reason="Fails in CICD. REFACTOR INTO SMALLER TESTS")
def test_no_rivers(test_db, test_scenarios):
    test_scenario = test_scenarios["current_extreme12ft_no_measures.toml"]

    test_scenario.init_object_model()

    # Overwrite river data of Event
    test_scenario.direct_impacts.hazard.event.attrs.river = []

    # Overwrite river data in Site
    test_scenario.direct_impacts.hazard.site.attrs.river = []

    # Change name of reference model
    test_scenario.direct_impacts.hazard.site.attrs.sfincs.overland_model = (
        "overland_0_rivers"
    )

    # Preprocess the models
    test_scenario.direct_impacts.hazard.preprocess_models()

    # Check for the correct output
    output_folder = (
        test_db.output_path
        / "scenarios"
        / "current_extreme12ft_no_measures"
        / "Flooding"
        / "simulations"
        / "overland"
    )
    dis_file = output_folder / "sfincs.dis"
    src_file = output_folder / "sfincs.src"
    bnd_file = output_folder / "sfincs.bnd"

    assert not dis_file.is_file()
    assert not src_file.is_file()
    assert bnd_file.is_file()  # To check if the model has run


@pytest.mark.skip(reason="Fails in CICD. FIX SOON!")
def test_plot_wl_obs(test_db, test_scenarios):
    test_scenario = test_scenarios["current_extreme12ft_no_measures.toml"]

    test_scenario.init_object_model()

    # Preprocess the models
    test_scenario.direct_impacts.hazard.preprocess_models()
    test_scenario.direct_impacts.hazard.run_models()
    test_scenario.direct_impacts.hazard.plot_wl_obs()

    # Check for the correct output
    output_folder = (
        test_db.output_path
        / "scenarios"
        / "current_extreme12ft_no_measures"
        / "Flooding"
    )
    html_file = output_folder / "8665530_timeseries.html"

    assert html_file.is_file()<|MERGE_RESOLUTION|>--- conflicted
+++ resolved
@@ -61,13 +61,9 @@
         "meters"
     ) - test_db.site.attrs.water_level.msl.height.convert("meters")
 
-<<<<<<< HEAD
     slr_offset = test_db.site.attrs.slr.vertical_offset.convert("meters")
 
     assert np.abs(peak_model - (surge_peak + tide_amp + slr_offset - localdatum)) < 0.01
-=======
-    assert np.abs(peak_model - (surge_peak + tide_amp - localdatum)) < 0.01
->>>>>>> 369e4cba
 
 
 @pytest.mark.skip(reason="There is no sfincs.inp checked in")
