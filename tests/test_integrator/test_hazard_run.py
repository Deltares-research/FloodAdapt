--- conflicted
+++ resolved
@@ -13,11 +13,7 @@
 test_database = Path().absolute() / "tests" / "test_database"
 
 
-<<<<<<< HEAD
 @pytest.mark.skip(reason="running the model takes long")
-=======
-@pytest.mark.skip(reason="There is no sfincs.inp checked in")
->>>>>>> 6ab98542
 def test_hazard_run_synthetic_wl():
     test_toml = (
         test_database
