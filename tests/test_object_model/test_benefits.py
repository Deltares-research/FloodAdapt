--- conflicted
+++ resolved
@@ -138,27 +138,24 @@
     # assert if results are equal to the expected values based on the input
     assert pytest.approx(tot_benefits, 2) == 963433925
 
-<<<<<<< HEAD
+    # Run benefit analysis with dummy data
+    benefit.cba_aggregation()
+    # get aggregation
+    for aggr_type in aggrs.keys():
+        csv_agg_results = pd.read_csv(
+            results_path.joinpath(f"benefits_{aggr_type}.csv")
+        )
+        tot_benefits_agg = csv_agg_results["Benefits"].sum()
+
+        # assert if results are equal to the expected values based on the input
+        assert pytest.approx(tot_benefits_agg, 2) == tot_benefits
+
     # get aggregation 
     csv_agg_results = pd.read_csv(results_path.joinpath("benefit_aggregation_2.csv"))
     tot_benefits_agg = csv_agg_results["benefits_discounted"].sum()
     
     # assert if results are equal to the expected values based on the input
     assert tot_benefits_agg == 963433923
-=======
-    # Run benefit analysis with dummy data
-    benefit.cba_aggregation()
-    # get aggregation
-    for aggr_type in aggrs.keys():
-        csv_agg_results = pd.read_csv(
-            results_path.joinpath(f"benefits_{aggr_type}.csv")
-        )
-        tot_benefits_agg = csv_agg_results["Benefits"].sum()
->>>>>>> 63474b3b
-
-        # assert if results are equal to the expected values based on the input
-        assert pytest.approx(tot_benefits_agg, 2) == tot_benefits
-
 
 def test_run_CBA(test_db):
     benefit_toml = (
