--- conflicted
+++ resolved
@@ -1,7 +1,3 @@
-<<<<<<< HEAD
-from copy import copy
-=======
->>>>>>> 7351194f
 from pathlib import Path
 from tempfile import gettempdir
 from unittest.mock import patch
@@ -111,27 +107,16 @@
 
 @pytest.fixture()
 def test_eventset(test_sub_event: SyntheticEvent) -> EventSet:
-<<<<<<< HEAD
-    sub_events = []
-    for i in [1, 39, 78]:
-        test_sub_event.attrs.name = f"subevent_{i:04d}"
-        sub_events.append(copy(test_sub_event))
-=======
     sub_event_models = []
     for i in [1, 39, 78]:
         sub_event_models.append(
             test_sub_event.attrs.model_copy(update={"name": f"subevent_{i:04d}"})
         )
->>>>>>> 7351194f
 
     event_set = EventSet(
         EventSetModel(
             name="test_eventset",
-<<<<<<< HEAD
-            sub_events=sub_events,
-=======
             sub_events=sub_event_models,
->>>>>>> 7351194f
             frequency=[0.5, 0.2, 0.02],
         )
     )
