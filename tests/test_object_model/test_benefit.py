import shutil

import geopandas as gpd
import numpy as np
import pandas as pd
import pytest
import tomli

from flood_adapt.dbs_classes.interface.database import IDatabase
from flood_adapt.object_model.benefit import Benefit
from flood_adapt.object_model.interface.benefits import IBenefit

_RAND = np.random.default_rng(2021)  # Value to make sure randomizing is always the same
_TEST_NAMES = {
    "benefit_with_costs": "benefit_raise_properties_2050",
    "benefit_without_costs": "benefit_raise_properties_2050_no_costs",
}

_TEST_DICT = {
    "name": "benefit_raise_properties_2080",
    "description": "",
    "event_set": "test_set",
    "strategy": "elevate_comb_correct",
    "projection": "all_projections",
    "future_year": 2080,
    "current_situation": {"projection": "current", "year": "2023"},
    "baseline_strategy": "no_measures",
    "discount_rate": 0.07,
    "implementation_cost": 200000000,
    "annual_maint_cost": 100000,
}


# Create Benefit object using example benefit toml in test database
def test_loadfile_fromtestbenefittoml_createbenefit(test_db):
    name = "benefit_raise_properties_2050"
    benefit_path = test_db.input_path.joinpath(
        "benefits",
        name,
        f"{name}.toml",
    )

    benefit = Benefit.load_file(benefit_path)

    assert isinstance(benefit, IBenefit)


# Create Benefit object using using example benefit toml in test database to see if test with no costs is load normally
def test_loadfile_fromtestbenefitnocoststoml_createbenefit(test_db):
    name = "benefit_raise_properties_2050_no_costs"
    benefit_path = test_db.input_path.joinpath(
        "benefits",
        name,
        f"{name}.toml",
    )

    benefit = Benefit.load_file(benefit_path)

    assert isinstance(benefit, IBenefit)


# Get FileNotFoundError when the path to the benefit toml does not exist
def test_loadfile_nonexistingfile_filenotfounderror(test_db):
    name = "benefit_raise_properties_2050_random"
    benefit_path = test_db.input_path.joinpath(
        "benefits",
        name,
        f"{name}.toml",
    )

    with pytest.raises(FileNotFoundError):
        Benefit.load_file(benefit_path)


# Create Benefit object using using a dictionary
def test_loaddict_fromtestdict_createbenefit(test_db):
    benefit = Benefit.load_dict(_TEST_DICT)
    assert isinstance(benefit, IBenefit)


# Save a toml from a test benefit dictionary
def test_save_fromtestdict_savetoml(test_db):
    benefit = Benefit.load_dict(_TEST_DICT)
    output_path = test_db.input_path.joinpath(
        "benefits", "test_benefit", "test_benefit.toml"
    )
    if not output_path.parent.exists():
        output_path.parent.mkdir()
    assert not output_path.exists()
    benefit.save(output_path)
    assert output_path.exists()


# Tests for when the scenarios needed for the benefit analysis are not there yet
class TestBenefitScenariosNotCreated:
    # Fixture to create a Benefit object
    @pytest.fixture(scope="function")
    def benefit_obj(self, test_db_class):
        test_db = test_db_class
        name = "benefit_raise_properties_2050"
        benefit_path = test_db.input_path.joinpath(
            "benefits",
            name,
            f"{name}.toml",
        )

        benefit = Benefit.load_file(benefit_path)
        yield benefit, test_db

    # When benefit analysis is not run yet the has_run_check method should return False
<<<<<<< HEAD
    def test_hasruncheck_notcreated_false(self, benefit_obj):
        assert not benefit_obj.has_run_check()

    # The check_scenarios methods should always return a table with the scenarios that are needed to run the benefit analysis
    def test_checkscenarios_notcreated_scenariostable(self, benefit_obj):
=======
    def test_hasRunCheck_notCreated_false(self, benefit_obj):
        benefit_obj, _ = benefit_obj
        assert not benefit_obj.has_run_check()

    # The check_scenarios methods should always return a table with the scenarios that are needed to run the benefit analysis
    def test_checkScenarios_notCreated_scenariosTable(self, benefit_obj):
        benefit_obj, _ = benefit_obj
>>>>>>> a9ec52a6
        scenarios = benefit_obj.check_scenarios()
        assert isinstance(scenarios, pd.DataFrame)
        assert len(scenarios) == 4
        assert "No" not in scenarios["scenario created"].to_list()
        assert all(
            scenarios["event"] == benefit_obj.site_info.attrs.fiat.benefits.event_set
        )
        assert (
            scenarios.loc["current_no_measures", "strategy"]
            == benefit_obj.site_info.attrs.fiat.benefits.baseline_strategy
        )
        assert (
            scenarios.loc["future_no_measures", "strategy"]
            == benefit_obj.site_info.attrs.fiat.benefits.baseline_strategy
        )
        assert (
            scenarios.loc["current_with_strategy", "strategy"]
            == benefit_obj.attrs.strategy
        )
        assert (
            scenarios.loc["future_with_strategy", "strategy"]
            == benefit_obj.attrs.strategy
        )
        assert (
            scenarios.loc["current_no_measures", "projection"]
            == benefit_obj.site_info.attrs.fiat.benefits.current_projection
        )
        assert (
            scenarios.loc["future_no_measures", "projection"]
            == benefit_obj.attrs.projection
        )
        assert (
            scenarios.loc["current_with_strategy", "projection"]
            == benefit_obj.site_info.attrs.fiat.benefits.current_projection
        )
        assert (
            scenarios.loc["future_with_strategy", "projection"]
            == benefit_obj.attrs.projection
        )

    # When the needed scenarios are not run yet, the ready_to_run method should return false
<<<<<<< HEAD
    def test_readytorun_notcreated_false(self, benefit_obj):
        assert not benefit_obj.ready_to_run()

    # When the needed scenarios are not run yet, the run_cost_benefit method should return a RunTimeError
    def test_runcostbenefit_notcreated_raiseruntimeerror(self, benefit_obj):
        # Delete a scenario
        to_delete = benefit_obj.check_scenarios()["scenario created"][0]
        shutil.rmtree(benefit_obj.database.scenarios.input_path / to_delete)
        benefit_obj.check_scenarios()
=======
    def test_readyToRun_notCreated_false(self, benefit_obj):
        benefit_obj, _ = benefit_obj
        assert not benefit_obj.ready_to_run()

    # When the needed scenarios are not run yet, the run_cost_benefit method should return a RunTimeError
    def test_runCostBenefit_notCreated_raiseRunTimeError(
        self, benefit_obj: tuple[Benefit, IDatabase]
    ):
        benefit, test_db = benefit_obj

        scenarios = benefit.scenarios["scenario created"].to_numpy()
        for scenario in scenarios:
            shutil.rmtree(test_db.input_path.joinpath("scenarios", scenario))
        benefit.check_scenarios()
>>>>>>> a9ec52a6

        with pytest.raises(RuntimeError) as exception_info:
            benefit.run_cost_benefit()

        assert (
            str(exception_info.value)
            == "Necessary scenarios have not been created yet."
        )

    # When the benefit analysis not run yet, the get_output method should return a RunTimeError
<<<<<<< HEAD
    def test_getoutput_notrun_raiseruntimeerror(self, benefit_obj):
=======
    def test_getOutput_notRun_raiseRunTimeError(self, benefit_obj):
        benefit, _ = benefit_obj
>>>>>>> a9ec52a6
        with pytest.raises(RuntimeError) as exception_info:
            benefit.results
        assert "Cannot read output since benefit analysis" in str(exception_info.value)


# Tests for when the scenarios needed for the benefit analysis are created but not run
class TestBenefitScenariosCreated:
    # Fixture to create a Benefit object and create missing scenarios
    @pytest.fixture(scope="class", autouse=True)
    def benefit_obj(self, test_db_class):
        test_db = test_db_class
        name = "benefit_raise_properties_2050"
        benefit_path = test_db.input_path.joinpath(
            "benefits",
            name,
            f"{name}.toml",
        )

        benefit = Benefit.load_file(benefit_path)
        # Create missing scenarios
        test_db.create_benefit_scenarios(benefit)
        yield benefit

    # When benefit analysis is not run yet, the has_run_check method should return False
    def test_hasruncheck_notrun_false(self, benefit_obj):
        assert not benefit_obj.has_run_check()

    # The check_scenarios methods should always return a table with the scenarios that are needed to run the benefit analysis
    def test_checkscenarios_notreadytorun_scenariostable(self, benefit_obj):
        scenarios = benefit_obj.check_scenarios()
        assert isinstance(scenarios, pd.DataFrame)
        assert len(scenarios) == 4
        assert "No" not in scenarios["scenario created"].to_list()

    # When the needed scenarios are not run yet, the ready_to_run method should return false
    def test_readytorun_notreadytorun_raiseruntimeerror(self, benefit_obj):
        assert not benefit_obj.ready_to_run()

    # When the needed scenarios are not run yet, the run_cost_benefit method should return a RunTimeError
    def test_runcostbenefit_notreadytorun_raiseruntimeerror(self, benefit_obj):
        with pytest.raises(RuntimeError) as exception_info:
            benefit_obj.run_cost_benefit()
        assert (
            "need to be run before the cost-benefit analysis can be performed"
            in str(exception_info.value)
        )

    # When the benefit analysis not run yet, the get_output method should return a RunTimeError
    def test_getoutput_notrun_raiseruntimeerror(self, benefit_obj):
        with pytest.raises(RuntimeError) as exception_info:
            benefit_obj.results
        assert "Cannot read output since benefit analysis" in str(exception_info.value)


# Tests for when the scenarios needed for the benefit analysis are run
@pytest.mark.parametrize("benefit_name", _TEST_NAMES.keys(), scope="class")
class TestBenefitScenariosRun:
    # Fixture to create a Benefit object, missing scenarios and scenarios output
    @pytest.fixture(scope="class")
    def prepare_outputs(self, test_db_class, benefit_name):
        benefit_name = _TEST_NAMES[benefit_name]
        test_db = test_db_class
        benefit_path = test_db.input_path.joinpath(
            "benefits",
            benefit_name,
            f"{benefit_name}.toml",
        )

        benefit = Benefit.load_file(benefit_path)
        # Create missing scenarios
        test_db.create_benefit_scenarios(benefit)

        # Create dummy results to use for benefit analysis
        damages_dummy = {
            "current_no_measures": 100e6,
            "current_with_strategy": 50e6,
            "future_no_measures": 300e6,
            "future_with_strategy": 180e6,
        }
        # Get aggregation areas of test database
        aggrs = test_db.static.get_aggregation_areas()

        # Iterate through the 4 scenarios
        for name, row in benefit.scenarios.iterrows():
            # Create output folder
            output_path = (
                test_db.input_path.parent
                / "output"
                / "scenarios"
                / row["scenario created"]
            )
            if not output_path.exists():
                output_path.mkdir(parents=True)
            # Create dummy building impact output csv file
            fiat_path = output_path.joinpath(
                "Impacts", f"Impacts_detailed_{row['scenario created']}.csv"
            )
            if not fiat_path.parent.exists():
                fiat_path.parent.mkdir()
            dummy_impacts = pd.DataFrame()
            dummy_impacts.to_csv(fiat_path)
            # Create dummy metrics file
            dummy_metrics = pd.DataFrame(
                {
                    "Description": "",
                    "Show In Metrics Table": "TRUE",
                    "Long Name": "",
                    "Value": damages_dummy[name],
                },
                index=["ExpectedAnnualDamages"],
            )

            dummy_metrics.to_csv(
                output_path.joinpath(f"Infometrics_{row['scenario created']}.csv")
            )
            # Create dummy metrics for aggregation areas
            for aggr_type in aggrs.keys():
                aggr = aggrs[aggr_type]
                # Generate random distribution of damage per aggregation area
                generator = np.random.default_rng()
                dmgs = generator.random(len(aggr))
                dmgs = dmgs / dmgs.sum() * damages_dummy[name]

                dict0 = {
                    "Description": ["", ""],
                    "Show In Metrics Table": ["TRUE", "TRUE"],
                    "Long Name": ["", ""],
                }

                for i, aggr_area in enumerate(aggr["name"]):
                    dict0[aggr_area] = [dmgs[i], _RAND.normal(1, 0.2) * dmgs[i]]

                dummy_metrics_aggr = pd.DataFrame(
                    dict0, index=["ExpectedAnnualDamages", "EWEAD"]
                ).T

                dummy_metrics_aggr.to_csv(
                    output_path.joinpath(
                        f"Infometrics_{row['scenario created']}_{aggr_type}.csv"
                    )
                )

        yield benefit, aggrs

    # When benefit analysis is not run yet, the has_run_check method should return False
    def test_hasruncheck_notrun_false(self, prepare_outputs):
        benefit_obj = prepare_outputs[0]
        assert not benefit_obj.has_run_check()

    # The check_scenarios methods should always return a table with the scenarios that are needed to run the benefit analysis
    def test_checkscenarios_readytorun_scenariostable(self, prepare_outputs):
        benefit_obj = prepare_outputs[0]

        scenarios = benefit_obj.check_scenarios()
        assert isinstance(scenarios, pd.DataFrame)
        assert len(scenarios) == 4
        assert "No" not in scenarios["scenario created"].to_list()

    # When the needed scenarios are run, the ready_to_run method should return true
    def test_readytorun_readytorun_true(self, prepare_outputs):
        benefit_obj = prepare_outputs[0]
        assert benefit_obj.ready_to_run()

    # the cba method should run the cost benefit analysis for the whole region
    def test_cba_readytorun_correctoutput(self, prepare_outputs):
        benefit_obj = prepare_outputs[0]
        benefit_obj.cba()

        # assert if individual output files are there
        time_series_path = benefit_obj.results_path.joinpath("time_series.csv")
        results_path = benefit_obj.results_path.joinpath("results.toml")
        assert time_series_path.exists()
        assert results_path.exists()
        assert benefit_obj.results_path.joinpath("benefits.html").exists()

        # assert if time_series.csv has correct data
        time_series = pd.read_csv(time_series_path)  # read csv

        main_columns = [
            "year",
            "risk_no_measures",
            "risk_with_strategy",
            "benefits",
            "benefits_discounted",
        ]
        cost_columns = ["costs", "costs_discounted", "profits", "profits_discounted"]

        assert set(main_columns).issubset(time_series.columns)
        assert (
            time_series["year"].min()
            == benefit_obj.site_info.attrs.fiat.benefits.current_year
        )
        assert time_series["year"].max() == benefit_obj.attrs.future_year
        assert (
            len(time_series)
            == benefit_obj.attrs.future_year
            - benefit_obj.site_info.attrs.fiat.benefits.current_year
            + 1
        )

        # assert if results.toml has correct values
        with open(results_path, mode="rb") as fp:
            results = tomli.load(fp)

        # assert if time-series and totals are consistent
        assert results["benefits"] == time_series["benefits_discounted"].sum()

        # assert if results are equal to the expected values based on the input
        assert pytest.approx(results["benefits"], 2) == 963433925

        # assert if cost specific output is correctly presented
        if benefit_obj.attrs.implementation_cost:
            assert set(cost_columns).issubset(time_series.columns)
            assert results["costs"] == time_series["costs_discounted"].sum()
            assert pytest.approx(results["costs"], 2) == 201198670
            assert (
                pytest.approx(results["BCR"], 2)
                == results["benefits"] / results["costs"]
            )
            assert pytest.approx(results["BCR"], 2) == 4.79
            assert pytest.approx(results["NPV"], 2) == 762235253
            assert pytest.approx(results["IRR"], 2) == 0.394
        else:
            assert not set(cost_columns).issubset(time_series.columns)
            assert "costs" not in results
            assert "BCR" not in results
            assert "NPV" not in results
            assert "IRR" not in results

    # the cba_aggregation method should run the cost benefit analysis for each individual aggregation type
    def test_cbaaggregation_readytorun_correctoutput(self, prepare_outputs):
        benefit_obj = prepare_outputs[0]
        aggrs = prepare_outputs[1]
        benefit_obj.cba_aggregation()
        # loop through aggregation types
        for aggr_type in benefit_obj.site_info.attrs.fiat.config.aggregation:
            # assert existence of output files
            csv_path = benefit_obj.results_path.joinpath(
                f"benefits_{aggr_type.name}.csv"
            )
            gpkg_path = benefit_obj.results_path.joinpath(
                f"benefits_{aggr_type.name}.gpkg"
            )
            assert csv_path.exists()
            assert gpkg_path.exists()
            # assert correct structure of table
            agg_results = pd.read_csv(csv_path)
            assert "Benefits" in agg_results.columns
            if aggr_type.equity:
                assert "Equity Weighted Benefits" in agg_results.columns
            assert len(agg_results) == len(aggrs[aggr_type.name])
            # assert correct total benefits
            assert pytest.approx(agg_results["Benefits"].sum(), 2) == 963433925
            # assert existence and content of geopackages
            polygons = gpd.read_file(gpkg_path)
            assert len(polygons) == len(aggrs[aggr_type.name])

    # When the benefit analysis is run, the get_output method should return correct outputs
    def test_getoutput_run_correctoutput(self, prepare_outputs):
        benefit_obj = prepare_outputs[0]
        benefit_obj.cba()
        results = benefit_obj.results
        assert hasattr(benefit_obj, "_results")
        assert "html" in results

    # When the needed scenarios are run, the run_cost_benefit method should run the benefit analysis and save the results
    def test_runcostbenefit_readytorun_raiseruntimeerror(self, prepare_outputs):
        benefit_obj = prepare_outputs[0]
        benefit_obj.run_cost_benefit()

        # get results
        results_path = benefit_obj.results_path.joinpath("results.toml")
        with open(results_path, mode="rb") as fp:
            results = tomli.load(fp)
        # get aggregation
        for aggr_type in benefit_obj.site_info.attrs.fiat.config.aggregation:
            csv_agg_results = pd.read_csv(
                benefit_obj.results_path.joinpath(f"benefits_{aggr_type.name}.csv")
            )
            tot_benefits_agg = csv_agg_results["Benefits"].sum()

            # assert if the results per aggregation area sum to the same total as the basic calculation
            assert pytest.approx(tot_benefits_agg, 2) == results["benefits"]

    # When benefit analysis is run already, the has_run_check method should return True
    def test_hasruncheck_run_true(self, prepare_outputs):
        benefit_obj = prepare_outputs[0]
        benefit_obj.run_cost_benefit()
        assert benefit_obj.has_run_check()<|MERGE_RESOLUTION|>--- conflicted
+++ resolved
@@ -1,12 +1,9 @@
-import shutil
-
 import geopandas as gpd
 import numpy as np
 import pandas as pd
 import pytest
 import tomli
 
-from flood_adapt.dbs_classes.interface.database import IDatabase
 from flood_adapt.object_model.benefit import Benefit
 from flood_adapt.object_model.interface.benefits import IBenefit
 
@@ -105,24 +102,14 @@
         )
 
         benefit = Benefit.load_file(benefit_path)
-        yield benefit, test_db
+        yield benefit
 
     # When benefit analysis is not run yet the has_run_check method should return False
-<<<<<<< HEAD
     def test_hasruncheck_notcreated_false(self, benefit_obj):
         assert not benefit_obj.has_run_check()
 
     # The check_scenarios methods should always return a table with the scenarios that are needed to run the benefit analysis
     def test_checkscenarios_notcreated_scenariostable(self, benefit_obj):
-=======
-    def test_hasRunCheck_notCreated_false(self, benefit_obj):
-        benefit_obj, _ = benefit_obj
-        assert not benefit_obj.has_run_check()
-
-    # The check_scenarios methods should always return a table with the scenarios that are needed to run the benefit analysis
-    def test_checkScenarios_notCreated_scenariosTable(self, benefit_obj):
-        benefit_obj, _ = benefit_obj
->>>>>>> a9ec52a6
         scenarios = benefit_obj.check_scenarios()
         assert isinstance(scenarios, pd.DataFrame)
         assert len(scenarios) == 4
@@ -164,35 +151,13 @@
         )
 
     # When the needed scenarios are not run yet, the ready_to_run method should return false
-<<<<<<< HEAD
     def test_readytorun_notcreated_false(self, benefit_obj):
         assert not benefit_obj.ready_to_run()
 
     # When the needed scenarios are not run yet, the run_cost_benefit method should return a RunTimeError
     def test_runcostbenefit_notcreated_raiseruntimeerror(self, benefit_obj):
-        # Delete a scenario
-        to_delete = benefit_obj.check_scenarios()["scenario created"][0]
-        shutil.rmtree(benefit_obj.database.scenarios.input_path / to_delete)
-        benefit_obj.check_scenarios()
-=======
-    def test_readyToRun_notCreated_false(self, benefit_obj):
-        benefit_obj, _ = benefit_obj
-        assert not benefit_obj.ready_to_run()
-
-    # When the needed scenarios are not run yet, the run_cost_benefit method should return a RunTimeError
-    def test_runCostBenefit_notCreated_raiseRunTimeError(
-        self, benefit_obj: tuple[Benefit, IDatabase]
-    ):
-        benefit, test_db = benefit_obj
-
-        scenarios = benefit.scenarios["scenario created"].to_numpy()
-        for scenario in scenarios:
-            shutil.rmtree(test_db.input_path.joinpath("scenarios", scenario))
-        benefit.check_scenarios()
->>>>>>> a9ec52a6
-
         with pytest.raises(RuntimeError) as exception_info:
-            benefit.run_cost_benefit()
+            benefit_obj.run_cost_benefit()
 
         assert (
             str(exception_info.value)
@@ -200,14 +165,9 @@
         )
 
     # When the benefit analysis not run yet, the get_output method should return a RunTimeError
-<<<<<<< HEAD
     def test_getoutput_notrun_raiseruntimeerror(self, benefit_obj):
-=======
-    def test_getOutput_notRun_raiseRunTimeError(self, benefit_obj):
-        benefit, _ = benefit_obj
->>>>>>> a9ec52a6
         with pytest.raises(RuntimeError) as exception_info:
-            benefit.results
+            benefit_obj.results
         assert "Cannot read output since benefit analysis" in str(exception_info.value)
 
 
