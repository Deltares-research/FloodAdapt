from datetime import datetime
from pathlib import Path

import numpy as np
import pandas as pd
import tomli

from flood_adapt.dbs_controller import Database
from flood_adapt.object_model.hazard.event.event import Event
from flood_adapt.object_model.hazard.event.event_factory import EventFactory
from flood_adapt.object_model.hazard.event.historical_nearshore import (
    HistoricalNearshore,
)
from flood_adapt.object_model.hazard.event.historical_offshore import HistoricalOffshore
from flood_adapt.object_model.interface.events import (
    Mode,
    RainfallModel,
<<<<<<< HEAD
    RiverModel,
=======
>>>>>>> c3fddbe9
    Template,
    TideModel,
    TimeModel,
    Timing,
    WindModel,
)
from flood_adapt.object_model.io.unitfulvalue import (
    UnitfulDirection,
    UnitfulDischarge,
    UnitfulIntensity,
    UnitfulLength,
    UnitfulVelocity,
)
<<<<<<< HEAD
=======
from flood_adapt.object_model.io.unitfulvalue import UnitfulIntensity, UnitfulLength
>>>>>>> c3fddbe9
from flood_adapt.object_model.site import (
    Site,
)

test_database = Path().absolute() / "tests" / "test_database"


def test_get_template():
    test_toml = (
        test_database
        / "charleston"
        / "input"
        / "events"
        / "extreme12ft"
        / "extreme12ft.toml"
    )

    assert test_toml.is_file()

    with open(str(test_toml), mode="rb") as fp:
        tomli.load(fp)

    # use event template to get the associated Event child class
    template = Event.get_template(test_toml)

    assert template == "Synthetic"


def test_load_and_save_fromtoml_synthetic():
    test_toml = (
        test_database
        / "charleston"
        / "input"
        / "events"
        / "extreme12ft"
        / "extreme12ft.toml"
    )

    test_save_toml = (
        test_database
        / "charleston"
        / "input"
        / "events"
        / "extreme12ft"
        / "extreme12ft_test.toml"
    )

    assert test_toml.is_file()

    with open(str(test_toml), mode="rb") as fp:
        tomli.load(fp)

    # use event template to get the associated Event child class
    template = Event.get_template(test_toml)
    test_synthetic = EventFactory.get_event(template).load_file(test_toml)

    # assert that attributes have been set to correct data types
    assert test_synthetic
    assert isinstance(test_synthetic.attrs.name, str)
    assert isinstance(test_synthetic.attrs.long_name, str)
    assert isinstance(test_synthetic.attrs.mode, Mode)
    assert isinstance(test_synthetic.attrs.template, Template)
    assert isinstance(test_synthetic.attrs.timing, Timing)
    assert isinstance(test_synthetic.attrs.water_level_offset, UnitfulLength)
    assert isinstance(test_synthetic.attrs.time, TimeModel)
    assert isinstance(test_synthetic.attrs.tide, TideModel)
    # assert isinstance(test_synthetic.attrs.surge, dict)
    # assert isinstance(test_synthetic.attrs.wind, dict)
    # assert isinstance(test_synthetic.attrs.rainfall, dict)
    # assert isinstance(test_synthetic.attrs.river, dict)

    # assert that attributes have been set to values from toml file
    assert test_synthetic.attrs
    assert test_synthetic.attrs.name == "extreme12ft"
    assert test_synthetic.attrs.long_name == "extreme 12 foot event"
    assert test_synthetic.attrs.template == "Synthetic"
    assert test_synthetic.attrs.timing == "idealized"
    assert test_synthetic.attrs.water_level_offset.value == 0
    assert test_synthetic.attrs.water_level_offset.units == "feet"
    assert test_synthetic.attrs.time.duration_before_t0 == 24.0
    assert test_synthetic.attrs.time.duration_after_t0 == 24.0
    assert test_synthetic.attrs.tide.source == "harmonic"
    assert test_synthetic.attrs.tide.harmonic_amplitude.value == 3
    assert test_synthetic.attrs.tide.harmonic_amplitude.units == "feet"
    # assert test_synthetic.attrs.surge["source"] == "shape"
    # assert test_synthetic.attrs.surge["shape_type"] == "gaussian"
    # assert test_synthetic.attrs.surge["shape_peak"]["value"] == 9.22
    # assert test_synthetic.attrs.surge["shape_peak"]["units"] == "feet"
    # assert test_synthetic.attrs.surge["shape_duration"] == 24
    # assert test_synthetic.attrs.surge["shape_peak_time"] == 0
    # assert test_synthetic.attrs.surge["panel_text"] == "Storm Surge"
    # assert test_synthetic.attrs.wind["source"] == "constant"
    # assert test_synthetic.attrs.wind["constant_speed"]["value"] == 0
    # assert test_synthetic.attrs.wind["constant_speed"]["units"] == "m/s"
    # assert test_synthetic.attrs.wind["constant_direction"]["value"] == 0
    # assert test_synthetic.attrs.wind["constant_direction"]["units"] == "deg N"
    # assert test_synthetic.attrs.rainfall["source"] == "none"
    # assert test_synthetic.attrs.river["source"] == "constant"
    # assert test_synthetic.attrs.river["constant_discharge"]["value"] == 5000
    # assert test_synthetic.attrs.river["constant_discharge"]["units"] == "cfs"

    # ensure it's saving a file
    test_synthetic.save(test_save_toml)
    test_save_toml.unlink()  # added this to delete the file afterwards


def test_download_meteo():
    event_toml = (
        test_database
        / "charleston"
        / "input"
        / "events"
        / "kingTideNov2021"
        / "kingTideNov2021.toml"
    )
    kingTide = HistoricalOffshore.load_file(event_toml)

    site_toml = test_database / "charleston" / "static" / "site" / "site.toml"

    site = Site.load_file(site_toml)
    path = test_database / "charleston" / "input" / "events" / "kingTideNov2021"
    gfs_conus = kingTide.download_meteo(site=site, path=path)

    assert gfs_conus


def test_download_wl_timeseries():
    station_id = 8665530
    start_time_str = "20230101 000000"
    stop_time_str = "20230102 000000"

    wl_df = HistoricalNearshore.download_wl_data(
        station_id, start_time_str, stop_time_str
    )

    assert wl_df.index[0] == datetime.strptime(start_time_str, "%Y%m%d %H%M%S")
    assert wl_df.iloc[:, 0].dtypes == "float64"


def test_constant_rainfall():
    test_toml = (
        test_database
        / "charleston"
        / "input"
        / "events"
        / "extreme12ft"
        / "extreme12ft.toml"
    )
    assert test_toml.is_file()
    template = Event.get_template(test_toml)
    # use event template to get the associated event child class
    event = EventFactory.get_event(template).load_file(test_toml)
    event.attrs.rainfall = RainfallModel(
        source="constant",
        constant_intensity=UnitfulIntensity(value=2.0, units="inch/hr"),
    )
    event.add_rainfall_ts()
    assert isinstance(event.rain_ts, pd.DataFrame)
    assert isinstance(event.rain_ts.index, pd.DatetimeIndex)
    assert np.abs(event.rain_ts.to_numpy()[0][0] - 2) < 0.001


def test_gaussian_rainfall():
    test_toml = (
        test_database
        / "charleston"
        / "input"
        / "events"
        / "extreme12ft"
        / "extreme12ft.toml"
    )
    assert test_toml.is_file()
    template = Event.get_template(test_toml)
    # use event template to get the associated event child class
    event = EventFactory.get_event(template).load_file(test_toml)
    event.attrs.rainfall = RainfallModel(
        source="shape",
        cumulative=UnitfulLength(value=5.0, units="inch"),
        shape_type="gaussian",
        shape_duration=1,
        shape_peak_time=0,
    )
    event.add_rainfall_ts()
    assert isinstance(event.rain_ts, pd.DataFrame)
    assert isinstance(event.rain_ts.index, pd.DatetimeIndex)
    # event.rain_ts.to_csv(
    #     (test_database / "charleston" / "input" / "events" / "extreme12ft" / "rain.csv")
    # )
    dt = event.rain_ts.index.to_series().diff().dt.total_seconds().to_numpy()
    cum_rainfall_ts = np.sum(event.rain_ts.to_numpy().squeeze() * dt[1:].mean()) / 3600
    cum_rainfall_toml = event.attrs.rainfall.cumulative.convert("millimeters")
    assert np.abs(cum_rainfall_ts - cum_rainfall_toml) < 0.01


def test_block_rainfall():
    test_toml = (
        test_database
        / "charleston"
        / "input"
        / "events"
        / "extreme12ft"
        / "extreme12ft.toml"
    )
    assert test_toml.is_file()
    template = Event.get_template(test_toml)
    # use event template to get the associated event child class
    event = EventFactory.get_event(template).load_file(test_toml)
    event.attrs.rainfall = RainfallModel(
        source="shape",
        cumulative=UnitfulLength(value=10.0, units="inch"),
        shape_type="block",
        shape_start_time=-24,
        shape_end_time=-20,
    )
    event.add_rainfall_ts()
    assert isinstance(event.rain_ts, pd.DataFrame)
    assert isinstance(event.rain_ts.index, pd.DatetimeIndex)
    # event.rain_ts.to_csv(
    #     (test_database / "charleston" / "input" / "events" / "extreme12ft" / "rain.csv")
    # )
    dt = event.rain_ts.index.to_series().diff().dt.total_seconds().to_numpy()
    cum_rainfall_ts = np.sum(event.rain_ts.to_numpy().squeeze() * dt[1:].mean()) / 3600
    cum_rainfall_toml = event.attrs.rainfall.cumulative.convert("millimeters")
    assert np.abs(cum_rainfall_ts - cum_rainfall_toml) < 0.01


def test_triangle_rainfall():
    test_toml = (
        test_database
        / "charleston"
        / "input"
        / "events"
        / "extreme12ft"
        / "extreme12ft.toml"
    )
    assert test_toml.is_file()
    template = Event.get_template(test_toml)
    # use event template to get the associated event child class
    event = EventFactory.get_event(template).load_file(test_toml)
    event.attrs.rainfall = RainfallModel(
        source="shape",
        cumulative=UnitfulLength(value=10.0, units="inch"),
        shape_type="triangle",
        shape_start_time=-24,
        shape_end_time=-20,
        shape_peak_time=-23,
    )
    event.add_rainfall_ts()
    assert isinstance(event.rain_ts, pd.DataFrame)
    assert isinstance(event.rain_ts.index, pd.DatetimeIndex)
    # event.rain_ts.to_csv(
    #     (test_database / "charleston" / "input" / "events" / "extreme12ft" / "rain.csv")
    # )
    dt = event.rain_ts.index.to_series().diff().dt.total_seconds().to_numpy()
    cum_rainfall_ts = np.sum(event.rain_ts.to_numpy().squeeze() * dt[1:].mean()) / 3600
    cum_rainfall_toml = event.attrs.rainfall.cumulative.convert("millimeters")
    assert np.abs(cum_rainfall_ts - cum_rainfall_toml) < 0.01


<<<<<<< HEAD
def test_constant_wind():
=======
def test_scs_rainfall():
>>>>>>> c3fddbe9
    test_toml = (
        test_database
        / "charleston"
        / "input"
        / "events"
        / "extreme12ft"
        / "extreme12ft.toml"
    )
    assert test_toml.is_file()
    template = Event.get_template(test_toml)
    # use event template to get the associated event child class
    event = EventFactory.get_event(template).load_file(test_toml)
<<<<<<< HEAD
    event.attrs.wind = WindModel(
        source="constant",
        constant_speed=UnitfulVelocity(value=20.0, units="m/s"),
        constant_direction=UnitfulDirection(value=90, units="deg N"),
    )
    event.add_wind_ts()
    assert isinstance(event.wind_ts, pd.DataFrame)
    assert isinstance(event.wind_ts.index, pd.DatetimeIndex)
    assert np.abs(event.wind_ts.to_numpy()[0][0] - 20) < 0.001


def test_constant_discharge():
    test_toml = (
        test_database
        / "charleston"
        / "input"
        / "events"
        / "extreme12ft"
        / "extreme12ft.toml"
    )
    assert test_toml.is_file()
    template = Event.get_template(test_toml)
    # use event template to get the associated event child class
    event = EventFactory.get_event(template).load_file(test_toml)
    event.attrs.river = RiverModel(
        source="constant",
        constant_discharge=UnitfulDischarge(value=2000.0, units="cfs"),
    )
    event.add_dis_ts()
    assert isinstance(event.dis_ts, pd.DataFrame)
    assert isinstance(event.dis_ts.index, pd.DatetimeIndex)
    const_dis = event.attrs.river.constant_discharge.convert("m3/s")

    assert np.abs(event.dis_ts.to_numpy()[0][0] - (const_dis)) < 0.001


def test_gaussian_discharge():
    test_toml = (
        test_database
        / "charleston"
        / "input"
        / "events"
        / "extreme12ft"
        / "extreme12ft.toml"
    )
    assert test_toml.is_file()
    template = Event.get_template(test_toml)
    # use event template to get the associated event child class
    event = EventFactory.get_event(template).load_file(test_toml)
    event.attrs.river = RiverModel(
        source="shape",
        shape_type="gaussian",
        shape_duration=2.0,
        shape_peak_time=-22.0,
        base_discharge=UnitfulDischarge(value=5000, units="cfs"),
        shape_peak=UnitfulDischarge(value=10000, units="cfs"),
    )
    event.add_dis_ts()
    assert isinstance(event.dis_ts, pd.DataFrame)
    assert isinstance(event.dis_ts.index, pd.DatetimeIndex)
    # event.dis_ts.to_csv(
    #     (
    #         test_database
    #         / "charleston"
    #         / "input"
    #         / "events"
    #         / "extreme12ft"
    #         / "river.csv"
    #     )
    # )
    dt = event.dis_ts.index.to_series().diff().dt.total_seconds().to_numpy()
    cum_dis_ts = np.sum(event.dis_ts.to_numpy().squeeze() * dt[1:].mean()) / 3600
    assert np.abs(cum_dis_ts - 6945.8866666) < 0.01


def test_block_discharge():
    test_toml = (
        test_database
        / "charleston"
        / "input"
        / "events"
        / "extreme12ft"
        / "extreme12ft.toml"
    )
    assert test_toml.is_file()
    template = Event.get_template(test_toml)
    # use event template to get the associated event child class
    event = EventFactory.get_event(template).load_file(test_toml)
    event.attrs.river = RiverModel(
        source="shape",
        base_discharge=UnitfulDischarge(value=5000, units="cfs"),
        shape_peak=UnitfulDischarge(value=10000, units="cfs"),
        shape_type="block",
        shape_start_time=-24.0,
        shape_end_time=-20.0,
    )
    event.add_dis_ts()
    assert isinstance(event.dis_ts, pd.DataFrame)
    assert isinstance(event.dis_ts.index, pd.DatetimeIndex)
    # event.dis_ts.to_csv(
    #     (
    #         test_database
    #         / "charleston"
    #         / "input"
    #         / "events"
    #         / "extreme12ft"
    #         / "river.csv"
    #     )
    # )
    dt = event.dis_ts.index.to_series().diff().dt.total_seconds().to_numpy()
    cum_dis_ts = np.sum(event.dis_ts.to_numpy().squeeze() * dt[1:].mean())
    assert (
        np.abs(event.dis_ts[1][0] - event.attrs.river.shape_peak.convert("m3/s"))
        < 0.001
    )
    assert (
        np.abs(event.dis_ts[1][-1] - event.attrs.river.base_discharge.convert("m3/s"))
        < 0.001
    )
=======
    event.attrs.rainfall = RainfallModel(
        source="shape",
        cumulative=UnitfulLength(value=10.0, units="inch"),
        shape_type="scs",
        shape_start_time=-24,
        shape_duration=6,
    )
    scsfile = test_database / "charleston" / "static" / "scs" / "scs_rainfall.csv"
    event.add_rainfall_ts(scsfile=scsfile, scstype="type_3")
    assert isinstance(event.rain_ts, pd.DataFrame)
    assert isinstance(event.rain_ts.index, pd.DatetimeIndex)
    # event.rain_ts.to_csv(
    #     (test_database / "charleston" / "input" / "events" / "extreme12ft" / "rain.csv")
    # )
    dt = event.rain_ts.index.to_series().diff().dt.total_seconds().to_numpy()
    cum_rainfall_ts = np.sum(event.rain_ts.to_numpy().squeeze() * dt[1:].mean()) / 3600
    cum_rainfall_toml = event.attrs.rainfall.cumulative.convert("millimeters")
    assert np.abs(cum_rainfall_ts - cum_rainfall_toml) < 0.01
>>>>>>> c3fddbe9
<|MERGE_RESOLUTION|>--- conflicted
+++ resolved
@@ -15,10 +15,7 @@
 from flood_adapt.object_model.interface.events import (
     Mode,
     RainfallModel,
-<<<<<<< HEAD
     RiverModel,
-=======
->>>>>>> c3fddbe9
     Template,
     TideModel,
     TimeModel,
@@ -32,10 +29,6 @@
     UnitfulLength,
     UnitfulVelocity,
 )
-<<<<<<< HEAD
-=======
-from flood_adapt.object_model.io.unitfulvalue import UnitfulIntensity, UnitfulLength
->>>>>>> c3fddbe9
 from flood_adapt.object_model.site import (
     Site,
 )
@@ -295,24 +288,52 @@
     assert np.abs(cum_rainfall_ts - cum_rainfall_toml) < 0.01
 
 
-<<<<<<< HEAD
+def test_scs_rainfall():
+    test_toml = (
+        test_database
+        / "charleston"
+        / "input"
+        / "events"
+        / "extreme12ft"
+        / "extreme12ft.toml"
+    )
+    assert test_toml.is_file()
+    template = Event.get_template(test_toml)
+    # use event template to get the associated event child class
+    event = EventFactory.get_event(template).load_file(test_toml)
+    event.attrs.rainfall = RainfallModel(
+        source="shape",
+        cumulative=UnitfulLength(value=10.0, units="inch"),
+        shape_type="scs",
+        shape_start_time=-24,
+        shape_duration=6,
+    )
+    scsfile = test_database / "charleston" / "static" / "scs" / "scs_rainfall.csv"
+    event.add_rainfall_ts(scsfile=scsfile, scstype="type_3")
+    assert isinstance(event.rain_ts, pd.DataFrame)
+    assert isinstance(event.rain_ts.index, pd.DatetimeIndex)
+    # event.rain_ts.to_csv(
+    #     (test_database / "charleston" / "input" / "events" / "extreme12ft" / "rain.csv")
+    # )
+    dt = event.rain_ts.index.to_series().diff().dt.total_seconds().to_numpy()
+    cum_rainfall_ts = np.sum(event.rain_ts.to_numpy().squeeze() * dt[1:].mean()) / 3600
+    cum_rainfall_toml = event.attrs.rainfall.cumulative.convert("millimeters")
+    assert np.abs(cum_rainfall_ts - cum_rainfall_toml) < 0.01
+
+
 def test_constant_wind():
-=======
-def test_scs_rainfall():
->>>>>>> c3fddbe9
-    test_toml = (
-        test_database
-        / "charleston"
-        / "input"
-        / "events"
-        / "extreme12ft"
-        / "extreme12ft.toml"
-    )
-    assert test_toml.is_file()
-    template = Event.get_template(test_toml)
-    # use event template to get the associated event child class
-    event = EventFactory.get_event(template).load_file(test_toml)
-<<<<<<< HEAD
+    test_toml = (
+        test_database
+        / "charleston"
+        / "input"
+        / "events"
+        / "extreme12ft"
+        / "extreme12ft.toml"
+    )
+    assert test_toml.is_file()
+    template = Event.get_template(test_toml)
+    # use event template to get the associated event child class
+    event = EventFactory.get_event(template).load_file(test_toml)
     event.attrs.wind = WindModel(
         source="constant",
         constant_speed=UnitfulVelocity(value=20.0, units="m/s"),
@@ -431,24 +452,4 @@
     assert (
         np.abs(event.dis_ts[1][-1] - event.attrs.river.base_discharge.convert("m3/s"))
         < 0.001
-    )
-=======
-    event.attrs.rainfall = RainfallModel(
-        source="shape",
-        cumulative=UnitfulLength(value=10.0, units="inch"),
-        shape_type="scs",
-        shape_start_time=-24,
-        shape_duration=6,
-    )
-    scsfile = test_database / "charleston" / "static" / "scs" / "scs_rainfall.csv"
-    event.add_rainfall_ts(scsfile=scsfile, scstype="type_3")
-    assert isinstance(event.rain_ts, pd.DataFrame)
-    assert isinstance(event.rain_ts.index, pd.DatetimeIndex)
-    # event.rain_ts.to_csv(
-    #     (test_database / "charleston" / "input" / "events" / "extreme12ft" / "rain.csv")
-    # )
-    dt = event.rain_ts.index.to_series().diff().dt.total_seconds().to_numpy()
-    cum_rainfall_ts = np.sum(event.rain_ts.to_numpy().squeeze() * dt[1:].mean()) / 3600
-    cum_rainfall_toml = event.attrs.rainfall.cumulative.convert("millimeters")
-    assert np.abs(cum_rainfall_ts - cum_rainfall_toml) < 0.01
->>>>>>> c3fddbe9
+    )