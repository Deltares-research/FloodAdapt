--- conflicted
+++ resolved
@@ -5,7 +5,6 @@
 
 import numpy as np
 import pandas as pd
-import pytest
 import tomli
 
 from flood_adapt.object_model.hazard.event.event import Event
@@ -30,12 +29,7 @@
 test_database = Path().absolute() / "tests" / "test_database"
 
 
-<<<<<<< HEAD
 def test_get_template(cleanup_database):
-=======
-def test_get_template():
-    # test that it can find the template
->>>>>>> 4e896a97
     test_toml = (
         test_database
         / "charleston"
@@ -56,18 +50,23 @@
     assert template == "Synthetic"
 
 
-<<<<<<< HEAD
 def test_load_and_save_fromtoml_synthetic(cleanup_database):
-=======
-def test_load_from_toml_synthetic():
->>>>>>> 4e896a97
-    test_toml = (
-        test_database
-        / "charleston"
-        / "input"
-        / "events"
-        / "extreme12ft"
-        / "extreme12ft.toml"
+    test_toml = (
+        test_database
+        / "charleston"
+        / "input"
+        / "events"
+        / "extreme12ft"
+        / "extreme12ft.toml"
+    )
+
+    test_save_toml = (
+        test_database
+        / "charleston"
+        / "input"
+        / "events"
+        / "extreme12ft"
+        / "extreme12ft_test.toml"
     )
 
     assert test_toml.is_file()
@@ -140,9 +139,7 @@
     # assert test_synthetic.attrs.river["constant_discharge"]["units"] == "cfs"
 
 
-<<<<<<< HEAD
-=======
-def test_save_to_toml_synthetic():
+def test_save_to_toml_hurricane():
     test_toml = (
         test_database
         / "charleston"
@@ -175,104 +172,7 @@
     test_save_toml.unlink()  # added this to delete the file afterwards
 
 
-def test_load_from_toml_hurricane():
-    test_toml = test_database / "charleston" / "input" / "events" / "ETA" / "ETA.toml"
-
-    assert test_toml.is_file()
-
-    with open(str(test_toml), mode="rb") as fp:
-        tomli.load(fp)
-
-    # use event template to get the associated Event child class
-    print(test_toml)
-    template = Event.get_template(test_toml)
-    print(template)
-    test_synthetic = EventFactory.get_event(template).load_file(test_toml)
-
-    # assert that attributes have been set to correct data types
-    assert test_synthetic
-    assert isinstance(test_synthetic.attrs.name, str)
-    assert isinstance(test_synthetic.attrs.long_name, str)
-    assert isinstance(test_synthetic.attrs.mode, Mode)
-    assert isinstance(test_synthetic.attrs.template, Template)
-    assert isinstance(test_synthetic.attrs.timing, Timing)
-    assert isinstance(test_synthetic.attrs.water_level_offset, UnitfulLength)
-    assert isinstance(test_synthetic.attrs.time, TimeModel)
-    assert isinstance(test_synthetic.attrs.tide, TideModel)
-    # assert isinstance(test_synthetic.attrs.surge, dict)
-    # assert isinstance(test_synthetic.attrs.wind, dict)
-    # assert isinstance(test_synthetic.attrs.rainfall, dict)
-    # assert isinstance(test_synthetic.attrs.river, dict)
-
-    # assert that attributes have been set to values from toml file
-    assert test_synthetic.attrs
-    assert test_synthetic.attrs.name == "ETA"
-    assert test_synthetic.attrs.long_name == "ETA"
-    assert test_synthetic.attrs.template == "Historical_hurricane"
-    assert test_synthetic.attrs.timing == "historical"
-    assert test_synthetic.attrs.water_level_offset.value == 0.6
-    assert test_synthetic.attrs.water_level_offset.units == "feet"
-    assert test_synthetic.attrs.tide.source == "model"
-    assert test_synthetic.attrs.river.source == "constant"
-
-    # assert test_synthetic.attrs.surge["source"] == "shape"
-    # assert test_synthetic.attrs.surge["shape_type"] == "gaussian"
-    # assert test_synthetic.attrs.surge["shape_peak"]["value"] == 9.22
-    # assert test_synthetic.attrs.surge["shape_peak"]["units"] == "feet"
-    # assert test_synthetic.attrs.surge["shape_duration"] == 24
-    # assert test_synthetic.attrs.surge["shape_peak_time"] == 0
-    # assert test_synthetic.attrs.surge["panel_text"] == "Storm Surge"
-    # assert test_synthetic.attrs.wind["source"] == "constant"
-    # assert test_synthetic.attrs.wind["constant_speed"]["value"] == 0
-    # assert test_synthetic.attrs.wind["constant_speed"]["units"] == "m/s"
-    # assert test_synthetic.attrs.wind["constant_direction"]["value"] == 0
-    # assert test_synthetic.attrs.wind["constant_direction"]["units"] == "deg N"
-    # assert test_synthetic.attrs.rainfall["source"] == "none"
-    # assert test_synthetic.attrs.river["source"] == "constant"
-    # assert test_synthetic.attrs.river["constant_discharge"]["value"] == 5000
-    # assert test_synthetic.attrs.river["constant_discharge"]["units"] == "cfs"
-
-
->>>>>>> 4e896a97
-def test_save_to_toml_hurricane():
-    test_toml = (
-        test_database
-        / "charleston"
-        / "input"
-        / "events"
-        / "extreme12ft"
-        / "extreme12ft.toml"
-    )
-
-    test_save_toml = (
-        test_database
-        / "charleston"
-        / "input"
-        / "events"
-        / "extreme12ft"
-        / "extreme12ft_test.toml"
-    )
-
-    assert test_toml.is_file()
-
-    with open(str(test_toml), mode="rb") as fp:
-        tomli.load(fp)
-
-    # use event template to get the associated Event child class
-    template = Event.get_template(test_toml)
-    test_synthetic = EventFactory.get_event(template).load_file(test_toml)
-
-    # ensure it's saving a file
-    test_synthetic.save(test_save_toml)
-    test_save_toml.unlink()  # added this to delete the file afterwards
-
-
-<<<<<<< HEAD
 def test_download_meteo(cleanup_database):
-=======
-@pytest.mark.skip(reason="Takes quite long")
-def test_download_meteo():
->>>>>>> 4e896a97
     event_toml = (
         test_database
         / "charleston"
@@ -281,13 +181,8 @@
         / "kingTideNov2021"
         / "kingTideNov2021.toml"
     )
-<<<<<<< HEAD
 
     kingTide = HistoricalOffshore.load_file(event_toml)
-=======
-    template = Event.get_template(event_toml)
-    kingTide = EventFactory.get_event(template).load_file(event_toml)
->>>>>>> 4e896a97
 
     site_toml = test_database / "charleston" / "static" / "site" / "site.toml"
 
@@ -300,13 +195,13 @@
     # Delete files
     file_pattern = os.path.join(path, "*.nc")
     file_list = glob.glob(file_pattern)
-<<<<<<< HEAD
-=======
 
     for file_path in file_list:
         os.remove(file_path)
 
->>>>>>> 4e896a97
+    # Delete files
+    file_pattern = os.path.join(path, "*.nc")
+    file_list = glob.glob(file_pattern)
 
     for file_path in file_list:
         os.remove(file_path)
@@ -349,11 +244,7 @@
         os.remove(event_toml.parent.joinpath("hurricane.spw"))
 
 
-<<<<<<< HEAD
-def test_translate_hurricane_track(cleanup_database):
-=======
 def test_translate_hurricane_track():
->>>>>>> 4e896a97
     from cht_cyclones.tropical_cyclone import TropicalCyclone
 
     event_toml = (
@@ -391,11 +282,7 @@
     assert round(diff_lon, 2) == 0.08
 
 
-<<<<<<< HEAD
 def test_constant_rainfall(cleanup_database):
-=======
-def test_constant_rainfall():
->>>>>>> 4e896a97
     test_toml = (
         test_database
         / "charleston"
