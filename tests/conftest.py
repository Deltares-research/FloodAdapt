import gc
import subprocess
from pathlib import Path

import pytest

import flood_adapt.config as FloodAdapt_config
from flood_adapt.api.startup import read_database

# Get the database file structure before the tests
rootPath = Path().absolute().parent / "Database"  # the path to the database
site_name = "charleston_test"  # the name of the test site
database_path = str(rootPath.joinpath(site_name))


def make_db_fixture(scope, clean=True):
    """
    This generates a fixture that is used for testing in general.
    All fixtures function as follows:
        1) Update the database to the latest revision
        2) Initialize database controller
        3) Perform all tests in scope
        4) Optionally clean the database

    Usage
    ----------
    To access the fixture in a test , you need to:
        1) pass the fixture name as an argument to the test function
        2) directly use as a the database object:
            def test_some_test(test_db):
                something = test_db.get_something()
                some_event_toml_path = test_db.input_path / "events" / "some_event" / "some_event.toml"
                assert ...
    Parameters
    ----------
    scope : str
        The scope of the fixture (e.g., "function", "class", "module", "package", "session")
    clean : bool, optional (default is True)
        Whether to clean the database after all tests in the scope have run.
        Clean means cleaning the contents of versioned files, and deleting unversioned files and folders after the tests

    Returns
    -------
    _db_fixture : pytest.fixture
        The database fixture used for testing
    """
    try:
        subprocess.run(["svn", "--version"], capture_output=True)
    except Exception:
        print(
            """
            Make sure to have the svn command line tools installed
            In case you have not already installed the TortoiseSVN, you can install the command line tools by following the steps below:
            In case you have already installed the TortoiseSVN and wondering how to upgrade to command line tools, here are the steps...
            Go to Windows Control Panel → Program and Features (Windows 7+)
            Locate TortoiseSVN and click on it.
            Select 'Change' from the options available.
            Click 'Next'
            Click 'Modify'
            Enable 'Command line client tools'
            Click 'Next'
            Click 'Install'
            Click 'Finish'
            """
        )
        exit(1)

    if scope not in ["function", "class", "module", "package", "session"]:
        raise ValueError(f"Invalid fixture scope: {scope}")

    # Set required environment variables to run FloodAdapt
    database_root = str(Path(__file__).parent.parent.parent / "Database")
    system_folder = f"{database_root}/system"
    database_name = "charleston_test"

    FloodAdapt_config.parse_user_input(
        database_root=database_root,
        system_folder=system_folder,
        database_name=database_name,
    )

<<<<<<< HEAD
@pytest.fixture
def test_db():
    """This fixture is used for testing in general to setup the test database,
    perform the test, and clean the database after each test.
    It is used by other fixtures to set up and clean the test_database"""
    dbs = read_database(rootPath, site_name)
    # NOTE: to access the contents of this function in the test,
    #  the first line of your test needs to initialize the yielded variables:
    #   'dbs, folders = test_db'
    file_structure = get_file_structure(database_path)
    # Run the test
    yield dbs
    # Remove all files and folders that were not present before the test
    remove_files_and_folders(database_path, file_structure)


@pytest.fixture(scope="class")
def test_db_class():
    """This fixture is used for testing in general to setup the test database,
    perform the test, and clean the database after each test.
    It is used by other fixtures to set up and clean the test_database"""
    dbs = read_database(rootPath, site_name)
    # NOTE: to access the contents of this function in the test,
    #  the first line of your test needs to initialize the yielded variables:
    #   'dbs, folders = test_db'
    file_structure = get_file_structure(database_path)
    # Run the test
    yield dbs
    # Remove all files and folders that were not present before the test
    remove_files_and_folders(database_path, file_structure)
=======
    database_path = FloodAdapt_config.get_database_root()
    database_name = FloodAdapt_config.get_database_name()

    @pytest.fixture(scope=scope)
    def _db_fixture(clean=clean):
        # Update the database to the latest revision
        subprocess.run(
            ["svn", "update", database_path / database_name],
            capture_output=True,
        )
        # Initialize database controller
        dbs = read_database(database_path, database_name)

        # Perform all tests in scope
        yield dbs

        # Close all dangling connections
        gc.collect()

        if clean:
            # Reset versioned files to the latest revision
            subprocess.run(
                ["svn", "revert", "-R", database_path / database_name],
                capture_output=True,
            )
            # Delete unversioned files and folders
            subprocess.run(
                [
                    "svn",
                    "cleanup",
                    "--remove-unversioned",
                    database_path / database_name,
                ],
                capture_output=True,
            )

    return _db_fixture


# NOTE: to access the contents the fixtures in the test functions,
# the fixture name needs to be passed as an argument to the test function.
# the first line of your test needs to initialize the yielded variables:
# 'dbs = test_db_...'

test_db = make_db_fixture("function")
test_db_class = make_db_fixture("class")
test_db_module = make_db_fixture("module")
test_db_package = make_db_fixture("package")
test_db_session = make_db_fixture("session")

# NOTE: while developing, it is useful to have a fixture that does not clean the database to debug
# Should not be used in tests that are completed and pushed to the repository
test_db_no_clean = make_db_fixture("function", clean=False)
test_db_class_no_clean = make_db_fixture("class", clean=False)
test_db_module_no_clean = make_db_fixture("module", clean=False)
test_db_package_no_clean = make_db_fixture("package", clean=False)
test_db_session_no_clean = make_db_fixture("session", clean=False)
>>>>>>> 612d3d52
<|MERGE_RESOLUTION|>--- conflicted
+++ resolved
@@ -79,38 +79,6 @@
         database_name=database_name,
     )
 
-<<<<<<< HEAD
-@pytest.fixture
-def test_db():
-    """This fixture is used for testing in general to setup the test database,
-    perform the test, and clean the database after each test.
-    It is used by other fixtures to set up and clean the test_database"""
-    dbs = read_database(rootPath, site_name)
-    # NOTE: to access the contents of this function in the test,
-    #  the first line of your test needs to initialize the yielded variables:
-    #   'dbs, folders = test_db'
-    file_structure = get_file_structure(database_path)
-    # Run the test
-    yield dbs
-    # Remove all files and folders that were not present before the test
-    remove_files_and_folders(database_path, file_structure)
-
-
-@pytest.fixture(scope="class")
-def test_db_class():
-    """This fixture is used for testing in general to setup the test database,
-    perform the test, and clean the database after each test.
-    It is used by other fixtures to set up and clean the test_database"""
-    dbs = read_database(rootPath, site_name)
-    # NOTE: to access the contents of this function in the test,
-    #  the first line of your test needs to initialize the yielded variables:
-    #   'dbs, folders = test_db'
-    file_structure = get_file_structure(database_path)
-    # Run the test
-    yield dbs
-    # Remove all files and folders that were not present before the test
-    remove_files_and_folders(database_path, file_structure)
-=======
     database_path = FloodAdapt_config.get_database_root()
     database_name = FloodAdapt_config.get_database_name()
 
@@ -167,5 +135,4 @@
 test_db_class_no_clean = make_db_fixture("class", clean=False)
 test_db_module_no_clean = make_db_fixture("module", clean=False)
 test_db_package_no_clean = make_db_fixture("package", clean=False)
-test_db_session_no_clean = make_db_fixture("session", clean=False)
->>>>>>> 612d3d52
+test_db_session_no_clean = make_db_fixture("session", clean=False)