
project:
  type: website
  output-dir: "_site"
  render:
    - "*.qmd"
    - "*.ipynb"
    - "!PDF_Documentation.qmd"
  post-render:
    - "examples/clear_notebooks.py"

filters:
   - include-code-files
   - interlinks
  #  - section-bibliographies

interlinks:
  sources:
    python:
      url: https://docs.python.org/3/
    numpy:
      url: https://numpy.org/doc/stable/

metadata-files:
  - api/_sidebar.yml

number-sections: false

website:
  #title: "Flood Adapt"
  page-navigation: true
  favicon: _static/logo.png  # Add _static folder and flood adapt logo to folder
  search:
    location: navbar
    limit: 5
    type: textbox
  back-to-top-navigation: true
  page-footer:
    left: |
      Made possible by:
        <a href="https://www.deltares.nl/en" target="_blank" rel="noreferrer noopener">
          <img
            src="/_static/images/deltares-blue.svg"
            alt="Deltares"
            style="height: 40px;"
          />
        </a>

  navbar:  # Create navigation bar on
    logo: _static/logo.png
    title: FloodAdapt
    pinned: true
    right:
      - icon: github
        url:  https://github.com/Deltares-research/FloodAdapt

  sidebar:
    border: true
    collapse-level: 1
    style: "docked"
    background: light
    search: true

    contents:
      #- text: "Home"
      #  file: index.qmd
      - text: "Introduction"
        file: 1_introduction/index.qmd
      - section: "User Guide"
        file: 4_user_guide/index.qmd # This contains text before sections start
        contents:
          - "4_user_guide/getting_started.qmd" #Moving content from the old 'installation' section into here
          - "4_user_guide/user_interface.qmd" #These two don't have subsections so just have one qmd file
          - "4_user_guide/site_tab.qmd"
          - section: "Events"
            file: "4_user_guide/events/index.qmd"
            contents:
              - section: "Historic Events"
                file: "4_user_guide/events/historic_events/index.qmd"
                contents:
                  - "4_user_guide/events/historic_events/historic_events_hurricane.qmd"
                  - "4_user_guide/events/historic_events/historic_events_gauged.qmd"
                  - "4_user_guide/events/historic_events/historic_events_ungauged.qmd"
              - "4_user_guide/events/synthetic_events.qmd"
              - "4_user_guide/events/probabilistic_events.qmd"
          - section: "Projections"
            file: "4_user_guide/projections/index.qmd"
            contents:
              - "4_user_guide/projections/climate.qmd"
              - "4_user_guide/projections/socioEconomic.qmd"
          - section: "Measures"
            file: "4_user_guide/measures/index.qmd"
            contents:
              - "4_user_guide/measures/hydraulic.qmd"
              - "4_user_guide/measures/green_infra.qmd"
              - "4_user_guide/measures/buildings.qmd"
          - "4_user_guide/strategy/index.qmd"
          - "4_user_guide/scenarios/index.qmd"
          - "4_user_guide/output/index.qmd"
          - section: "Compare tabs"
            file: "4_user_guide/compare/index.qmd"
            contents:
            - "4_user_guide/compare/Compare_map.qmd"
            - "4_user_guide/compare/Compare_table.qmd"
          - "4_user_guide/benefits.qmd"
      - section: "Setup Guide"
        file: 3_setup_guide/index.qmd
        contents:
<<<<<<< HEAD
          - section: "Setup SFINCS"
            file: "3_setup_guide/SFINCS/index.qmd"
            contents:
            - "3_setup_guide/SFINCS/hydromt_sfincs_gui.qmd"
          - "3_setup_guide/database.qmd"
          - "3_setup_guide/gui.qmd"
          - "3_setup_guide/risk_analysis.qmd"
          - section: "Setup Delft FIAT"
=======
          - section: "SFINCS Setup"
            file: "3_setup_guide/SFINCS/index.qmd"
            contents:
            - "3_setup_guide/SFINCS/index.qmd"
          - section: "Delft FIAT Setup"
>>>>>>> 66befafd
            file: "3_setup_guide/Delft_Fiat/index.qmd"
            contents:
            - "3_setup_guide/Delft_Fiat/hydromt_fiat_gui.qmd"
          - "3_setup_guide/risk_analysis.qmd"
          - "3_setup_guide/database.qmd"
      - section: "Updating FloodAdapt"
        file: "5_update_model/index.qmd"
        contents:
          - "5_update_model/aggregation_areas.qmd"
          - "5_update_model/objects.qmd"
          - "5_update_model/damage_functions.qmd"
          - "5_update_model/dem.qmd"
          - "5_update_model/settings.qmd"
      - section: "Example Use Cases"
        file: "6_demo/index.qmd"
        contents:
          - text: "King Tides with Sea Level Rise"
            file: "6_demo/king_tides.qmd"
          - text: "Beyond a Floodwall"
            file: "6_demo/army_corps.qmd"
          - "6_demo/measures_impact.qmd"
      #- section: "Appendix"
       # contents:
       #   - section: "Preparing event set for risk analysis"
       #     file: "7_appendix/appendix_a/index.qmd"
       #     contents:
       #       - "7_appendix/appendix_a/probabilistic.qmd"
       #       - "7_appendix/appendix_a/overview_procedure.qmd"
       #       - "7_appendix/appendix_a/flood_drivers.qmd"
       #       - "7_appendix/appendix_a/selection_quantification.qmd"
       #       - "7_appendix/appendix_a/additional_consideration.qmd"
       #       - "7_appendix/appendix_a/references.qmd"
       #   - section: "Risk calculation"
       #     file: "7_appendix/appendix_b/index.qmd"
       #     contents:
       #       - "7_appendix/appendix_b/probabilistic_hazard.qmd"
       #       - "7_appendix/appendix_b/risk_calculation.qmd"
       #   - "7_appendix/appendix_c/index.qmd"
       #   - section: "Damage model input files"
       #     file: "7_appendix/appendix_d/index.qmd"
       #     contents:
       #       - "7_appendix/appendix_d/damage_functions.qmd"
       #       - "7_appendix/appendix_d/exposure_data.qmd"
       #       - "7_appendix/appendix_d/config.qmd"
       #   - "7_appendix/appendix_e/index.qmd"
       #   - section: "Event input files - examples"
       #     file: "7_appendix/appendix_f/index.qmd"
       #     contents:
       #       - "7_appendix/appendix_f/hurricanes.qmd"
       #       - "7_appendix/appendix_f/wind_tides.qmd"
       #       - "7_appendix/appendix_f/water_level.qmd"
       #       - "7_appendix/appendix_f/synthetics.qmd"

format:
  html:
    theme:
      light: [cosmo, _static/theme-light.scss]
      dark: [cosmo, _static/theme-dark.scss]
    css: _static/styles.css
    toc: true
    toc-expand: false
    page-layout: article
    grid:
      content-mode: standard

# bibliography: references.bib
# citeproc: false

execute:
  freeze: auto
  cache: true<|MERGE_RESOLUTION|>--- conflicted
+++ resolved
@@ -106,22 +106,11 @@
       - section: "Setup Guide"
         file: 3_setup_guide/index.qmd
         contents:
-<<<<<<< HEAD
-          - section: "Setup SFINCS"
-            file: "3_setup_guide/SFINCS/index.qmd"
-            contents:
-            - "3_setup_guide/SFINCS/hydromt_sfincs_gui.qmd"
-          - "3_setup_guide/database.qmd"
-          - "3_setup_guide/gui.qmd"
-          - "3_setup_guide/risk_analysis.qmd"
-          - section: "Setup Delft FIAT"
-=======
           - section: "SFINCS Setup"
             file: "3_setup_guide/SFINCS/index.qmd"
             contents:
             - "3_setup_guide/SFINCS/index.qmd"
           - section: "Delft FIAT Setup"
->>>>>>> 66befafd
             file: "3_setup_guide/Delft_Fiat/index.qmd"
             contents:
             - "3_setup_guide/Delft_Fiat/hydromt_fiat_gui.qmd"
