--- conflicted
+++ resolved
@@ -1,15 +1,11 @@
 ---
 title: "Setup Guide"
+filters:
+  - lightbox
+lightbox: auto
 ---
+The FloodAdapt application can be freely downloaded and used in any coastal community. However, for FloodAdapt to operate, it requires a site-specific database. The FloodAdapt database must contain at minimum an overland flood model (currently the open-source compound flood SFINCS model is supported), a flood impact model (currently the open-source Delft-FIAT model is supported), and some site specific information such as the name and location of the site. The amount of information included in the FloodAdapt database will determine the degree to which its functionalities will be activated (this is described in detail in the [database setup section](database.qmd)). Most notably, to be able to run risk and benefit calculations, an event set must be prepared.
 
-<<<<<<< HEAD
-Please follow the steps described in the sections below to set up a FloodaAapt Model.
-
-1. [SFINCS Setup](SFINCS/index.qmd)
-2. [Delft FIAT Setup](Delft_Fiat/index.qmd)
-3. [Event Setup](risk_analysis.qmd)
-4. [Database Setup](database.qmd)
-=======
 To make it easier for communities to get started with FloodAdapt, supporting tools and guidance have been created. This setup guide walks a technical user through the setup process for FloodAdapt, focusing on three key database ingredients: The SFINCS model, the Delft-FIAT model, and the probabilistic event set for risk analysis. Model-builder software has been created to prepare a SFINCS and Delft-FIAT model, built on open-source model-building functionalities for these two software products. Software was also developed to create the FloodAdapt database once The SFINCS and Delft-FIAT models have been set up. @fig-setupOverview shows the workflow for getting a FloodAdapt system operational in a new community. The preparation of the event set is optional. FloodAdapt will be able to run event scenarios with full functionality without an event set.
 
 ![**Overview of the setup process for FloodAdapt. A SFINCS and Delft-FIAT model are required; an event set (which allows users to calculate risk and risk-reduction benefits) is optional. Tools have been developed to build a SFINCS and Delft-FIAT model, and to prepare the FloodAdapt database**](../_static/images/setup_overview_diagram.png){width=75% fig-align=left #fig-setupOverview}
@@ -38,5 +34,4 @@
 
 * Download the FloodAdapt database-builder executable from the [Deltares USA website](https://www.deltares-usa.us/floodadapt-database-builder).
 * The database-builder is an executable file and does not require any installation. Just double-click to use it.
-* Guidance how to use the database-builder is provided in the [Database Builder guide](database.qmd)
->>>>>>> 5a6b794d
+* Guidance how to use the database-builder is provided in the [Database Builder guide](database.qmd)