--- conflicted
+++ resolved
@@ -33,14 +33,9 @@
               text: "Database Manipulation"
 
         - section: Scenarios
-<<<<<<< HEAD
           href: examples/scenarios/simple_scenario.ipynb
-=======
-          href: examples/scenarios/index.qmd
-
         - section: Event set for risk assessments
           href: examples/event_set/create_event_set.ipynb
 
->>>>>>> 78930c48
         - section: Benefits
           href: examples/benefits/index.qmd