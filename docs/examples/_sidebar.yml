--- conflicted
+++ resolved
@@ -8,10 +8,6 @@
       title: Examples
       href: examples/index.qmd
       contents:
-<<<<<<< HEAD
-        - "examples/example1.ipynb"
-        - "examples/Projections.ipynb"
-=======
         - section: Database Builder
           href: examples/database_builder/index.qmd
 
@@ -40,5 +36,4 @@
           href: examples/scenarios/index.qmd
 
         - section: Benefits
-          href: examples/benefits/index.qmd
->>>>>>> 34b81ced
+          href: examples/benefits/index.qmd