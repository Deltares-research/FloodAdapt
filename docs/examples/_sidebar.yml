--- conflicted
+++ resolved
@@ -13,19 +13,13 @@
         - text: Simple Scenario
           href: examples/scenarios/simple.html
 
-<<<<<<< HEAD
-        - section: Measures
-          href: examples/measures/measures_strategies.ipynb
-        - section: Strategies
-=======
         - text: Projections
           href: examples/projections/projections.html
 
         - text: Measures
-          href: examples/measures/index.qmd
+          href: examples/measures/measures_strategies.html
 
         - text: Strategies
->>>>>>> d118af2e
           href: examples/strategies/index.qmd
 
         - section: Events
