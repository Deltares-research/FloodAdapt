--- conflicted
+++ resolved
@@ -30,13 +30,8 @@
 - [1. Database Builder]() example description
 - [2. Simple Scenario]() example description
 - [3. Events ](events/index.qmd) How to manage hazard model configuration with Events.
-<<<<<<< HEAD
-- [4. Projection ]() example description
+- [4. Projection ](projections/projections.ipynb) example description
 - [5. Measures](measures/measures_strategy.ipynb) How to define and apply measures and strategies to your model.
-=======
-- [4. Projection ](projections/projections.ipynb) example description
-- [5. Measures]() example description
->>>>>>> 78930c48
 - [6. Strategies]() example description
 - [7. Database manipulation]() example description
 - [8. Complex scenario(s)]() example description
