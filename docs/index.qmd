---
title: "Flood Adapt Documentation"
filters:
  - lightbox
lightbox: auto
---

I put some styling infos here:
but you can check all formatting here:

https://quarto.org/docs/authoring/markdown-basics.html

## Generate tables
https://tablesgenerator.com/markdown_tables

## Headings

first level : # Heading
second level : ## Heading
third level : ### Heading

...

## Fonts

**bold**: ** word ** (remove tab spaces betweenw asterisk and word)

*italic*:  * this will be italic when tab space removed *

## Paragraphs
If you want to create a paragraph or continue in the next line add 2 tab spaces behind the last word.

E.g I write and want to continue in the next line.

If I only press enter to continue in the next line as I did now this will not show.
-> I have to add 2 spaces after **line.**

Let's see what happens when I add the 2 tabs:

I to continue in the next **line.**
If I only press enter to continue in the next line as I did now this will not show.

## Additional options

### Emphasizing
Create different types to emphasize the text eg code

Example 1: `conda install jupyter`  : Use ` (grave accent) before and after your sentence (without any spacing)

Example 2:
    something: just indent one time. for scrolling do the same just write a longer text (see below)

    something really long that will needs scrolling so I will just continue writing until the scrolling bar appears.

### Bullet Points
Just write numbers below one another and use Indentation for the levels.

1. Merry
2. Christmas
3. Kathryn
    i) and a new year too

Use the asterisks for your first level. For the second level in the row below add an indentation and a + per entry.

* Merry  (* Merry)
    + Christmas   (+ Christmas)
    + Kathryn     (+ Kathryn)

## URLs

add a URL and give it a name a

[here comes the name] (here comes the URL)


[FloodAdapt Deltares webpage](https://www.deltares.nl/en/software-and-data/products/floodadapt)

## Embedded videos
{{< video https://www.youtube.com/watch?v=VYd-G7yE0o4&t=9s >}}


## Figures

add a figure and give it a name add #fig..to cross-reference.  Just included here for demonstration purposes):

First an exclamation mark - [here comes the name] (here comes the path to the file){#fig-logo}

add "fig-" before the label name to be able to cross reference.

![Floodadapt](../_static/logo.png){#fig-logo width=200px height=200px}

### Cross reference figure
I want to reference the @fig-logo.

## Note/ Warning Blocks

Create info blocks within your test.

Just use this header (remove quotation mark):
"::: {.callout-tip}"
write here the Note. and end with the following footer.
":::"

**Example:**
::: {.callout-tip}
create a tip
:::

::: {.callout-warning}
Create a warning .
:::

#### options
* note
* warning
* important
* tip
* caution


## Cross Reference
Cross reference to another page or figure:
(remove quotation marks)

<<<<<<< HEAD
"[Write here the text you would want to see]"("add the reference")
=======
"[Write here the text you want to see]"("add the reference")
>>>>>>> 675d9a76

### Cross reference page
"[Setup Guide]"(/3_setup_guide/index.qmd)"
Here I use the reference to the [Setup Guide](/3_setup_guide/index.qmd)

### Cross reference Figure
use the @ before the logo Reference and use the name you gave it as reference above:
@ fig-logo (remove space)

Example:
@fig-logo<|MERGE_RESOLUTION|>--- conflicted
+++ resolved
@@ -122,11 +122,7 @@
 Cross reference to another page or figure:
 (remove quotation marks)
 
-<<<<<<< HEAD
-"[Write here the text you would want to see]"("add the reference")
-=======
 "[Write here the text you want to see]"("add the reference")
->>>>>>> 675d9a76
 
 ### Cross reference page
 "[Setup Guide]"(/3_setup_guide/index.qmd)"
