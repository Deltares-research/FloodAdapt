---
title: 	Scenarios
filters:
  - lightbox
lightbox: auto
---
<<<<<<< HEAD
Coming soon.
=======
A scenario in FloodAdapt is a what-if situation and consists of a hydro-meteorological event, a climate and/or socio-economic projection, and a strategy. For example, a scenario could be “Hurricane Ian (event) with 1 foot of sea level rise (projection) with a floodwall (strategy)”. This scenario could be compared with “Hurricane Ian with 1 foot of sea level rise with no measures implemented” to see how well a floodwall would prevent flooding and damages for this event under future sea level rise. Once you have defined at least one event, projection, and strategy, you are ready to create a scenario. Users can evaluate both event scenarios and risk scenarios. For a risk scenario, users select an event set instead of a single event; event sets are created as part of system setup.

::: {.callout-note}
## What is the difference between an event scenario and a risk scenario
For an event scenario FloodAdapt calculates the flooding and impacts for one single weather event, such as a hurricane or a king tide with rainfall. The scenario can include future projections and measures, but always represents just one single event. For a risk scenario, in contrast, FloodAdapt calculates flooding for a set of events with different probabilities. From this output, FloodAdapt derives return period flood maps (such as the 10-year, 25-year, or 100-year flood maps) and return period damage maps. It then combines this information to further derive *expected annual damages*, which is the metric associated with economic risk.
:::

::: {.callout-tip}
## Translating planning questions into FloodAdapt scenarios
**Coming soon**…watch a video for examples how different planning questions can be translated into FloodAdapt scenarios
:::

In the “Scenarios” tab (see @fig-scenarios) you will see a tabulated overview of any scenarios that have already been created. You can sort existing scenarios by name, date created, scenario component (event, project, or strategy), or run status (column "finished") which indicates whether the scenario has been run (True) or not (False). Next to the table there are buttons to add, edit, or delete scenarios. Note that scenarios can only be edited or deleted if they have not yet been run.

![**Scenarios tab in FloodAdapt**](../../_static/images/scenarios_mainWindow.png){width=70% fig-align=left #fig-scenarios}

To create a new scenario, click “Add scenario” to open the specification window (see @fig-scenariosSpecs). In this window there are three panels for each of your scenario ingredients: event, projection, and strategy. Select the desired event, projection, and strategy for your scenario. The scenario name will automatically be generated based on your choice. You can keep that name or overwrite it with your own preferred scenario name (no spaces or special characters); you can also enter an optional description. When you have made your selection and are happy with the scenario name, click “OK” to add the scenario to the scenario window.

![**Specifying a scenario in FloodAdapt, shown here for the scenario of Hurricane Ian with 1 foot of sea level rise and elevated homes**](../../_static/images/scenarios_specWindow.png){width=70% fig-align=left #fig-scenariosSpecs}

To run a scenario, select the scenario in the table and click the button “Run scenario”. The simulation will start and a pop-up window will appear informing that the scenario is running (see @fig-scenarios_runningPopup). Sometimes the header in the popup window may say "Not Responding" but this can be ignored. The simulation may take several minutes. While the simulation is running you will not be able to work in the FloodAdapt application. When the simulation is finished, the pop-up window will disappear and the run status for your scenario will change from “False” to “True”.

![**Popup indicating that a scenario is running**](../../_static/images/scenarios_runningScenario_popup.png){width=20% fig-align=left #fig-scenarios_runningPopup}


::: {.callout-tip}
## Run multiple scenarios at once
Because scenarios can take several minutes to run, it can be efficient to run many scenarios at once, for example before your lunch break or at the end of the work day. This is also advantageous because the flood model can consume a lot of your computer’s computing power, which may make other applications run more slowly. To run many scenarios at once, simply select all the scenarios you wish to simulate and click “Run scenario”. FloodAdapt will then sequentially run the scenarios until they have all been completed.
:::

::: {.callout-note}
## Event scenarios and risk scenarios
Creating an event scenario and a risk scenario follow the same procedure. The only difference is that a risk scenario will select an event set from the event panel instead of a single event. FloodAdapt recognizes this choice and initiates a risk calculation. Note that risk calculations take much longer because they include the simulation of flooding for every event in the event set. Calculation times for both event scenarios and risk scenarios will depend on the resolution of the underlying flood model, the duration of the event, and the specifications of the user’s computer. In general, event scenarios run on the order of a few minutes.
:::

To view the output of your scenario you can proceed to the [Output](../output/index.qmd) tab. To compare scenarios you can make use of the [Compare - map](../compare/Compare_map.qmd) and [Compare - table](../compare/Compare_table.qmd) tabs.
>>>>>>> 88dfb3f6
<|MERGE_RESOLUTION|>--- conflicted
+++ resolved
@@ -4,9 +4,6 @@
   - lightbox
 lightbox: auto
 ---
-<<<<<<< HEAD
-Coming soon.
-=======
 A scenario in FloodAdapt is a what-if situation and consists of a hydro-meteorological event, a climate and/or socio-economic projection, and a strategy. For example, a scenario could be “Hurricane Ian (event) with 1 foot of sea level rise (projection) with a floodwall (strategy)”. This scenario could be compared with “Hurricane Ian with 1 foot of sea level rise with no measures implemented” to see how well a floodwall would prevent flooding and damages for this event under future sea level rise. Once you have defined at least one event, projection, and strategy, you are ready to create a scenario. Users can evaluate both event scenarios and risk scenarios. For a risk scenario, users select an event set instead of a single event; event sets are created as part of system setup.
 
 ::: {.callout-note}
@@ -42,5 +39,4 @@
 Creating an event scenario and a risk scenario follow the same procedure. The only difference is that a risk scenario will select an event set from the event panel instead of a single event. FloodAdapt recognizes this choice and initiates a risk calculation. Note that risk calculations take much longer because they include the simulation of flooding for every event in the event set. Calculation times for both event scenarios and risk scenarios will depend on the resolution of the underlying flood model, the duration of the event, and the specifications of the user’s computer. In general, event scenarios run on the order of a few minutes.
 :::
 
-To view the output of your scenario you can proceed to the [Output](../output/index.qmd) tab. To compare scenarios you can make use of the [Compare - map](../compare/Compare_map.qmd) and [Compare - table](../compare/Compare_table.qmd) tabs.
->>>>>>> 88dfb3f6
+To view the output of your scenario you can proceed to the [Output](../output/index.qmd) tab. To compare scenarios you can make use of the [Compare - map](../compare/Compare_map.qmd) and [Compare - table](../compare/Compare_table.qmd) tabs.