---
title: 	Getting Started
filters:
  - lightbox
lightbox: auto
---
This section covers [system requirements](#system-requirements) for running FloodAdapt, initial [installation steps](#installation-steps), and the [folder structure of FloodAdapt](#floodadapt-folder-structure).


## System requirements
In order to run FloodAdapt, the following are required:

* Your computer must be running a Windows operating system.

* The first time the FloodAdapt application is opened must be by a user with administrative rights

* The computer must have access to the internet

* At least 2 GB of storage for the FloodAdapt system files and the underlying database

* Approximately 150 MB of storage for each user-generated scenario

::: {.callout-warning}
Be sure to save the FloodAdapt folder in a high-level directory. For example: D:\\\ FloodAdapt. This is because Windows has a 260-character path-name limit, and FloodAdapt includes user-selected scenario names in both folder and file names, which can lead to exceedance of the limit. Placing the FloodAdapt folder in a high-level directory will reduce the likelihood of this happening.
:::

## Installation steps
The FloodAdapt application does not require an installation, it can be used by directly double-clicking the FloodAdapt executable icon.

The first time the FloodAdapt executable is opened, it will ask for permission for the app to make changes to the computer. The user must select yes, so that the FloodAdapt graphical user interface (GUI) can communicate with the map layers which are stored online. This can only be done by someone who has administrator rights over the computer. After this, FloodAdapt can be opened without administrator rights and will still function properly.

## FloodAdapt folder structure
<<<<<<< HEAD
The FloodAdapt database uses a normal folder structure so that it is easily accessible by users, without requiring database knowledge. This section describes the folder structure and indicates where your user-generated scenario data are stored. 

@fig-folderStructure shows the overall folder structure. The main FloodAdapt folder contains three sub-folders: *System*, *FloodAdapt_gui* and *Database*. The System folder contains the underlying modeling software to calculate flooding and impacts. The FloodAdapt_gui folder contains files related to the graphical user interface. It also contains the executable file *floodadapt_gui.exe* that opens the FloodAdapt application. The System and Floodadapt_gui folders are the same for every site location. The Database folder contains three sub-folders: *Input*, *Output*, and *Static*. The Static folder contains information that is prepared as system set-up to tailor FloodAdapt for a particular site location. The Input and Output folders are populated by the FloodAdapt user via the user interface. These contain information about the events, projections, measures, strategies, and scenarios that a user has created. 

The Output folder contains all of the flooding and impact data generated for the scenarios that a user runs via the user interface. 

![**Folder structure of FloodAdapt.**](../_static/images/folderStructure.png){#fig-folderStructure}
=======
The FloodAdapt database uses a normal folder structure so that it is easily accessible by users, without requiring database knowledge. This section describes the folder structure and indicates where your user-generated scenario data are stored.
>>>>>>> 88bdbbdc
<|MERGE_RESOLUTION|>--- conflicted
+++ resolved
@@ -30,14 +30,10 @@
 The first time the FloodAdapt executable is opened, it will ask for permission for the app to make changes to the computer. The user must select yes, so that the FloodAdapt graphical user interface (GUI) can communicate with the map layers which are stored online. This can only be done by someone who has administrator rights over the computer. After this, FloodAdapt can be opened without administrator rights and will still function properly.
 
 ## FloodAdapt folder structure
-<<<<<<< HEAD
-The FloodAdapt database uses a normal folder structure so that it is easily accessible by users, without requiring database knowledge. This section describes the folder structure and indicates where your user-generated scenario data are stored. 
+The FloodAdapt database uses a normal folder structure so that it is easily accessible by users, without requiring database knowledge. This section describes the folder structure and indicates where your user-generated scenario data are stored.
 
 @fig-folderStructure shows the overall folder structure. The main FloodAdapt folder contains three sub-folders: *System*, *FloodAdapt_gui* and *Database*. The System folder contains the underlying modeling software to calculate flooding and impacts. The FloodAdapt_gui folder contains files related to the graphical user interface. It also contains the executable file *floodadapt_gui.exe* that opens the FloodAdapt application. The System and Floodadapt_gui folders are the same for every site location. The Database folder contains three sub-folders: *Input*, *Output*, and *Static*. The Static folder contains information that is prepared as system set-up to tailor FloodAdapt for a particular site location. The Input and Output folders are populated by the FloodAdapt user via the user interface. These contain information about the events, projections, measures, strategies, and scenarios that a user has created. 
 
 The Output folder contains all of the flooding and impact data generated for the scenarios that a user runs via the user interface. 
 
-![**Folder structure of FloodAdapt.**](../_static/images/folderStructure.png){#fig-folderStructure}
-=======
-The FloodAdapt database uses a normal folder structure so that it is easily accessible by users, without requiring database knowledge. This section describes the folder structure and indicates where your user-generated scenario data are stored.
->>>>>>> 88bdbbdc
+![**Folder structure of FloodAdapt.**](../_static/images/folderStructure.png){#fig-folderStructure}