/*-- scss:defaults --*/

$background: #212529;
$highlight: #292e33;
$highlight: #373a3c;
$highlight-section: #D3D3D3;
$links: #080c80;
$text: #ffffff;

// $body-bg: $background;
// $body-color: $text;
$link-color: $links;
$navbar-hl: $links ;
// $navbar-bg: $highlight;

.nav-tabs .nav-link,
.nav-tabs .nav-link.active,
.nav-tabs .nav-item.show .nav-link {
    border: 1px solid rgb(222, 226, 230)
}

.nav-tabs .nav-link:hover {
    background-color: $highlight;
    border-color: $links;
    border: 1px solid $links;
}

// Navbar Title
.navbar-title {
    color: #080c80;
    font-weight: bold;
    font-size: 22px !important;
    font-family:  Lato,proxima-nova,Helvetica Neue,Arial,sans-serif;
}


// general sidebar settings
#quarto-sidebar {
    margin-top: -30px;
    width: 230px;
}

.navbar-logo{
    width: 50px ; 
    height: 60px ; 
  }

  // Sidebar
.sidebar-item {
    font-weight: 550 !important;
    font-size: 18px !important
  }
.sidebar-item-toggle.text-start:hover{
    display: none !important;
}
.collapse.list-unstyled.sidebar-section.depth1 .sidebar-item .sidebar-item-container {
    font-size: 15px;
    font-weight: 200 !important;

  }
  
// Style 2nd level selection 
  .collapse.list-unstyled.sidebar-section.depth2 .sidebar-item .sidebar-item-container {
    font-size: 13px;
    font-weight: 200 !important;

  }

// Style 3rd level selection 
.collapse.list-unstyled.sidebar-section.depth3 .sidebar-item .sidebar-item-container {
    font-size: 11px;
    font-weight: 200 !important;

  }
.collapse.list-unstyled.sidebar-section a:hover{
    background-color:rgb(226, 228, 238);
    width:100%;
    padding: 5px;
    margin-left: -20px;

}

.collapse.list-unstyled.sidebar-section.show a.active{
    font-weight: bold;
//    background-color:rgb(226, 228, 238);
//    height: 220%
} 

.sidebar-menu-container{
    margin-right: 0px;
    margin-top: -20px;
}
.sidebar-item-container{
    height: 30px
}

// Refining section by section
#quarto-sidebar-section-1 .sidebar-item-container {
    height: 20px !important;
  }

#quarto-sidebar-section-2 .sidebar-item-container {
    height: 20px !important;
  }

#quarto-sidebar-section-3 .sidebar-item:nth-child(2) {
    padding-bottom: 15px;
}
#quarto-sidebar-section-3 .sidebar-item:nth-child(3) {
    padding-bottom: 15px;
}
#quarto-sidebar-section-3 .sidebar-item:nth-child(2) a:hover {
    /* Your hover styles */
    background-color: rgb(226, 228, 238);
    width: 100%;
    padding: 5px;
    margin-left: -20px;
<<<<<<< HEAD
    height: 190%;
=======
    height: 160%;
>>>>>>> 4a9d70fd
}
#quarto-sidebar-section-3 .sidebar-item:nth-child(3) a:hover {
    /* Your hover styles */
    background-color: rgb(226, 228, 238);
    width: 100%;
    padding: 5px;
    margin-left: -20px;
<<<<<<< HEAD
    height: 190%;
=======
    height: 160%;
>>>>>>> 4a9d70fd
}
#quarto-sidebar-section-4 .sidebar-item:nth-child(2) {
    padding-bottom: 15px;
}

#quarto-sidebar-section-4 .sidebar-item:nth-child(3) {
    padding-bottom: 15px;
}
#quarto-sidebar-section-4 .sidebar-item:nth-child(2) a:hover {
    /* Your hover styles */
    background-color: rgb(226, 228, 238);
    width: 100%;
    padding: 5px;
    margin-left: -20px;
    height: 190%;
}
#quarto-sidebar-section-4 .sidebar-item:nth-child(3) a:hover {
    /* Your hover styles */
    background-color: rgb(226, 228, 238);
    width: 100%;
    padding: 5px;
    margin-left: -20px;
    height: 190%;
}
#quarto-sidebar-section-5 .sidebar-item:nth-child(3) {
    padding-bottom: 15px;
}
<<<<<<< HEAD
#quarto-sidebar-section-5 .sidebar-item:nth-child(2) a:hover {
=======
#quarto-sidebar-section-5 .sidebar-item:nth-child(5) {
    padding-bottom: 5px;
}
#quarto-sidebar-section-5 .sidebar-item:nth-child(2) a:hover {
    /* Your hover styles */
    background-color: rgb(226, 228, 238);
    width: 100%;
    padding: 5px;
    margin-left: -20px;
    height: 120%;
}
#quarto-sidebar-section-5 .sidebar-item:nth-child(3) a:hover {
>>>>>>> 4a9d70fd
    /* Your hover styles */
    background-color: rgb(226, 228, 238);
    width: 100%;
    padding: 5px;
    margin-left: -20px;
    height: 120%;
}
<<<<<<< HEAD
#quarto-sidebar-section-5 .sidebar-item:nth-child(3) a:hover {
    /* Your hover styles */
    background-color: rgb(226, 228, 238);
    width: 100%;
    padding: 5px;
    margin-left: -20px;
    height: 190%;
}
=======
>>>>>>> 4a9d70fd
#quarto-sidebar-section-5 .sidebar-item:nth-child(5) a:hover {
    /* Your hover styles */
    background-color: rgb(226, 228, 238);
    width: 100%;
    padding: 5px;
    margin-left: -20px;
    height: 160%;
}
<<<<<<< HEAD
#quarto-sidebar-section-6 .sidebar-item-container {
    height: 20px !important;
    }
=======
>>>>>>> 4a9d70fd
#quarto-sidebar-section-6 .sidebar-item:nth-child(2) a:hover {
    /* Your hover styles */
    background-color: rgb(226, 228, 238);
    width: 100%;
    padding: 5px;
    margin-left: -20px;
<<<<<<< HEAD
    height: 190%;
}
#quarto-sidebar-section-7 .sidebar-item-container {
    height: 20px !important;
  }
=======
    height: 160%;
}
>>>>>>> 4a9d70fd
#quarto-sidebar-section-7 .sidebar-item:nth-child(3) {
    padding-bottom: 5px;
}
#quarto-sidebar-section-7 .sidebar-item:nth-child(3) a:hover {
    /* Your hover styles */
    background-color: rgb(226, 228, 238);
    width: 100%;
    padding: 5px;
    margin-left: -20px;
    height: 160%;
}
#quarto-sidebar-section-7 .sidebar-item:nth-child(3) {
    padding-bottom: 15px;
}
#quarto-sidebar-section-7 .sidebar-item:nth-child(3) a:hover {
    /* Your hover styles */
    background-color: rgb(226, 228, 238);
    width: 100%;
    padding: 5px;
    margin-left: -20px;
    height: 190%;
}
#quarto-sidebar-section-8 .sidebar-item:nth-child(3) {
    padding-top: 10px;
}
#quarto-sidebar-section-8 .sidebar-item:nth-child(5) {
    padding-bottom: 15px;
}
#quarto-sidebar-section-8 .sidebar-item:nth-child(1) a:hover {
    /* Your hover styles */
    background-color: rgb(226, 228, 238);
    width: 100%;
    padding: 5px;
    margin-left: -20px;
    height: 130%;
}
#quarto-sidebar-section-8 .sidebar-item:nth-child(2) a:hover {
    /* Your hover styles */
    background-color: rgb(226, 228, 238);
    width: 100%;
    padding: 5px;
    margin-left: -20px;
    height: 130%;
}
#quarto-sidebar-section-8 .sidebar-item:nth-child(5) a:hover {
    /* Your hover styles */
    background-color: rgb(226, 228, 238);
    width: 100%;
    padding: 5px;
    margin-left: -20px;
    height: 190%;
}

#quarto-sidebar-section-9 .sidebar-item:nth-child(2) {
    padding-top: 15px;
}
#quarto-sidebar-section-9 .sidebar-item:nth-child(3) {
    padding-top: 15px;
}

#quarto-sidebar-section-9 .sidebar-item:first-child a:hover {
    /* Your hover styles */
    background-color: rgb(226, 228, 238);
    width: 100%;
    padding: 5px;
    margin-left: -20px;
    height: 150%;
}
#quarto-sidebar-section-9 .sidebar-item:nth-child(2) a:hover {
    /* Your hover styles */
    background-color: rgb(226, 228, 238);
    width: 100%;
    padding: 5px;
    margin-left: -20px;
    height: 150%;
}


#quarto-sidebar-section-10 .sidebar-item:nth-child(2) {
    padding-top: 10px;
}
#quarto-sidebar-section-10 .sidebar-item:nth-child(3) {
    padding-top: 0px;
}
#quarto-sidebar-section-10 .sidebar-item:nth-child(4) {
    padding-top: 10px;
}
#quarto-sidebar-section-10 .sidebar-item:nth-child(5) {
    padding-top: 0px;
}
#quarto-sidebar-section-10 .sidebar-item:nth-child(6) {
    padding-top: 10px;
}

#quarto-sidebar-section-10 .sidebar-item:first-child a:hover {
    /* Your hover styles */
    background-color: rgb(226, 228, 238);
    width: 100%;
    padding: 5px;
    margin-left: -20px;
    height: 140%;
}

#quarto-sidebar-section-10 .sidebar-item:nth-child(2) a:hover {
    /* Your hover styles */
    background-color: rgb(226, 228, 238);
    width: 100%;
    padding: 5px;
    margin-left: -20px;
    height: 100%;
}
#quarto-sidebar-section-10 .sidebar-item:nth-child(3) a:hover {
    /* Your hover styles */
    background-color: rgb(226, 228, 238);
    width: 100%;
    padding: 5px;
    margin-left: -20px;
    height: 140%;
}
#quarto-sidebar-section-10 .sidebar-item:nth-child(4) a:hover {
    /* Your hover styles */
    background-color: rgb(226, 228, 238);
    width: 100%;
    padding: 5px;
    margin-left: -20px;
    height: 100%;
}
#quarto-sidebar-section-10 .sidebar-item:nth-child(5) a:hover {
    /* Your hover styles */
    background-color: rgb(226, 228, 238);
    width: 100%;
    padding: 5px;
    margin-left: -20px;
    height: 140%;
}
#quarto-sidebar-section-10 .sidebar-item:nth-child(6) a:hover {
    /* Your hover styles */
    background-color: rgb(226, 228, 238);
    width: 100%;
    padding: 5px;
    margin-left: -20px;
    height: 130%;
}
#quarto-sidebar-section-11 .sidebar-item:first-child {
    padding-top: 10px;
}
#quarto-sidebar-section-11 .sidebar-item:nth-child(2) {
    padding-top: 0px;
}
#quarto-sidebar-section-11 .sidebar-item:nth-child(3) {
    padding-top: 0px;
}
#quarto-sidebar-section-11 .sidebar-item:nth-child(4) {
    padding-top: 20px;
}
#quarto-sidebar-section-11 .sidebar-item:nth-child(5) {
    padding-top: 20px;
}
#quarto-sidebar-section-11 .sidebar-item:nth-child(6) {
    padding-top: 0px;
}
#quarto-sidebar-section-11 .sidebar-item:nth-child(1) a:hover {
    /* Your hover styles */
    background-color: rgb(226, 228, 238);
    width: 100%;
    padding: 5px;
    margin-left: -20px;
    height: 100%;
}
#quarto-sidebar-section-11 .sidebar-item:nth-child(2) a:hover {
    /* Your hover styles */
    background-color: rgb(226, 228, 238);
    width: 100%;
    padding: 5px;
    margin-left: -20px;
    height: 100%;
}

#quarto-sidebar-section-11 .sidebar-item:nth-child(5) a:hover {
    /* Your hover styles */
    background-color: rgb(226, 228, 238);
    width: 100%;
    padding: 5px;
    margin-left: -20px;
    height: 100%;
}

#quarto-sidebar-section-11 .sidebar-item:nth-child(6) a:hover {
    /* Your hover styles */
    background-color: rgb(226, 228, 238);
    width: 100%;
    padding: 5px;
    margin-left: -20px;
    height: 100%;
}

#quarto-sidebar-section-11 .sidebar-item:nth-child(3) a:hover {
    /* Your hover styles */
    background-color: rgb(226, 228, 238);
    width: 100%;
    padding: 5px;
    margin-left: -20px;
    height: 170%;
}
#quarto-sidebar-section-11 .sidebar-item:nth-child(4) a:hover {
    /* Your hover styles */
    background-color: rgb(226, 228, 238);
    width: 100%;
    padding: 5px;
    margin-left: -20px;
    height: 170%;
}

#quarto-sidebar-section-12 .sidebar-item:nth-child(1) {
    padding-top: 0px;
}
#quarto-sidebar-section-12 .sidebar-item:nth-child(2) {
    padding-top: 10px;
}
#quarto-sidebar-section-12 .sidebar-item:nth-child(1) a:hover {
    /* Your hover styles */
    background-color: rgb(226, 228, 238);
    width: 100%;
    padding: 5px;
    margin-left: -20px;
    height:170%;
}
#quarto-sidebar-section-12 .sidebar-item:nth-child(2) a:hover {
    /* Your hover styles */
    background-color: rgb(226, 228, 238);
    width: 100%;
    padding: 5px;
    margin-left: -20px;
    height: 100%;
}
#quarto-sidebar-section-13 .sidebar-item:nth-child(1) {
    padding-top: 0px;
}
#quarto-sidebar-section-13 .sidebar-item:nth-child(2) {
    padding-top: 0px;
}
#quarto-sidebar-section-13 .sidebar-item:nth-child(3) {
    padding-top: 0px;
}
#quarto-sidebar-section-13 .sidebar-item:nth-child(1) a:hover {
    /* Your hover styles */
    background-color: rgb(226, 228, 238);
    width: 100%;
    padding: 5px;
    margin-left: -20px;
    height: 100%;
}
#quarto-sidebar-section-13 .sidebar-item:nth-child(3) a:hover {
    /* Your hover styles */
    background-color: rgb(226, 228, 238);
    width: 100%;
    padding: 5px;
    margin-left: -20px;
    height: 100%;
}
#quarto-sidebar-section-13 .sidebar-item:nth-child(2) a:hover {
    /* Your hover styles */
    background-color: rgb(226, 228, 238);
    width: 100%;
    padding: 5px;
    margin-left: -20px;
    height: 100%;
}
#quarto-sidebar-section-14 .sidebar-item:nth-child(1) {
    padding-top: 5px;
}
#quarto-sidebar-section-14 .sidebar-item:nth-child(2) {
    padding-top: 0px;
}
#quarto-sidebar-section-14 .sidebar-item:nth-child(3) {
    padding-top: 10px;
}
#quarto-sidebar-section-14 .sidebar-item:nth-child(4) {
    padding-top: 30px;
}
#quarto-sidebar-section-14 .sidebar-item:nth-child(1) a:hover {
    /* Your hover styles */
    background-color: rgb(226, 228, 238);
    width: 100%;
    padding: 5px;
    margin-left: -20px;
    height: 100%;
}
#quarto-sidebar-section-14 .sidebar-item:nth-child(2) a:hover {
    /* Your hover styles */
    background-color: rgb(226, 228, 238);
    width: 100%;
    padding: 5px;
    margin-left: -20px;
    height: 160%;
}
#quarto-sidebar-section-14 .sidebar-item:nth-child(3) a:hover {
    /* Your hover styles */
    background-color: rgb(226, 228, 238);
    width: 100%;
    padding: 5px;
    margin-left: -20px;
    height: 220%;
}
#quarto-sidebar-section-14 .sidebar-item:nth-child(4) a:hover {
    /* Your hover styles */
    background-color: rgb(226, 228, 238);
    width: 100%;
    padding: 5px;
    margin-left: -20px;
    height: 100%;
}

// Container size
.collapse.list-unstyled.sidebar-section.depth2 .sidebar-item .sidebar-item-container {
    height: 25px
}
// Style content 

.content {
    margin-left: 100px;
}

.nav-page-text{
    margin-left: 80px;
}
  h1,h2 {
     color: #080c80;
    }

//.sidebar-menu-container{
// }<|MERGE_RESOLUTION|>--- conflicted
+++ resolved
@@ -30,6 +30,7 @@
     color: #080c80;
     font-weight: bold;
     font-size: 22px !important;
+    font-size: 22px !important;
     font-family:  Lato,proxima-nova,Helvetica Neue,Arial,sans-serif;
 }
 
@@ -38,6 +39,7 @@
 #quarto-sidebar {
     margin-top: -30px;
     width: 230px;
+    width: 230px;
 }
 
 .navbar-logo{
@@ -55,29 +57,28 @@
 }
 .collapse.list-unstyled.sidebar-section.depth1 .sidebar-item .sidebar-item-container {
     font-size: 15px;
+    font-size: 15px;
     font-weight: 200 !important;
-
   }
   
 // Style 2nd level selection 
   .collapse.list-unstyled.sidebar-section.depth2 .sidebar-item .sidebar-item-container {
     font-size: 13px;
+    font-size: 13px;
     font-weight: 200 !important;
-
   }
 
 // Style 3rd level selection 
 .collapse.list-unstyled.sidebar-section.depth3 .sidebar-item .sidebar-item-container {
     font-size: 11px;
+    font-size: 11px;
     font-weight: 200 !important;
-
   }
 .collapse.list-unstyled.sidebar-section a:hover{
     background-color:rgb(226, 228, 238);
     width:100%;
     padding: 5px;
     margin-left: -20px;
-
 }
 
 .collapse.list-unstyled.sidebar-section.show a.active{
@@ -98,11 +99,9 @@
 #quarto-sidebar-section-1 .sidebar-item-container {
     height: 20px !important;
   }
-
 #quarto-sidebar-section-2 .sidebar-item-container {
     height: 20px !important;
   }
-
 #quarto-sidebar-section-3 .sidebar-item:nth-child(2) {
     padding-bottom: 15px;
 }
@@ -115,117 +114,85 @@
     width: 100%;
     padding: 5px;
     margin-left: -20px;
-<<<<<<< HEAD
-    height: 190%;
-=======
+    height: 190%;
+}
+#quarto-sidebar-section-3 .sidebar-item:nth-child(3) a:hover {
+    /* Your hover styles */
+    background-color: rgb(226, 228, 238);
+    width: 100%;
+    padding: 5px;
+    margin-left: -20px;
+    height: 190%;
+}
+#quarto-sidebar-section-4 .sidebar-item:nth-child(2) {
+    padding-bottom: 15px;
+}
+
+#quarto-sidebar-section-4 .sidebar-item:nth-child(3) {
+    padding-bottom: 15px;
+}
+#quarto-sidebar-section-4 .sidebar-item:nth-child(2) a:hover {
+    /* Your hover styles */
+    background-color: rgb(226, 228, 238);
+    width: 100%;
+    padding: 5px;
+    margin-left: -20px;
+    height: 190%;
+}
+#quarto-sidebar-section-4 .sidebar-item:nth-child(3) a:hover {
+    /* Your hover styles */
+    background-color: rgb(226, 228, 238);
+    width: 100%;
+    padding: 5px;
+    margin-left: -20px;
+    height: 190%;
+}
+#quarto-sidebar-section-5 .sidebar-item:nth-child(3) {
+    padding-bottom: 15px;
+}
+#quarto-sidebar-section-5 .sidebar-item:nth-child(2) a:hover {
+    /* Your hover styles */
+    background-color: rgb(226, 228, 238);
+    width: 100%;
+    padding: 5px;
+    margin-left: -20px;
+    height: 120%;
+}
+#quarto-sidebar-section-5 .sidebar-item:nth-child(3) a:hover {
+    /* Your hover styles */
+    background-color: rgb(226, 228, 238);
+    width: 100%;
+    padding: 5px;
+    margin-left: -20px;
+    height: 190%;
+}
+
+#quarto-sidebar-section-5 .sidebar-item:nth-child(5) a:hover {
+    /* Your hover styles */
+    background-color: rgb(226, 228, 238);
+    width: 100%;
+    padding: 5px;
+    margin-left: -20px;
     height: 160%;
->>>>>>> 4a9d70fd
-}
-#quarto-sidebar-section-3 .sidebar-item:nth-child(3) a:hover {
-    /* Your hover styles */
-    background-color: rgb(226, 228, 238);
-    width: 100%;
-    padding: 5px;
-    margin-left: -20px;
-<<<<<<< HEAD
-    height: 190%;
-=======
-    height: 160%;
->>>>>>> 4a9d70fd
-}
-#quarto-sidebar-section-4 .sidebar-item:nth-child(2) {
-    padding-bottom: 15px;
-}
-
-#quarto-sidebar-section-4 .sidebar-item:nth-child(3) {
-    padding-bottom: 15px;
-}
-#quarto-sidebar-section-4 .sidebar-item:nth-child(2) a:hover {
-    /* Your hover styles */
-    background-color: rgb(226, 228, 238);
-    width: 100%;
-    padding: 5px;
-    margin-left: -20px;
-    height: 190%;
-}
-#quarto-sidebar-section-4 .sidebar-item:nth-child(3) a:hover {
-    /* Your hover styles */
-    background-color: rgb(226, 228, 238);
-    width: 100%;
-    padding: 5px;
-    margin-left: -20px;
-    height: 190%;
-}
-#quarto-sidebar-section-5 .sidebar-item:nth-child(3) {
-    padding-bottom: 15px;
-}
-<<<<<<< HEAD
-#quarto-sidebar-section-5 .sidebar-item:nth-child(2) a:hover {
-=======
-#quarto-sidebar-section-5 .sidebar-item:nth-child(5) {
-    padding-bottom: 5px;
-}
-#quarto-sidebar-section-5 .sidebar-item:nth-child(2) a:hover {
-    /* Your hover styles */
-    background-color: rgb(226, 228, 238);
-    width: 100%;
-    padding: 5px;
-    margin-left: -20px;
-    height: 120%;
-}
-#quarto-sidebar-section-5 .sidebar-item:nth-child(3) a:hover {
->>>>>>> 4a9d70fd
-    /* Your hover styles */
-    background-color: rgb(226, 228, 238);
-    width: 100%;
-    padding: 5px;
-    margin-left: -20px;
-    height: 120%;
-}
-<<<<<<< HEAD
-#quarto-sidebar-section-5 .sidebar-item:nth-child(3) a:hover {
-    /* Your hover styles */
-    background-color: rgb(226, 228, 238);
-    width: 100%;
-    padding: 5px;
-    margin-left: -20px;
-    height: 190%;
-}
-=======
->>>>>>> 4a9d70fd
-#quarto-sidebar-section-5 .sidebar-item:nth-child(5) a:hover {
-    /* Your hover styles */
-    background-color: rgb(226, 228, 238);
-    width: 100%;
-    padding: 5px;
-    margin-left: -20px;
-    height: 160%;
-}
-<<<<<<< HEAD
+}
 #quarto-sidebar-section-6 .sidebar-item-container {
     height: 20px !important;
     }
-=======
->>>>>>> 4a9d70fd
 #quarto-sidebar-section-6 .sidebar-item:nth-child(2) a:hover {
     /* Your hover styles */
     background-color: rgb(226, 228, 238);
     width: 100%;
     padding: 5px;
     margin-left: -20px;
-<<<<<<< HEAD
     height: 190%;
 }
 #quarto-sidebar-section-7 .sidebar-item-container {
     height: 20px !important;
   }
-=======
-    height: 160%;
-}
->>>>>>> 4a9d70fd
 #quarto-sidebar-section-7 .sidebar-item:nth-child(3) {
     padding-bottom: 5px;
 }
+
 #quarto-sidebar-section-7 .sidebar-item:nth-child(3) a:hover {
     /* Your hover styles */
     background-color: rgb(226, 228, 238);
@@ -259,6 +226,14 @@
     margin-left: -20px;
     height: 130%;
 }
+#quarto-sidebar-section-8 .sidebar-item:nth-child(1) a:hover {
+    /* Your hover styles */
+    background-color: rgb(226, 228, 238);
+    width: 100%;
+    padding: 5px;
+    margin-left: -20px;
+    height: 130%;
+}
 #quarto-sidebar-section-8 .sidebar-item:nth-child(2) a:hover {
     /* Your hover styles */
     background-color: rgb(226, 228, 238);
@@ -266,6 +241,7 @@
     padding: 5px;
     margin-left: -20px;
     height: 130%;
+    height: 130%;
 }
 #quarto-sidebar-section-8 .sidebar-item:nth-child(5) a:hover {
     /* Your hover styles */
@@ -273,6 +249,7 @@
     width: 100%;
     padding: 5px;
     margin-left: -20px;
+    height: 190%;
     height: 190%;
 }
 
@@ -365,6 +342,7 @@
     padding: 5px;
     margin-left: -20px;
     height: 130%;
+    height: 130%;
 }
 #quarto-sidebar-section-11 .sidebar-item:first-child {
     padding-top: 10px;
@@ -493,6 +471,7 @@
 }
 #quarto-sidebar-section-14 .sidebar-item:nth-child(1) {
     padding-top: 5px;
+    padding-top: 5px;
 }
 #quarto-sidebar-section-14 .sidebar-item:nth-child(2) {
     padding-top: 0px;
@@ -502,6 +481,7 @@
 }
 #quarto-sidebar-section-14 .sidebar-item:nth-child(4) {
     padding-top: 30px;
+    padding-top: 30px;
 }
 #quarto-sidebar-section-14 .sidebar-item:nth-child(1) a:hover {
     /* Your hover styles */
@@ -518,6 +498,7 @@
     padding: 5px;
     margin-left: -20px;
     height: 160%;
+    height: 160%;
 }
 #quarto-sidebar-section-14 .sidebar-item:nth-child(3) a:hover {
     /* Your hover styles */
@@ -525,6 +506,7 @@
     width: 100%;
     padding: 5px;
     margin-left: -20px;
+    height: 220%;
     height: 220%;
 }
 #quarto-sidebar-section-14 .sidebar-item:nth-child(4) a:hover {
