/*-- scss:defaults --*/

$background: #212529;
$highlight: #292e33;
$highlight: #373a3c;
$highlight-section: #D3D3D3;
$links: #080c80;
$text: #ffffff;

// $body-bg: $background;
// $body-color: $text;
$link-color: $links;
$navbar-hl: $links ;
// $navbar-bg: $highlight;

.nav-tabs .nav-link,
.nav-tabs .nav-link.active,
.nav-tabs .nav-item.show .nav-link {
    border: 1px solid rgb(222, 226, 230)
}

.nav-tabs .nav-link:hover {
    background-color: $highlight;
    border-color: $links;
    border: 1px solid $links;
}

// Navbar Title
.navbar-title {
    color: #080c80;
    font-weight: bold;
    font-size: 22px !important;
    font-family:  Lato,proxima-nova,Helvetica Neue,Arial,sans-serif;
}


// general sidebar settings
#quarto-sidebar {
    margin-top: -30px;
    width: 230px;
}

.navbar-logo{
    width: 50px ; 
    height: 60px ; 
  }

  // Sidebar
.sidebar-item {
    font-weight: 550 !important;
    font-size: 18px !important
  }
.sidebar-item-toggle.text-start:hover{
    display: none !important;
}
.collapse.list-unstyled.sidebar-section.depth1 .sidebar-item .sidebar-item-container {
    font-size: 15px;
    font-weight: 200 !important;
  }
  
// Style 2nd level selection 
  .collapse.list-unstyled.sidebar-section.depth2 .sidebar-item .sidebar-item-container {
    font-size: 13px;
    font-weight: 200 !important;
  }

// Style 3rd level selection 
.collapse.list-unstyled.sidebar-section.depth3 .sidebar-item .sidebar-item-container {
    font-size: 11px;
    font-weight: 200 !important;
  }
.collapse.list-unstyled.sidebar-section a:hover{
    background-color:rgb(226, 228, 238);
    width:100%;
    padding: 5px;
    margin-left: -20px;
}

.collapse.list-unstyled.sidebar-section.show a.active{
    font-weight: bold;
//    background-color:rgb(226, 228, 238);
//    height: 220%
} 

.sidebar-menu-container{
    margin-right: 0px;
    margin-top: -20px;
}
.sidebar-item-container{
    height: 25px
}

// Refining section by section
#quarto-sidebar-section-1 .sidebar-item-container {
    height: 20px !important;
  }
#quarto-sidebar-section-2 .sidebar-item-container {
    height: 20px !important;
  }
#quarto-sidebar-section-3 .sidebar-item:nth-child(2) {
    padding-bottom: 15px;
}
#quarto-sidebar-section-3 .sidebar-item:nth-child(3) {
    padding-bottom: 15px;
}

#quarto-sidebar-section-3 .sidebar-item:nth-child(2) a:hover {
<<<<<<< HEAD
    height: 170%;
}
#quarto-sidebar-section-3 .sidebar-item:nth-child(3) a:hover {
    height: 170%;
=======
    /* Your hover styles */
    background-color: rgb(226, 228, 238);
    width: 100%;
    padding: 5px;
    margin-left: -20px;
    height: 190%;
}
#quarto-sidebar-section-3 .sidebar-item:nth-child(3) a:hover {
    /* Your hover styles */
    background-color: rgb(226, 228, 238);
    width: 100%;
    padding: 5px;
    margin-left: -20px;
    height: 190%;
}
#quarto-sidebar-section-4 .sidebar-item:nth-child(2) {
    padding-bottom: 15px;
}

#quarto-sidebar-section-4 .sidebar-item:nth-child(3) {
    padding-bottom: 15px;
}
#quarto-sidebar-section-4 .sidebar-item:nth-child(2) a:hover {
    /* Your hover styles */
    background-color: rgb(226, 228, 238);
    width: 100%;
    padding: 5px;
    margin-left: -20px;
    height: 190%;
}
#quarto-sidebar-section-4 .sidebar-item:nth-child(3) a:hover {
    /* Your hover styles */
    background-color: rgb(226, 228, 238);
    width: 100%;
    padding: 5px;
    margin-left: -20px;
    height: 190%;
}
#quarto-sidebar-section-5 .sidebar-item:nth-child(3) {
    padding-bottom: 15px;
}
#quarto-sidebar-section-5 .sidebar-item:nth-child(2) a:hover {
    /* Your hover styles */
    background-color: rgb(226, 228, 238);
    width: 100%;
    padding: 5px;
    margin-left: -20px;
    height: 120%;
}
#quarto-sidebar-section-5 .sidebar-item:nth-child(3) a:hover {
    /* Your hover styles */
    background-color: rgb(226, 228, 238);
    width: 100%;
    padding: 5px;
    margin-left: -20px;
    height: 190%;
}

#quarto-sidebar-section-5 .sidebar-item:nth-child(5) a:hover {
    /* Your hover styles */
    background-color: rgb(226, 228, 238);
    width: 100%;
    padding: 5px;
    margin-left: -20px;
    height: 160%;
}
#quarto-sidebar-section-6 .sidebar-item-container {
    height: 20px !important;
    }
#quarto-sidebar-section-6 .sidebar-item:nth-child(2) a:hover {
    /* Your hover styles */
    background-color: rgb(226, 228, 238);
    width: 100%;
    padding: 5px;
    margin-left: -20px;
    height: 190%;
}
#quarto-sidebar-section-7 .sidebar-item-container {
    height: 20px !important;
  }
#quarto-sidebar-section-7 .sidebar-item:nth-child(3) {
    padding-bottom: 5px;
}

#quarto-sidebar-section-7 .sidebar-item:nth-child(3) a:hover {
    /* Your hover styles */
    background-color: rgb(226, 228, 238);
    width: 100%;
    padding: 5px;
    margin-left: -20px;
    height: 160%;
>>>>>>> 22461c68
}

#quarto-sidebar-section-7 .sidebar-item:nth-child(3) {
    padding-bottom: 10px;
}

#quarto-sidebar-section-7 .sidebar-item:nth-child(3) a:hover {
<<<<<<< HEAD
    height: 170%;
=======
    /* Your hover styles */
    background-color: rgb(226, 228, 238);
    width: 100%;
    padding: 5px;
    margin-left: -20px;
    height: 190%;
>>>>>>> 22461c68
}
#quarto-sidebar-section-8 .sidebar-item-container {
    height: 30px !important;
  }

#quarto-sidebar-section-8 .sidebar-item:nth-child(3) {
    padding-top: 15px;
}
#quarto-sidebar-section-8 .sidebar-item:nth-child(5) {
    padding-bottom: 15px;
}
#quarto-sidebar-section-8 .sidebar-item:nth-child(1) a:hover {
    width: 105%;
}
#quarto-sidebar-section-8 .sidebar-item:nth-child(1) a:hover {
    /* Your hover styles */
    background-color: rgb(226, 228, 238);
    width: 100%;
    padding: 5px;
    margin-left: -20px;
    height: 130%;
}
#quarto-sidebar-section-8 .sidebar-item:nth-child(2) a:hover {
    height: 140%;
}
#quarto-sidebar-section-8 .sidebar-item:nth-child(5) a:hover {
    height: 160%;
    width: 105%
}

#quarto-sidebar-section-9 .sidebar-item-container {
    height: 25px !important;
  }

#quarto-sidebar-section-9 .sidebar-item:first-child a:hover {
<<<<<<< HEAD
    width: 105%;
=======
    /* Your hover styles */
    background-color: rgb(226, 228, 238);
    width: 100%;
    padding: 5px;
    margin-left: -20px;
    height: 150%;
}
#quarto-sidebar-section-9 .sidebar-item:nth-child(2) a:hover {
    /* Your hover styles */
    background-color: rgb(226, 228, 238);
    width: 100%;
    padding: 5px;
    margin-left: -20px;
    height: 150%;
}


#quarto-sidebar-section-10 .sidebar-item:nth-child(2) {
    padding-top: 10px;
}
#quarto-sidebar-section-10 .sidebar-item:nth-child(3) {
    padding-top: 0px;
}
#quarto-sidebar-section-10 .sidebar-item:nth-child(4) {
    padding-top: 10px;
}
#quarto-sidebar-section-10 .sidebar-item:nth-child(5) {
    padding-top: 0px;
}
#quarto-sidebar-section-10 .sidebar-item:nth-child(6) {
    padding-top: 10px;
}
#quarto-sidebar-section-10 .sidebar-item:first-child a:hover {
    /* Your hover styles */
    background-color: rgb(226, 228, 238);
    width: 100%;
    padding: 5px;
    margin-left: -20px;
    height: 140%;
}

#quarto-sidebar-section-10 .sidebar-item:nth-child(2) a:hover {
    /* Your hover styles */
    background-color: rgb(226, 228, 238);
    width: 100%;
    padding: 5px;
    margin-left: -20px;
    height: 100%;
}
#quarto-sidebar-section-10 .sidebar-item:nth-child(3) a:hover {
    /* Your hover styles */
    background-color: rgb(226, 228, 238);
    width: 100%;
    padding: 5px;
    margin-left: -20px;
    height: 140%;
}
#quarto-sidebar-section-10 .sidebar-item:nth-child(4) a:hover {
    /* Your hover styles */
    background-color: rgb(226, 228, 238);
    width: 100%;
    padding: 5px;
    margin-left: -20px;
    height: 100%;
}
#quarto-sidebar-section-10 .sidebar-item:nth-child(5) a:hover {
    /* Your hover styles */
    background-color: rgb(226, 228, 238);
    width: 100%;
    padding: 5px;
    margin-left: -20px;
    height: 140%;
}
#quarto-sidebar-section-10 .sidebar-item:nth-child(6) a:hover {
    /* Your hover styles */
    background-color: rgb(226, 228, 238);
    width: 100%;
    padding: 5px;
    margin-left: -20px;
    height: 130%;
}
#quarto-sidebar-section-11 .sidebar-item:first-child {
    padding-top: 10px;
}
#quarto-sidebar-section-11 .sidebar-item:nth-child(2) {
    padding-top: 0px;
}
#quarto-sidebar-section-11 .sidebar-item:nth-child(3) {
    padding-top: 0px;
}
#quarto-sidebar-section-11 .sidebar-item:nth-child(4) {
    padding-top: 20px;
}
#quarto-sidebar-section-11 .sidebar-item:nth-child(5) {
    padding-top: 20px;
}
#quarto-sidebar-section-11 .sidebar-item:nth-child(6) {
    padding-top: 0px;
}
#quarto-sidebar-section-11 .sidebar-item:nth-child(1) a:hover {
    /* Your hover styles */
    background-color: rgb(226, 228, 238);
    width: 100%;
    padding: 5px;
    margin-left: -20px;
    height: 100%;
}
#quarto-sidebar-section-11 .sidebar-item:nth-child(2) a:hover {
    /* Your hover styles */
    background-color: rgb(226, 228, 238);
    width: 100%;
    padding: 5px;
    margin-left: -20px;
    height: 100%;
}

#quarto-sidebar-section-11 .sidebar-item:nth-child(5) a:hover {
    /* Your hover styles */
    background-color: rgb(226, 228, 238);
    width: 100%;
    padding: 5px;
    margin-left: -20px;
    height: 100%;
}

#quarto-sidebar-section-11 .sidebar-item:nth-child(6) a:hover {
    /* Your hover styles */
    background-color: rgb(226, 228, 238);
    width: 100%;
    padding: 5px;
    margin-left: -20px;
    height: 100%;
}

#quarto-sidebar-section-11 .sidebar-item:nth-child(3) a:hover {
    /* Your hover styles */
    background-color: rgb(226, 228, 238);
    width: 100%;
    padding: 5px;
    margin-left: -20px;
    height: 170%;
}
#quarto-sidebar-section-11 .sidebar-item:nth-child(4) a:hover {
    /* Your hover styles */
    background-color: rgb(226, 228, 238);
    width: 100%;
    padding: 5px;
    margin-left: -20px;
    height: 170%;
}

#quarto-sidebar-section-12 .sidebar-item:nth-child(1) {
    padding-top: 0px;
}
#quarto-sidebar-section-12 .sidebar-item:nth-child(2) {
    padding-top: 10px;
}
#quarto-sidebar-section-12 .sidebar-item:nth-child(1) a:hover {
    /* Your hover styles */
    background-color: rgb(226, 228, 238);
    width: 100%;
    padding: 5px;
    margin-left: -20px;
    height:170%;
}
#quarto-sidebar-section-12 .sidebar-item:nth-child(2) a:hover {
    /* Your hover styles */
    background-color: rgb(226, 228, 238);
    width: 100%;
    padding: 5px;
    margin-left: -20px;
    height: 100%;
}
#quarto-sidebar-section-13 .sidebar-item:nth-child(1) {
    padding-top: 0px;
}
#quarto-sidebar-section-13 .sidebar-item:nth-child(2) {
    padding-top: 0px;
}
#quarto-sidebar-section-13 .sidebar-item:nth-child(3) {
    padding-top: 0px;
}
#quarto-sidebar-section-13 .sidebar-item:nth-child(1) a:hover {
    /* Your hover styles */
    background-color: rgb(226, 228, 238);
    width: 100%;
    padding: 5px;
    margin-left: -20px;
    height: 100%;
}
#quarto-sidebar-section-13 .sidebar-item:nth-child(3) a:hover {
    /* Your hover styles */
    background-color: rgb(226, 228, 238);
    width: 100%;
    padding: 5px;
    margin-left: -20px;
    height: 100%;
}
#quarto-sidebar-section-13 .sidebar-item:nth-child(2) a:hover {
    /* Your hover styles */
    background-color: rgb(226, 228, 238);
    width: 100%;
    padding: 5px;
    margin-left: -20px;
    height: 100%;
}
#quarto-sidebar-section-14 .sidebar-item:nth-child(1) {
    padding-top: 5px;
}
#quarto-sidebar-section-14 .sidebar-item:nth-child(2) {
    padding-top: 0px;
}
#quarto-sidebar-section-14 .sidebar-item:nth-child(3) {
    padding-top: 10px;
}
#quarto-sidebar-section-14 .sidebar-item:nth-child(4) {
    padding-top: 30px;
}
#quarto-sidebar-section-14 .sidebar-item:nth-child(1) a:hover {
    /* Your hover styles */
    background-color: rgb(226, 228, 238);
    width: 100%;
    padding: 5px;
    margin-left: -20px;
    height: 100%;
}
#quarto-sidebar-section-14 .sidebar-item:nth-child(2) a:hover {
    /* Your hover styles */
    background-color: rgb(226, 228, 238);
    width: 100%;
    padding: 5px;
    margin-left: -20px;
    height: 160%;
}
#quarto-sidebar-section-14 .sidebar-item:nth-child(3) a:hover {
    /* Your hover styles */
    background-color: rgb(226, 228, 238);
    width: 100%;
    padding: 5px;
    margin-left: -20px;
    height: 220%;
}
#quarto-sidebar-section-14 .sidebar-item:nth-child(4) a:hover {
    /* Your hover styles */
    background-color: rgb(226, 228, 238);
    width: 100%;
    padding: 5px;
    margin-left: -20px;
    height: 100%;
>>>>>>> 22461c68
}

// Container size
.collapse.list-unstyled.sidebar-section.depth2 .sidebar-item .sidebar-item-container {
    height: 25px
}
// Style content 

.content {
    margin-left: 100px;
}

.nav-page-text{
    margin-left: 80px;
}
  h1,h2 {
     color: #080c80;
    }

//.sidebar-menu-container{
// }<|MERGE_RESOLUTION|>--- conflicted
+++ resolved
@@ -105,104 +105,10 @@
 }
 
 #quarto-sidebar-section-3 .sidebar-item:nth-child(2) a:hover {
-<<<<<<< HEAD
     height: 170%;
 }
 #quarto-sidebar-section-3 .sidebar-item:nth-child(3) a:hover {
     height: 170%;
-=======
-    /* Your hover styles */
-    background-color: rgb(226, 228, 238);
-    width: 100%;
-    padding: 5px;
-    margin-left: -20px;
-    height: 190%;
-}
-#quarto-sidebar-section-3 .sidebar-item:nth-child(3) a:hover {
-    /* Your hover styles */
-    background-color: rgb(226, 228, 238);
-    width: 100%;
-    padding: 5px;
-    margin-left: -20px;
-    height: 190%;
-}
-#quarto-sidebar-section-4 .sidebar-item:nth-child(2) {
-    padding-bottom: 15px;
-}
-
-#quarto-sidebar-section-4 .sidebar-item:nth-child(3) {
-    padding-bottom: 15px;
-}
-#quarto-sidebar-section-4 .sidebar-item:nth-child(2) a:hover {
-    /* Your hover styles */
-    background-color: rgb(226, 228, 238);
-    width: 100%;
-    padding: 5px;
-    margin-left: -20px;
-    height: 190%;
-}
-#quarto-sidebar-section-4 .sidebar-item:nth-child(3) a:hover {
-    /* Your hover styles */
-    background-color: rgb(226, 228, 238);
-    width: 100%;
-    padding: 5px;
-    margin-left: -20px;
-    height: 190%;
-}
-#quarto-sidebar-section-5 .sidebar-item:nth-child(3) {
-    padding-bottom: 15px;
-}
-#quarto-sidebar-section-5 .sidebar-item:nth-child(2) a:hover {
-    /* Your hover styles */
-    background-color: rgb(226, 228, 238);
-    width: 100%;
-    padding: 5px;
-    margin-left: -20px;
-    height: 120%;
-}
-#quarto-sidebar-section-5 .sidebar-item:nth-child(3) a:hover {
-    /* Your hover styles */
-    background-color: rgb(226, 228, 238);
-    width: 100%;
-    padding: 5px;
-    margin-left: -20px;
-    height: 190%;
-}
-
-#quarto-sidebar-section-5 .sidebar-item:nth-child(5) a:hover {
-    /* Your hover styles */
-    background-color: rgb(226, 228, 238);
-    width: 100%;
-    padding: 5px;
-    margin-left: -20px;
-    height: 160%;
-}
-#quarto-sidebar-section-6 .sidebar-item-container {
-    height: 20px !important;
-    }
-#quarto-sidebar-section-6 .sidebar-item:nth-child(2) a:hover {
-    /* Your hover styles */
-    background-color: rgb(226, 228, 238);
-    width: 100%;
-    padding: 5px;
-    margin-left: -20px;
-    height: 190%;
-}
-#quarto-sidebar-section-7 .sidebar-item-container {
-    height: 20px !important;
-  }
-#quarto-sidebar-section-7 .sidebar-item:nth-child(3) {
-    padding-bottom: 5px;
-}
-
-#quarto-sidebar-section-7 .sidebar-item:nth-child(3) a:hover {
-    /* Your hover styles */
-    background-color: rgb(226, 228, 238);
-    width: 100%;
-    padding: 5px;
-    margin-left: -20px;
-    height: 160%;
->>>>>>> 22461c68
 }
 
 #quarto-sidebar-section-7 .sidebar-item:nth-child(3) {
@@ -210,16 +116,7 @@
 }
 
 #quarto-sidebar-section-7 .sidebar-item:nth-child(3) a:hover {
-<<<<<<< HEAD
     height: 170%;
-=======
-    /* Your hover styles */
-    background-color: rgb(226, 228, 238);
-    width: 100%;
-    padding: 5px;
-    margin-left: -20px;
-    height: 190%;
->>>>>>> 22461c68
 }
 #quarto-sidebar-section-8 .sidebar-item-container {
     height: 30px !important;
@@ -235,12 +132,7 @@
     width: 105%;
 }
 #quarto-sidebar-section-8 .sidebar-item:nth-child(1) a:hover {
-    /* Your hover styles */
-    background-color: rgb(226, 228, 238);
-    width: 100%;
-    padding: 5px;
-    margin-left: -20px;
-    height: 130%;
+    width: 105%;
 }
 #quarto-sidebar-section-8 .sidebar-item:nth-child(2) a:hover {
     height: 140%;
@@ -255,259 +147,7 @@
   }
 
 #quarto-sidebar-section-9 .sidebar-item:first-child a:hover {
-<<<<<<< HEAD
     width: 105%;
-=======
-    /* Your hover styles */
-    background-color: rgb(226, 228, 238);
-    width: 100%;
-    padding: 5px;
-    margin-left: -20px;
-    height: 150%;
-}
-#quarto-sidebar-section-9 .sidebar-item:nth-child(2) a:hover {
-    /* Your hover styles */
-    background-color: rgb(226, 228, 238);
-    width: 100%;
-    padding: 5px;
-    margin-left: -20px;
-    height: 150%;
-}
-
-
-#quarto-sidebar-section-10 .sidebar-item:nth-child(2) {
-    padding-top: 10px;
-}
-#quarto-sidebar-section-10 .sidebar-item:nth-child(3) {
-    padding-top: 0px;
-}
-#quarto-sidebar-section-10 .sidebar-item:nth-child(4) {
-    padding-top: 10px;
-}
-#quarto-sidebar-section-10 .sidebar-item:nth-child(5) {
-    padding-top: 0px;
-}
-#quarto-sidebar-section-10 .sidebar-item:nth-child(6) {
-    padding-top: 10px;
-}
-#quarto-sidebar-section-10 .sidebar-item:first-child a:hover {
-    /* Your hover styles */
-    background-color: rgb(226, 228, 238);
-    width: 100%;
-    padding: 5px;
-    margin-left: -20px;
-    height: 140%;
-}
-
-#quarto-sidebar-section-10 .sidebar-item:nth-child(2) a:hover {
-    /* Your hover styles */
-    background-color: rgb(226, 228, 238);
-    width: 100%;
-    padding: 5px;
-    margin-left: -20px;
-    height: 100%;
-}
-#quarto-sidebar-section-10 .sidebar-item:nth-child(3) a:hover {
-    /* Your hover styles */
-    background-color: rgb(226, 228, 238);
-    width: 100%;
-    padding: 5px;
-    margin-left: -20px;
-    height: 140%;
-}
-#quarto-sidebar-section-10 .sidebar-item:nth-child(4) a:hover {
-    /* Your hover styles */
-    background-color: rgb(226, 228, 238);
-    width: 100%;
-    padding: 5px;
-    margin-left: -20px;
-    height: 100%;
-}
-#quarto-sidebar-section-10 .sidebar-item:nth-child(5) a:hover {
-    /* Your hover styles */
-    background-color: rgb(226, 228, 238);
-    width: 100%;
-    padding: 5px;
-    margin-left: -20px;
-    height: 140%;
-}
-#quarto-sidebar-section-10 .sidebar-item:nth-child(6) a:hover {
-    /* Your hover styles */
-    background-color: rgb(226, 228, 238);
-    width: 100%;
-    padding: 5px;
-    margin-left: -20px;
-    height: 130%;
-}
-#quarto-sidebar-section-11 .sidebar-item:first-child {
-    padding-top: 10px;
-}
-#quarto-sidebar-section-11 .sidebar-item:nth-child(2) {
-    padding-top: 0px;
-}
-#quarto-sidebar-section-11 .sidebar-item:nth-child(3) {
-    padding-top: 0px;
-}
-#quarto-sidebar-section-11 .sidebar-item:nth-child(4) {
-    padding-top: 20px;
-}
-#quarto-sidebar-section-11 .sidebar-item:nth-child(5) {
-    padding-top: 20px;
-}
-#quarto-sidebar-section-11 .sidebar-item:nth-child(6) {
-    padding-top: 0px;
-}
-#quarto-sidebar-section-11 .sidebar-item:nth-child(1) a:hover {
-    /* Your hover styles */
-    background-color: rgb(226, 228, 238);
-    width: 100%;
-    padding: 5px;
-    margin-left: -20px;
-    height: 100%;
-}
-#quarto-sidebar-section-11 .sidebar-item:nth-child(2) a:hover {
-    /* Your hover styles */
-    background-color: rgb(226, 228, 238);
-    width: 100%;
-    padding: 5px;
-    margin-left: -20px;
-    height: 100%;
-}
-
-#quarto-sidebar-section-11 .sidebar-item:nth-child(5) a:hover {
-    /* Your hover styles */
-    background-color: rgb(226, 228, 238);
-    width: 100%;
-    padding: 5px;
-    margin-left: -20px;
-    height: 100%;
-}
-
-#quarto-sidebar-section-11 .sidebar-item:nth-child(6) a:hover {
-    /* Your hover styles */
-    background-color: rgb(226, 228, 238);
-    width: 100%;
-    padding: 5px;
-    margin-left: -20px;
-    height: 100%;
-}
-
-#quarto-sidebar-section-11 .sidebar-item:nth-child(3) a:hover {
-    /* Your hover styles */
-    background-color: rgb(226, 228, 238);
-    width: 100%;
-    padding: 5px;
-    margin-left: -20px;
-    height: 170%;
-}
-#quarto-sidebar-section-11 .sidebar-item:nth-child(4) a:hover {
-    /* Your hover styles */
-    background-color: rgb(226, 228, 238);
-    width: 100%;
-    padding: 5px;
-    margin-left: -20px;
-    height: 170%;
-}
-
-#quarto-sidebar-section-12 .sidebar-item:nth-child(1) {
-    padding-top: 0px;
-}
-#quarto-sidebar-section-12 .sidebar-item:nth-child(2) {
-    padding-top: 10px;
-}
-#quarto-sidebar-section-12 .sidebar-item:nth-child(1) a:hover {
-    /* Your hover styles */
-    background-color: rgb(226, 228, 238);
-    width: 100%;
-    padding: 5px;
-    margin-left: -20px;
-    height:170%;
-}
-#quarto-sidebar-section-12 .sidebar-item:nth-child(2) a:hover {
-    /* Your hover styles */
-    background-color: rgb(226, 228, 238);
-    width: 100%;
-    padding: 5px;
-    margin-left: -20px;
-    height: 100%;
-}
-#quarto-sidebar-section-13 .sidebar-item:nth-child(1) {
-    padding-top: 0px;
-}
-#quarto-sidebar-section-13 .sidebar-item:nth-child(2) {
-    padding-top: 0px;
-}
-#quarto-sidebar-section-13 .sidebar-item:nth-child(3) {
-    padding-top: 0px;
-}
-#quarto-sidebar-section-13 .sidebar-item:nth-child(1) a:hover {
-    /* Your hover styles */
-    background-color: rgb(226, 228, 238);
-    width: 100%;
-    padding: 5px;
-    margin-left: -20px;
-    height: 100%;
-}
-#quarto-sidebar-section-13 .sidebar-item:nth-child(3) a:hover {
-    /* Your hover styles */
-    background-color: rgb(226, 228, 238);
-    width: 100%;
-    padding: 5px;
-    margin-left: -20px;
-    height: 100%;
-}
-#quarto-sidebar-section-13 .sidebar-item:nth-child(2) a:hover {
-    /* Your hover styles */
-    background-color: rgb(226, 228, 238);
-    width: 100%;
-    padding: 5px;
-    margin-left: -20px;
-    height: 100%;
-}
-#quarto-sidebar-section-14 .sidebar-item:nth-child(1) {
-    padding-top: 5px;
-}
-#quarto-sidebar-section-14 .sidebar-item:nth-child(2) {
-    padding-top: 0px;
-}
-#quarto-sidebar-section-14 .sidebar-item:nth-child(3) {
-    padding-top: 10px;
-}
-#quarto-sidebar-section-14 .sidebar-item:nth-child(4) {
-    padding-top: 30px;
-}
-#quarto-sidebar-section-14 .sidebar-item:nth-child(1) a:hover {
-    /* Your hover styles */
-    background-color: rgb(226, 228, 238);
-    width: 100%;
-    padding: 5px;
-    margin-left: -20px;
-    height: 100%;
-}
-#quarto-sidebar-section-14 .sidebar-item:nth-child(2) a:hover {
-    /* Your hover styles */
-    background-color: rgb(226, 228, 238);
-    width: 100%;
-    padding: 5px;
-    margin-left: -20px;
-    height: 160%;
-}
-#quarto-sidebar-section-14 .sidebar-item:nth-child(3) a:hover {
-    /* Your hover styles */
-    background-color: rgb(226, 228, 238);
-    width: 100%;
-    padding: 5px;
-    margin-left: -20px;
-    height: 220%;
-}
-#quarto-sidebar-section-14 .sidebar-item:nth-child(4) a:hover {
-    /* Your hover styles */
-    background-color: rgb(226, 228, 238);
-    width: 100%;
-    padding: 5px;
-    margin-left: -20px;
-    height: 100%;
->>>>>>> 22461c68
 }
 
 // Container size
