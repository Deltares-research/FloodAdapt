--- conflicted
+++ resolved
@@ -36,15 +36,6 @@
         # Verify the build output
         ls -la build/html
 
-<<<<<<< HEAD
-    - name: Wiki Update
-      uses: spenserblack/actions-wiki@v0.3.0
-      with:
-        token: ${{ secrets.GITHUB_TOKEN }}
-        path: flood_adapt/api/build/html
-  
-      
-=======
     - name: Publish to Wiki
       run: |
         # Clone the Wiki repository into a directory named '.wiki'
@@ -60,5 +51,4 @@
         # Commit and push the changes
         git add .
         git -c user.name='github-actions[bot]' -c user.email='github-actions[bot]@users.noreply.github.com' commit -m 'Update Wiki'
-        git push
->>>>>>> 9344ea9b
+        git push